--- conflicted
+++ resolved
@@ -97,11 +97,7 @@
   LIB_GENE = libgene.a
   LIB_FUTILS = libfutils.a
   GENE_INC = -I$(GENE_DIR) \
-<<<<<<< HEAD
-             -I$(GENE_PATH)/external/cobra/futils-gene-mod/src
-=======
              -I$(FUTILS_DIR)
->>>>>>> 591fa486
   GENE_LIB = -L$(FFTW_HOME)/lib -lfftw3 -lfftw3f -Xlinker \
              -L$(SLEPC_HOME)/lib -lslepc \
              -L$(PETSC_HOME)/lib -lpetsc \
