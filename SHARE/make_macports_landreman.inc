--- conflicted
+++ resolved
@@ -4,7 +4,7 @@
 #            Define User Specific Output Paths
 #######################################################################
   # Set a default directory if one has not already been defined.
-  STELLOPT_HOME ?= /Users/mattland/stellopt_github/mango/STELLOPT/bin
+  STELLOPT_HOME ?= $(STELLOPT_PATH)/bin
 
 
 #######################################################################
@@ -180,14 +180,46 @@
 MANGO_INC = -I$(MANGO_DIR)/include
 LIB_MANGO = libmango.a
 
-ifeq ($(LMANGO),T)
-  PETSC_DIR=/opt/local/lib/petsc
-  include ${PETSC_DIR}/lib/petsc/conf/variables
-  # The above line defines the PETSC make variables PETSC_LIB, FC_LINKER_FLAGS, and FFLAGS, which are used below in MANGO_LIB.
-endif
-
-MANGO_LIB = $(MANGO_DIR)/lib/$(LIB_MANGO) \
-	$(PETSC_LIB) $(FC_LINKER_FLAGS) $(FFLAGS) -lnlopt -lstdc++
+MANGO_PETSC_AVAILABLE = T
+MANGO_NLOPT_AVAILABLE = T
+MANGO_GSL_AVAILABLE = T
+
+# This next parameter matters only if MANGO_PETSC_AVAILABLE == T.
+# If false, a newer version of PETSc built by myself will be used.
+MANGO_USE_MACPORTS_PETSC = F
+
+ifeq ($(MANGO_PETSC_AVAILABLE),T)
+  ifeq ($(MANGO_USE_MACPORTS_PETSC),T)
+    PETSC_DIR=/opt/local/lib/petsc
+    PETSC_ARCH=
+    include ${PETSC_DIR}/lib/petsc/conf/variables
+    # The above line defines the PETSC make variables PETSC_LIB, FC_LINKER_FLAGS, and FFLAGS, which are used below in MANGO_LIB.
+  else
+    PETSC_DIR=/Users/mattland/petsc/petsc-3.12.2
+    PETSC_ARCH=arch-darwin-c-debug
+    include ${PETSC_DIR}/${PETSC_ARCH}/lib/petsc/conf/petscvariables
+    # The above line defines the PETSC make variables PETSC_LIB, FC_LINKER_FLAGS, and FFLAGS, which are used below in MANGO_LIB.
+  endif
+else
+endif
+
+MANGO_LIB = $(MANGO_DIR)/lib/$(LIB_MANGO)
+#	$(PETSC_LIB) $(FC_LINKER_FLAGS) $(FFLAGS) -lnlopt -lstdc++
+
+ifeq ($(MANGO_PETSC_AVAILABLE),T)
+  MANGO_LIB += $(PETSC_LIB) $(FC_LINKER_FLAGS)
+endif
+
+ifeq ($(MANGO_NLOPT_AVAILABLE),T)
+  #EXTRA_C_COMPILE_FLAGS += -I/usr/local/include
+  MANGO_LIB += -lnlopt
+endif
+
+ifeq ($(MANGO_GSL_AVAILABLE),T)
+  #EXTRA_C_COMPILE_FLAGS += -I/opt/local/include
+  MANGO_LIB += -L/opt/local/lib -lgsl -lgslcblas
+endif
+
 
 #######################################################################
 #            REGCOIL Options
@@ -202,283 +234,4 @@
 #            LIBSTELL Shared Options
 #######################################################################
 
-LIB_SHARE = -L/opt/local/lib/gcc8 -lstdc++ -lgfortran -L/usr/lib -lz -lc -lm -lpthread -L/opt/local/lib/openmpi-gcc8 -lmpi -lmpi_mpifh $(LIBS)
-
-# or,
-
-LIB_SHARE = /opt/local/lib/libnetcdf.dylib \
-         /opt/local/lib/libnetcdff.dylib \
-         /opt/local/lib/libnetcdf_c++4.dylib \
-         /opt/local/lib/libhdf5.dylib \
-         /opt/local/lib/libhdf5hl_fortran.dylib\
-         /opt/local/lib/libhdf5_hl.dylib \
-         /opt/local/lib/libhdf5_fortran.dylib\
-         /opt/local/lib/gcc6/libgfortran.dylib \
-         /opt/local/lib/gcc6/libstdc++.dylib \
-         /opt/local/lib/libopenblas.dylib \
-         /opt/local/lib/openmpi-gcc6/libmpi.dylib \
-         /opt/local/lib/openmpi-gcc6/libmpi_mpifh.12.dylib \
-         /opt/local/lib/libz.dylib \
-         /usr/lib/libc.dylib \
-         /usr/lib/libm.dylib \
-         /usr/lib/libpthread.dylib
-
-<<<<<<< HEAD
-#######################################################################
-#######################################################################
-#######################################################################
-#######################################################################
-#######################################################################
-#######################################################################
-#######################################################################
-#######################################################################
-#   DO NOT EDIT BELOW HERE DO NOT EDIT BELOW HERE
-
-#######################################################################
-#######################################################################
-#######################################################################
-#######################################################################
-#######################################################################
-#######################################################################
-#######################################################################
-#######################################################################
-
-# Home bin specifies where the build scripts are located,
-# for example awk_cdir.awk.
-HOME_BIN = ../../
-MOD1_PATH = -I$(MYHOME)/libstell_dir
-MOD_PATH = 
-CLEAN_ARCH = 
-LIB_DIR = ../../LIBSTELL
-LIB = libstell.a
-
-# Handle Which Code is being CALLED
-ifeq ($(MAKECMDGOALS),xstelloptv2)
-  PRECOMP += -DBNORM -DBEAMS3D_OPT -DJINV_OPT -DTXPORT_OPT -DDIAGNO_OPT -DSKS  -DSKS2
-  VMEC_DIR = ../../VMEC2000
-  LIB_VMEC= libvmec.a
-  MOD_PATH+= -I$(VMEC_DIR)/$(LOCTYPE)
-  BEAMS3D_DIR = ../../BEAMS3D
-  LIB_BEAMS3D = libbeams3d.a
-  MOD_PATH+= -I$(BEAMS3D_DIR)/$(LOCTYPE)
-  BOOTSJ_DIR = ../../BOOTSJ
-  LIB_BOOTSJ = libbootsj.a
-  MOD_PATH+= -I$(BOOTSJ_DIR)/$(LOCTYPE)
-  BNORM_DIR = ../../BNORM
-  LIB_BNORM = libbnorm.a
-  MOD_PATH+= -I$(BNORM_DIR)/$(LOCTYPE)
-  BOOZ_DIR = ../../BOOZ_XFORM
-  LIB_BOOZ= libbooz.a
-  MOD_PATH+= -I$(BOOZ_DIR)/$(LOCTYPE)
-  COBRA_DIR = ../../COBRAVMEC
-  LIB_COBRA = libcobra.a
-  MOD_PATH+= -I$(COBRA_DIR)/$(LOCTYPE)
-  DIAGNO_DIR = ../../DIAGNO
-  LIB_DIAGNO= libdiagno.a
-  MOD_PATH+= -I$(DIAGNO_DIR)/$(LOCTYPE)
-  JINV_DIR = ../../J_INVARIANT
-  LIB_JINV = libjinv.a
-  MOD_PATH+= -I$(JINV_DIR)/$(LOCTYPE)
-  MGRID_DIR= ../../MAKEGRID
-  LIB_MGRID= libmakegrid.a
-  MOD_PATH+= -I$(MGRID_DIR)/$(LOCTYPE)
-  LIB_LINK=  $(VMEC_DIR)/$(LOCTYPE)/$(LIB_VMEC)  \
-	$(BEAMS3D_DIR)/$(LOCTYPE)/$(LIB_BEAMS3D) \
-	$(BOOTSJ_DIR)/$(LOCTYPE)/$(LIB_BOOTSJ) \
-	$(BNORM_DIR)/$(LOCTYPE)/$(LIB_BNORM) \
-	$(BOOZ_DIR)/$(LOCTYPE)/$(LIB_BOOZ) \
-	$(COBRA_DIR)/$(LOCTYPE)/$(LIB_COBRA) \
-	$(DIAGNO_DIR)/$(LOCTYPE)/$(LIB_DIAGNO) \
-	$(JINV_DIR)/$(LOCTYPE)/$(LIB_JINV) \
-	$(MGRID_DIR)/$(LOCTYPE)/$(LIB_MGRID) 
-  ifeq ($(LDKES),T)
-    DKES_DIR = ../../DKES
-    LIB_DKES = libdkes.a
-    MOD_PATH += -I$(DKES_DIR)/$(LOCTYPE)
-    PRECOMP += -DDKES_OPT
-    LIB_LINK += $(DKES_DIR)/$(LOCTYPE)/$(LIB_DKES)
-  else
-    DKES_DIR = 
-    LIB_DKES = 
-  endif
-  ifeq ($(LNEO),T)
-    NEO_DIR = ../../NEO
-    LIB_NEO = libneo.a
-    MOD_PATH += -I$(NEO_DIR)/$(LOCTYPE)
-    PRECOMP += -DNEO_OPT
-    LIB_LINK += $(NEO_DIR)/$(LOCTYPE)/$(LIB_NEO)
-  else
-    NEO_DIR = 
-    LIB_NEO = 
-  endif
-else ifeq ($(MAKECMDGOALS),help)
-else ifeq ($(MAKECMDGOALS),test_stellopt)
-else ifeq ($(MAKECMDGOALS),test_stellopt_coilopt)
-else ifeq ($(MAKECMDGOALS),test_stellopt_gene)
-else ifeq ($(MAKECMDGOALS),test_stellopt_regcoil)
-else ifeq ($(MAKECMDGOALS),test_stellopt_sfincs)
-else ifeq ($(MAKECMDGOALS),test_stellopt_terpsichore)
-else ifeq ($(MAKECMDGOALS),test_stellopt_travis)
-else
-  LGENE = F
-  LCOILOPT = F
-  LSFINCS = F
-  LMANGO = F
-  LREGCOIL= F
-  LTERPSICHORE = F
-  LTRAVIS = F
-endif
-ifeq ($(MAKECMDGOALS),xanimec)
-  PRECOMP += -D_ANIMEC
-endif
-ifeq ($(MAKECMDGOALS),xvmec2000)
-  PRECOMP += -DSKS  -DSKS2
-endif
-ifeq ($(MAKECMDGOALS),xsiesta)
-  PRECOMP += -DSKS  -DSKS2
-endif
-ifeq ($(MAKECMDGOALS),xgtovmi)
-  ifeq ($(LPGPLOT),T)
-    MOD1_PATH += $(PGPLOT_INC)
-    LIB_LINK += $(PGPLOT_LIB)
-  endif
-endif
-ifeq ($(MAKECMDGOALS),xdes_plot)
-  ifeq ($(LPGPLOT),T)
-    MOD1_PATH += $(PGPLOT_INC)
-    LIB_LINK += $(PGPLOT_LIB)
-  endif
-endif
-
-# Other Codes
-ifeq ($(LGENE),T)
-  MOD1_PATH += $(GENE_INC)
-  PRECOMP += -DGENE
-  MOD_PATH += -I$(GENE_DIR)
-else
-  GENE_LIB = 
-  GENE_DIR = 
-  LIB_GENE = 
-endif
-ifeq ($(LCOILOPT),T)
-  MOD1_PATH += $(COILOPT_INC)
-  PRECOMP += -DCOILOPTPP
-  MOD_PATH += -I$(COILOPTPP_DIR)
-else
-  COILOPT_LIB = 
-  COILOPTPP_DIR = 
-  LIB_COILOPTPP = 
-endif
-ifeq ($(LTERPSICHORE),T)
-  MOD1_PATH += $(TERPSICHORE_INC)
-  PRECOMP += -DTERPSICHORE
-  MOD_PATH += -I$(TERPSICHORE_DIR)
-else
-  TERPSICHORE_LIB = 
-  TERPSICHORE_DIR = 
-  LIB_TERPSICHORE = 
-endif
-ifeq ($(LTRAVIS),T)
-  PRECOMP += -DTRAVIS
-else
-  TRAVIS_LIB = 
-  TRAVIS_DIR = 
-  LIB_TRAVIS = 
-endif
-ifeq ($(LSFINCS),T)
-  MOD1_PATH += $(SFINCS_INC)
-  PRECOMP += -DSFINCS
-  MOD_PATH += -I$(SFINCS_DIR)
-else
-  SFINCS_LIB = 
-  SFINCS_DIR = 
-  LIB_SFINCS = 
-endif
-ifeq ($(LMANGO),T)
-  MOD1_PATH += $(MANGO_INC)
-  PRECOMP += -DMANGO
-  MOD_PATH += $(MANGO_INC)
-else
-  MANGO_LIB = 
-  MANGO_DIR = 
-  LIB_MANGO = 
-endif
-ifeq ($(LREGCOIL),T)
-  MOD1_PATH += $(REGCOIL_INC)
-  PRECOMP += -DREGCOIL
-  MOD_PATH += -I$(REGCOIL_DIR)
-else
-  REGCOIL_LIB = 
-  REGCOIL_DIR = 
-  LIB_REGCOIL = 
-endif
-
-# Handle other codes
-LIB_LINK += $(GENE_LIB) $(COILOPT_LIB) $(TERPSICHORE_LIB) $(TRAVIS_LIB) $(SFINCS_LIB) $(MANGO_LIB) $(REGCOIL_LIB)
-
-# Add libraries to LIB_LINK
-# LIB_LINK+= $(MYHOME)/libstell.a $(LIBS)
-# This version avoids referencing the bin directory for the symbolic link to lib.
-# Which we can't reference since we now have the awk file in the main directory.
-LIB_LINK+= $(LIB_DIR)/$(LOCTYPE)/$(LIB) $(LIBS)
-
-# 3rd Party Libs
-ifeq ($(LMPI),T)
-  PRECOMP += -DMPI_OPT
-  COMPILE = $(MPI_COMPILE)
-  COMPILE_FREE = $(MPI_COMPILE_FREE)
-  LINK    = $(MPI_COMPILE) $(FLAGS) -o 
-  LINK_C  = $(MPI_LINK) 
-endif
-ifeq ($(LNETCDF),T)
-  MOD1_PATH += $(NETCDF_INC)
-  PRECOMP += -DNETCDF
-  LIB_LINK += $(NETCDF_LIB)
-  MOD_PATH += $(NETCDF_INC)
-  LIB_SHARE += $(NETCDF_LIB)
-endif
-ifeq ($(LHDF5),T)
-  MOD1_PATH += $(HDF5_INC)
-  PRECOMP += -DLHDF5 -DH5_USE_16_API
-  LIB_LINK += $(HDF5_LIB)
-  MOD_PATH += $(HDF5_INC)
-  LIB_SHARE += $(HDF5_LIB)
-endif
-ifeq ($(LNAG),T)
-  PRECOMP += -DNAG
-  LIB_LINK += $(NAG_LIB)
-  LIB_SHARE += $(NAG_LIB)
-endif
-ifeq ($(LNTCC),T)
-  MOD1_PATH += $(NTCC_INC)
-  PRECOMP += -DLADAS -DNTCC
-  LIB_LINK += $(NTCC_LIB)
-  MOD_PATH += $(NTCC_INC)
-  LIB_SHARE += $(NTCC_LIB)
-endif
-ifeq ($(LSILO),T)
-  MOD1_PATH += $(SILO_INC)
-  PRECOMP += -DSILO_AVAI
-  LIB_LINK += $(SILO_LIB)
-  LIB_SHARE += $(SILO_LIB)
-endif
-
-# This is hear because of MPI above resetting LINK
-ifeq ($(MAKECMDGOALS),libstell.a)
-  LINK = $(LINK_AR)
-  COMPILE += -fPIC
-  COMPILE_FREE += -fPIC
-  INC_PATH = 
-endif
-ifeq ($(MAKECMDGOALS),libstell.so)
-  LINK = $(LINK_C)
-  LIB_LINK = $(LIB_SHARE)
-  COMPILE += -fPIC
-  COMPILE_FREE += -fPIC
-  INC_PATH = 
-endif
-
-#This must come here
-MOD_PATH+= -I
-=======
->>>>>>> 7e132a32
+LIB_SHARE = $(LIBS)