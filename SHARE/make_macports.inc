--- conflicted
+++ resolved
@@ -28,14 +28,8 @@
   FLAGS_R = -O2 -g -fexternal-blas -fbacktrace -fcheck=all,no-array-temps
   FLAGS_D = -O0 -g -fexternal-blas -fbacktrace -fcheck=all,no-array-temps -fbounds-check
   LIBS    = -L/usr/lib -L/opt/local/lib -lopenblas -lscalapack
-<<<<<<< HEAD
-  FLAGS_R+= -fallow-argument-mismatch
-  FLAGS_D+= -fallow-argument-mismatch
-=======
-###GCC10
   FLAGS_R += -fallow-argument-mismatch
   FLAGS_D += -fallow-argument-mismatch
->>>>>>> d484a59c
   
 #######################################################################
 #            MPI Options
