--- conflicted
+++ resolved
@@ -29,13 +29,8 @@
   FLAGS_D = -O0 -g -fexternal-blas -fbacktrace -fcheck=all,no-array-temps -fbounds-check
   LIBS    = -L/usr/lib -L/opt/local/lib -lopenblas -lscalapack
 ###GCC10
-<<<<<<< HEAD
   FLAGS_R += -fallow-argument-mismatch
   FLAGS_D += -fallow-argument-mismatch
-=======
-  FLAGS_R+= -fallow-argument-mismatch
-  FLAGS_D+= -fallow-argument-mismatch
->>>>>>> dbfa3264
   
 #######################################################################
 #            MPI Options
