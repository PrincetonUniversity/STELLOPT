#######################################################################
#            Define User Specific Output Paths
#######################################################################
  # Set a default directory if one has not already been defined.
  STELLOPT_HOME ?= $(HOME)/bin


#######################################################################
#            Define Basic Utilities
#######################################################################
  # Temporaryily copy STELLOPT_HOME to MYHOME since MYHOME is currently
  # used in all the makefiles.
  MYHOME = $(STELLOPT_HOME)
  
  SHELL = /bin/sh
  PWD1 = `pwd`
  PRECOMP:= cpp-mp-10 -traditional-cpp -E -P -C -DMACOSX
  COMPILE = gfortran
  COMPILE_FREE = gfortran -ffree-form -ffree-line-length-none \
                          -ffixed-line-length-none
  LINK    = gfortran $(FLAGS) -o
  LINK_AR = ar -ruvs
  LINK_C  = gcc -shared -Wl,-no_compact_unwind

#######################################################################
#            Define Compiler Flags
#######################################################################
  FLAGS_R = -O2 -g -fexternal-blas -fbacktrace -fcheck=all,no-array-temps
<<<<<<< HEAD
  FLAGS_D = -O0 -g -fexternal-blas -fbacktrace -fcheck=all -fbounds-check
=======
  FLAGS_D = -O0 -g -fexternal-blas -fbacktrace -fcheck=all,no-array-temps -fbounds-check
>>>>>>> 200b9e80
  LIBS    = -L/usr/lib -L/opt/local/lib -lopenblas -lscalapack
###GCC10
  FLAGS_R+= -fallow-argument-mismatch
  FLAGS_D+= -fallow-argument-mismatch
  
#######################################################################
#            MPI Options
#######################################################################
  LMPI    = T
  MPI_COMPILE = mpif90
  MPI_COMPILE_FREE = mpif90 -ffree-form -ffree-line-length-none \
                            -ffixed-line-length-none 
  MPI_COMPILE_C = mpicc 
  MPI_LINK = /opt/local/bin/mpif90
  MPI_LINK = mpif90 -shared  -Wl,-no_compact_unwind
  MPI_RUN = mpiexec
  MPI_RUN_OPTS = -np 2

#######################################################################
#            NAG Options
#######################################################################
  LNAG = F
  NAG_LIB = -L$(NAG_ROOT)/lib -lnag_nag

#######################################################################
#            NETCDF Options
#######################################################################
  LNETCDF = T
  NETCDF_INC = $(shell nc-config --fflags)
  NETCDF_LIB = -L/opt/local/lib -lnetcdf -lnetcdff

#######################################################################
#            FFTW3 Options
#######################################################################
  LFFTW3 = T
  FFTW3_INC = -I/opt/local/include
  FFTW3_LIB = -L/opt/local/lib -lfftw3

#######################################################################
#            HDF5 Options
#######################################################################
  LHDF5 = T
  HDF5_INC = -I/opt/local/include
  HDF5_LIB = -L/opt/local/lib -lhdf5hl_fortran -lhdf5_hl \
             -lhdf5_fortran -lhdf5 -lz -ldl -lm

#######################################################################
#             PGPLOT Options
#######################################################################
  LPGPLOT = F
  PGPLOT_INC = -I/opt/local/include
  PGPLOT_LIB = -L/opt/local/lib -lpgplot -lX11

#######################################################################
#             SILO Options
#######################################################################
  LSILO = F
  SILO_INC = -I/opt/local/include
  SILO_LIB = -L/opt/local/lib -lsilo

#######################################################################
#            DKES/NEO Options
#######################################################################
  LDKES = T
  LNEO  = T

#######################################################################
#            GENE Options
#######################################################################
  LGENE = F
  GENE_INC = -I$(GENE_PATH)
  GENE_DIR = $(GENE_PATH)
  LIB_GENE = libgene.a
  GENE_LIB = $(GENE_DIR)/$(LIB_GENE) \
             -L/u/slazerso/src/GENE17_2016/external/pppl_cluster/futils/src -lfutils \
             -L$(FFTWHOME)/lib -lfftw3 \
             -L$(SLEPC_DIR)/$(PETSC_ARCH)/lib -lslepc \
             -L$(PETSC_DIR)/$(PETSC_ARCH)/lib -lpetsc -lX11

#######################################################################
#            COILOPT++ Options
#######################################################################
  LCOILOPT = F
  COILOPT_INC = -I$(COILOPT_PATH)
  COILOPTPP_DIR = $(COILOPT_PATH)
  LIB_COILOPTPP = libcoilopt++.a
  COILOPT_LIB = $(COILOPT_PATH)/$(LIB_COILOPTPP) \
                -L$(GSLHOME)/lib -lgsl -lgslcblas -lstdc++ -lmpi_cxx

#######################################################################
#            TERPSICHORE Options
#######################################################################
  LTERPSICHORE= F
  TERPSICHORE_INC = -I$(TERPSICHORE_PATH)
  TERPSICHORE_DIR = $(TERPSICHORE_PATH)
  LIB_TERPSICHORE = libterpsichore.a
  TERPSICHORE_LIB = $(TERPSICHORE_DIR)/$(LIB_TERPSICHORE)

#######################################################################
#            TRAVIS Options
#######################################################################
  LTRAVIS= F
  TRAVIS_DIR = $(TRAVIS_PATH)
  LIB_TRAVIS = libtravis64_sopt.a
  LIB_MCONF  = libmconf64.a
  TRAVIS_LIB = $(TRAVIS_DIR)/lib/$(LIB_TRAVIS) \
               $(TRAVIS_DIR)/magconf/lib/$(LIB_MCONF) -lstdc++

#######################################################################
#            REGCOIL Options
#######################################################################
  LREGCOIL= F
  REGCOIL_DIR = $(REGCOIL_PATH)
  REGCOIL_INC = -I$(REGCOIL_DIR) 
  LIB_REGCOIL = libregcoil.a
  REGCOIL_LIB = $(REGCOIL_DIR)/$(LIB_REGCOIL) -fopenmp

#######################################################################
#            SFINCS Options
#######################################################################

  LSFINCS = F
  SFINCS_DIR = $(SFINCS_PATH)
  SFINCS_INC = -I$(SFINCS_DIR)
  LIB_SFINCS = libsfincs.a
  SFINCS_LIB = $(SFINCS_DIR)/$(LIB_SFINCS) \
             -L$(PETSC_DIR)/$(PETSC_ARCH)/lib -lpetsc -lX11

#######################################################################
#            Available Energy Options
#######################################################################
  LAEOPT= T
  AEOPT_DIR = $(AEOPT_PATH)
  AEOPT_INC = -I$(AEOPT_DIR) 
  LIB_AEOPT = libtrapAE.a
  AEOPT_LIB = $(AEOPT_PATH)/$(LIB_AEOPT)

#######################################################################
#            LIBSTELL Shared Options
#######################################################################

LIB_SHARE = -L/opt/local/lib/gcc10 -lstdc++ -lgfortran -L/usr/lib -lz -lc -lm -lpthread $(LIBS)<|MERGE_RESOLUTION|>--- conflicted
+++ resolved
@@ -26,13 +26,8 @@
 #            Define Compiler Flags
 #######################################################################
   FLAGS_R = -O2 -g -fexternal-blas -fbacktrace -fcheck=all,no-array-temps
-<<<<<<< HEAD
-  FLAGS_D = -O0 -g -fexternal-blas -fbacktrace -fcheck=all -fbounds-check
-=======
   FLAGS_D = -O0 -g -fexternal-blas -fbacktrace -fcheck=all,no-array-temps -fbounds-check
->>>>>>> 200b9e80
   LIBS    = -L/usr/lib -L/opt/local/lib -lopenblas -lscalapack
-###GCC10
   FLAGS_R+= -fallow-argument-mismatch
   FLAGS_D+= -fallow-argument-mismatch
   
