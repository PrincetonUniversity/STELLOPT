--- conflicted
+++ resolved
@@ -28,20 +28,10 @@
   MPI_COMPILE_C = cc
   MPI_LINK = ftn
   MPI_RUN = srun
-<<<<<<< HEAD
-  MPI_RUN_OPTS = -n 8 -c 16
-  MPI_RUN_OPTS = -n 1088 -c 1
-  # KNL 64 Nodes
-  MPI_RUN_OPTS = -n 272 -c 1
-  MPI_RUN_OPTS_SM = -n 272 -c 1  --cpu_bind=threads
-  MPI_RUN_OPTS_MD = -n 4352 -c 1  --cpu_bind=threads
-  MPI_RUN_OPTS_LG = -n 17408 -c 1  --cpu_bind=threads
-=======
   MPI_RUN_OPTS = -n 68 -c 4 --cpu_bind=cores
   MPI_RUN_OPTS_SM = -n 68 -c 4 --cpu_bind=cores
 #  MPI_RUN_OPTS_MD = -n 544 -c 4 --cpu_bind=cores
   MPI_RUN_OPTS_LG = -n 4352 -c 4 --cpu_bind=cores
->>>>>>> 490fc379
 
 #######################################################################
 #            NAG Options
@@ -244,8 +234,6 @@
     LIB_NEO = 
   endif
 else ifeq ($(MAKECMDGOALS),help)
-<<<<<<< HEAD
-=======
 else ifeq ($(MAKECMDGOALS),test_stellopt)
 else ifeq ($(MAKECMDGOALS),test_stellopt_coilopt)
 else ifeq ($(MAKECMDGOALS),test_stellopt_gene)
@@ -253,7 +241,6 @@
 else ifeq ($(MAKECMDGOALS),test_stellopt_sfincs)
 else ifeq ($(MAKECMDGOALS),test_stellopt_terpsichore)
 else ifeq ($(MAKECMDGOALS),test_stellopt_travis)
->>>>>>> 490fc379
 else
   LGENE = F
   LCOILOPT = F
