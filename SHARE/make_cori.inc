#######################################################################
#            Define Basic Utilities
#######################################################################
  SHELL = /bin/sh
  PWD1 = `pwd`
  MYHOME = $(HOME)/bin_cori
  PRECOMP:= fpp -C -P -DLINUX
  COMPILE = ftn
  COMPILE_FREE = ftn
  LINK    = ftn -Bstatic -o
  LINK_AR = ar -ruv
  LINK_C  = $(CC) -shared -Wl,-z-defs

#######################################################################
#            Define Compiler Flags
#######################################################################
  FLAGS_R = -fp-model strict -assume noold_unit_star -cxxlib 
  FLAGS_D = -g -dynamic -traceback -fp-model strict -assume noold_unit_star -cxxlib
  LIBS    = 
#  FLAGS_R += -g -traceback -dynamic

#######################################################################
#            MPI Options
#######################################################################
  LMPI    = T
  MPI_COMPILE = ftn
  MPI_COMPILE_FREE = ftn
  MPI_COMPILE_C = cc
  MPI_LINK = ftn
  MPI_RUN = srun
<<<<<<< HEAD
  MPI_RUN_OPTS = -n 68 -c 4 --cpu_bind=cores
  MPI_RUN_OPTS_SM = -n 68 -c 4 --cpu_bind=cores
#  MPI_RUN_OPTS_MD = -n 544 -c 4 --cpu_bind=cores
  MPI_RUN_OPTS_LG = -n 4352 -c 4 --cpu_bind=cores
=======
  MPI_RUN_OPTS = -n 8 -c 16
  MPI_RUN_OPTS = -n 1088 -c 1
  # KNL 64 Nodes
  MPI_RUN_OPTS_SM = -n 136 -n 2  --cpu_bind=threads
  MPI_RUN_OPTS_MD = -n 2176 -n 2  --cpu_bind=threads
  MPI_RUN_OPTS_LG = -n 8704 -n 2  --cpu_bind=threads
>>>>>>> d15d6412

#######################################################################
#            NAG Options
#######################################################################
  LNAG = F
  NAG_LIB =

#######################################################################
#            NETCDF Options
#######################################################################
  LNETCDF = T
  NETCDF_INC = 
  NETCDF_LIB = 

#######################################################################
#            NTCC Options
#######################################################################
  LNTCC = T
  NTCC_INC = -I/global/homes/l/lazerson/pub/mod 
  NTCC_LIB = -L/global/homes/l/lazerson/pub/lib \
             -lpreact -lsigsub -laladdinsub -lpreact -lportlib

#######################################################################
#            HDF5 Options
#######################################################################
  LHDF5 = T
  HDF5_INC = 
  HDF5_LIB = 

#######################################################################
#             PGPLOT Options
#######################################################################
  LPGPLOT = F
  PGPLOT_INC =
  PGPLOT_LIB = 

#######################################################################
#             SILO Options
#######################################################################
  LSILO = F
  SILO_INC = -I$(SILO_DIR)/include
  SILO_LIB = -L$(SILO_DIR)/lib -lsilo

#######################################################################
#            DKES/NEO Options
#######################################################################
  LDKES = T
  LNEO  = T

#######################################################################
#            GENE Options
#######################################################################
  LGENE = F
  GENE_INC = -I$(GENE_PATH)
  GENE_DIR = $(GENE_PATH)
  LIB_GENE = libgene.a
  GENE_LIB = $(GENE_DIR)/$(LIB_GENE) \
             -L$(FFTW_DIR)/lib -lfftw3 -lfftw3f \
             -L$(SLEPC_DIR)/lib -lslepc 

#######################################################################
#            COILOPT++ Options
#######################################################################
  LCOILOPT = T
  COILOPT_INC = -I$(COILOPT_PATH)
  COILOPTPP_DIR = $(COILOPT_PATH)
  LIB_COILOPTPP = libcoilopt++.a
  COILOPT_LIB = $(COILOPT_PATH)/$(LIB_COILOPTPP) 

#######################################################################
#            TERPSICHORE Options
#######################################################################
  LTERPSICHORE = T
  TERPSICHORE_INC = -I$(TERPSICHORE_PATH)
  TERPSICHORE_DIR = $(TERPSICHORE_PATH)
  LIB_TERPSICHORE = libterpsichore.a
  TERPSICHORE_LIB = $(TERPSICHORE_DIR)/$(LIB_TERPSICHORE)

#######################################################################
#            TRAVIS Options
#######################################################################
  LTRAVIS = T
  TRAVIS_DIR = $(TRAVIS_PATH)
  LIB_TRAVIS = libtravis64_sopt.a
  LIB_MCONF  = libmconf64.a
  TRAVIS_LIB = $(TRAVIS_DIR)/lib/$(LIB_TRAVIS) \
               $(TRAVIS_DIR)/mag_conf/lib/$(LIB_MCONF) -lstdc++
#  TRAVIS_LIB = $(TRAVIS_DIR)/lib/$(LIB_TRAVIS) \
#               $(TRAVIS_DIR)/magconf/lib/$(LIB_MCONF) -lstdc++

#######################################################################
#            SFINCS Options
#######################################################################

  LSFINCS = F
  SFINCS_DIR = $(SFINCS_PATH)
  SFINCS_INC = -I$(SFINCS_DIR)
  LIB_SFINCS = libsfincs.a
  SFINCS_LIB = $(SFINCS_DIR)/$(LIB_SFINCS)

#######################################################################
#            REGCOIL Options
#######################################################################
  LREGCOIL= F
  REGCOIL_DIR = $(REGCOIL_PATH)
  REGCOIL_INC = -I$(REGCOIL_DIR) 
  LIB_REGCOIL = libregcoil.a
  REGCOIL_LIB = $(REGCOIL_DIR)/$(LIB_REGCOIL) -fopenmp

#######################################################################
#            LIBSTELL Shared Options
#######################################################################
LIB_SHARE = $(LIBS)

#######################################################################
#######################################################################
#######################################################################
#######################################################################
#######################################################################
#######################################################################
#######################################################################
#######################################################################
#   DO NOT EDIT BELOW HERE DO NOT EDIT BELOW HERE

#######################################################################
#######################################################################
#######################################################################
#######################################################################
#######################################################################
#######################################################################
#######################################################################
#######################################################################

# This is where we find the cawk script
#HOME_BIN = $(MYHOME)
HOME_BIN = ../../
MOD1_PATH = -I$(MYHOME)/libstell_dir
MOD_PATH = 
CLEAN_ARCH = 
LIB_DIR = ../../LIBSTELL
LIB = libstell.a

# Handle Which Code is being CALLED
ifeq ($(MAKECMDGOALS),xstelloptv2)
  PRECOMP += -DBNORM -DBEAMS3D_OPT -DJINV_OPT -DTXPORT_OPT -DDIAGNO_OPT -DSKS -DSKS2
  VMEC_DIR ?= ../../VMEC2000
  LIB_VMEC= libvmec.a
  MOD_PATH+= -I$(VMEC_DIR)/$(LOCTYPE)
  BEAMS3D_DIR = ../../BEAMS3D
  LIB_BEAMS3D = libbeams3d.a
  MOD_PATH+= -I$(BEAMS3D_DIR)/$(LOCTYPE)
  BOOTSJ_DIR = ../../BOOTSJ
  LIB_BOOTSJ = libbootsj.a
  MOD_PATH+= -I$(BOOTSJ_DIR)/$(LOCTYPE)
  BNORM_DIR = ../../BNORM
  LIB_BNORM = libbnorm.a
  MOD_PATH+= -I$(BNORM_DIR)/$(LOCTYPE)
  BOOZ_DIR = ../../BOOZ_XFORM
  LIB_BOOZ= libbooz.a
  MOD_PATH+= -I$(BOOZ_DIR)/$(LOCTYPE)
  COBRA_DIR = ../../COBRAVMEC
  LIB_COBRA = libcobra.a
  MOD_PATH+= -I$(COBRA_DIR)/$(LOCTYPE)
  DIAGNO_DIR = ../../DIAGNO
  LIB_DIAGNO= libdiagno.a
  MOD_PATH+= -I$(DIAGNO_DIR)/$(LOCTYPE)
  JINV_DIR = ../../J_INVARIANT
  LIB_JINV = libjinv.a
  MOD_PATH+= -I$(JINV_DIR)/$(LOCTYPE)
  MGRID_DIR= ../../MAKEGRID
  LIB_MGRID= libmakegrid.a
  MOD_PATH+= -I$(MGRID_DIR)/$(LOCTYPE)
  LIB_LINK=  $(VMEC_DIR)/$(LOCTYPE)/$(LIB_VMEC)  \
	$(BEAMS3D_DIR)/$(LOCTYPE)/$(LIB_BEAMS3D) \
	$(BOOTSJ_DIR)/$(LOCTYPE)/$(LIB_BOOTSJ) \
	$(BNORM_DIR)/$(LOCTYPE)/$(LIB_BNORM) \
	$(BOOZ_DIR)/$(LOCTYPE)/$(LIB_BOOZ) \
	$(COBRA_DIR)/$(LOCTYPE)/$(LIB_COBRA) \
	$(DIAGNO_DIR)/$(LOCTYPE)/$(LIB_DIAGNO) \
	$(JINV_DIR)/$(LOCTYPE)/$(LIB_JINV) \
	$(MGRID_DIR)/$(LOCTYPE)/$(LIB_MGRID) 
  ifeq ($(LDKES),T)
    DKES_DIR = ../../DKES
    LIB_DKES = libdkes.a
    MOD_PATH += -I$(DKES_DIR)/$(LOCTYPE)
    PRECOMP += -DDKES_OPT
    LIB_LINK += $(DKES_DIR)/$(LOCTYPE)/$(LIB_DKES)
  else
    DKES_DIR = 
    LIB_DKES = 
  endif
  ifeq ($(LNEO),T)
    NEO_DIR = ../../NEO
    LIB_NEO = libneo.a
    MOD_PATH += -I$(NEO_DIR)/$(LOCTYPE)
    PRECOMP += -DNEO_OPT
    LIB_LINK += $(NEO_DIR)/$(LOCTYPE)/$(LIB_NEO)
  else
    NEO_DIR = 
    LIB_NEO = 
  endif
else ifeq ($(MAKECMDGOALS),help)
else ifeq ($(MAKECMDGOALS),test_stellopt)
else ifeq ($(MAKECMDGOALS),test_stellopt_coilopt)
else ifeq ($(MAKECMDGOALS),test_stellopt_gene)
else ifeq ($(MAKECMDGOALS),test_stellopt_regcoil)
else ifeq ($(MAKECMDGOALS),test_stellopt_sfincs)
else ifeq ($(MAKECMDGOALS),test_stellopt_terpsichore)
else ifeq ($(MAKECMDGOALS),test_stellopt_travis)
else
  LGENE = F
  LCOILOPT = F
  LTERPSICHORE = F
  LTRAVIS = F
  LSFINCS = F
endif
ifeq ($(MAKECMDGOALS),xanimec)
  PRECOMP += -D_ANIMEC
endif
ifeq ($(MAKECMDGOALS),xvmec2000)
  PRECOMP += -DSKS  -DSKS2
endif
ifeq ($(MAKECMDGOALS),xsiesta)
  PRECOMP += -DSKS  -DSKS2
endif
ifeq ($(MAKECMDGOALS),xgtovmi)
  ifeq ($(LPGPLOT),T)
    MOD1_PATH += $(PGPLOT_INC)
    LIB_LINK += $(PGPLOT_LIB)
  endif
endif
ifeq ($(MAKECMDGOALS),xdes_plot)
  ifeq ($(LPGPLOT),T)
    MOD1_PATH += $(PGPLOT_INC)
    LIB_LINK += $(PGPLOT_LIB)
  endif
endif

# Other Codes
ifeq ($(LGENE),T)
  MOD1_PATH += $(GENE_INC)
  PRECOMP += -DGENE
  MOD_PATH += -I$(GENE_DIR)
else
  GENE_LIB = 
  GENE_DIR = 
  LIB_GENE = 
endif
ifeq ($(LCOILOPT),T)
  MOD1_PATH += $(COILOPT_INC)
  PRECOMP += -DCOILOPTPP
  MOD_PATH += -I$(COILOPTPP_DIR)
else
  COILOPT_LIB = 
  COILOPTPP_DIR = 
  LIB_COILOPTPP = 
endif
ifeq ($(LTERPSICHORE),T)
  MOD1_PATH += $(TERPSICHORE_INC)
  PRECOMP += -DTERPSICHORE
  MOD_PATH += -I$(TERPSICHORE_DIR)
else
  TERPSICHORE_LIB = 
  TERPSICHORE_DIR = 
  LIB_TERPSICHORE = 
endif
ifeq ($(LTRAVIS),T)
  PRECOMP += -DTRAVIS
else
  TRAVIS_LIB = 
  TRAVIS_DIR = 
  LIB_TRAVIS = 
endif
ifeq ($(LSFINCS),T)
  MOD1_PATH += $(SFINCS_INC)
  PRECOMP += -DSFINCS
  MOD_PATH += -I$(SFINCS_DIR)
else
  SFINCS_LIB = 
  SFINCS_DIR = 
  LIB_SFINCS = 
endif
ifeq ($(LREGCOIL),T)
  MOD1_PATH += $(REGCOIL_INC)
  PRECOMP += -DREGCOIL
  MOD_PATH += -I$(REGCOIL_DIR)
else
  REGCOIL_LIB = 
  REGCOIL_DIR = 
  LIB_REGCOIL = 
endif

# Handle other codes
LIB_LINK += $(GENE_LIB) $(COILOPT_LIB) $(TERPSICHORE_LIB) $(TRAVIS_LIB) $(SFINCS_LIB) $(REGCOIL_LIB)

# Add libraries to LIB_LINK
#LIB_LINK+= $(HOME_BIN)/libstell.a $(LIBS)
LIB_LINK+= $(LIB_DIR)/$(LOCTYPE)/$(LIB) $(LIBS)

# 3rd Party Libs
ifeq ($(LMPI),T)
  PRECOMP += -DMPI_OPT
  VMEC_DIR = ../../VMEC2000
  COMPILE = $(MPI_COMPILE)
  COMPILE_FREE = $(MPI_COMPILE_FREE)
  LINK    = $(MPI_COMPILE) $(FLAGS) -o 
  LINK_C  = $(MPI_COMPILE_C) -shared -Wl,-z,defs
endif
ifeq ($(LNETCDF),T)
  MOD1_PATH += $(NETCDF_INC)
  PRECOMP += -DNETCDF
  LIB_LINK += $(NETCDF_LIB)
  MOD_PATH += $(NETCDF_INC)
  LIB_SHARE += $(NETCDF_LIB)
endif
ifeq ($(LHDF5),T)
  MOD1_PATH += $(HDF5_INC)
  PRECOMP += -DLHDF5 -DH5_USE_16_API -DHDF5_PAR
  LIB_LINK += $(HDF5_LIB)
  MOD_PATH += $(HDF5_INC)
  LIB_SHARE += $(HDF5_LIB)
endif
ifeq ($(LNAG),T)
  PRECOMP += -DNAG
  LIB_LINK += $(NAG_LIB)
  LIB_SHARE += $(NAG_LIB)
endif
ifeq ($(LNTCC),T)
  MOD1_PATH += $(NTCC_INC)
  PRECOMP += -DLADAS -DNTCC
  LIB_LINK += $(NTCC_LIB)
  MOD_PATH += $(NTCC_INC)
  LIB_SHARE += $(NTCC_LIB)
endif
ifeq ($(LSILO),T)
  MOD1_PATH += $(SILO_INC)
  PRECOMP += -DSILO_AVAI
  LIB_LINK += $(SILO_LIB)
  LIB_SHARE += $(SILO_LIB)
endif

# This is hear because of MPI above resetting LINK
ifeq ($(MAKECMDGOALS),libstell.a)
  LINK = $(LINK_AR)
  COMPILE += -fPIC -axMIC-AVX512,AVX
  COMPILE_FREE += -fPIC -axMIC-AVX512,AVX
  INC_PATH = 
endif
ifeq ($(MAKECMDGOALS),libstell.so)
  LINK = $(LINK_C)
  LIB_LINK = $(LIB_SHARE) 
# Note this is needed for Cori for reasons
  LIB_LINK += -L$(NETCDF_DIR)/lib -lnetcdf -lnetcdff
  LIB_LINK += -L$(HDF5_DIR)/lib -lhdf5_hl -lhdf5_fortran -lhdf5 \
             -lhdf5hl_fortran 
  COMPILE += -fPIC
  COMPILE_FREE += -fPIC
  INC_PATH = 
endif

#This must come here
MOD_PATH+= -I<|MERGE_RESOLUTION|>--- conflicted
+++ resolved
@@ -28,19 +28,10 @@
   MPI_COMPILE_C = cc
   MPI_LINK = ftn
   MPI_RUN = srun
-<<<<<<< HEAD
   MPI_RUN_OPTS = -n 68 -c 4 --cpu_bind=cores
   MPI_RUN_OPTS_SM = -n 68 -c 4 --cpu_bind=cores
 #  MPI_RUN_OPTS_MD = -n 544 -c 4 --cpu_bind=cores
   MPI_RUN_OPTS_LG = -n 4352 -c 4 --cpu_bind=cores
-=======
-  MPI_RUN_OPTS = -n 8 -c 16
-  MPI_RUN_OPTS = -n 1088 -c 1
-  # KNL 64 Nodes
-  MPI_RUN_OPTS_SM = -n 136 -n 2  --cpu_bind=threads
-  MPI_RUN_OPTS_MD = -n 2176 -n 2  --cpu_bind=threads
-  MPI_RUN_OPTS_LG = -n 8704 -n 2  --cpu_bind=threads
->>>>>>> d15d6412
 
 #######################################################################
 #            NAG Options
