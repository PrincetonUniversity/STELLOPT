#######################################################################
#            Define Basic Utilities
#######################################################################
  SHELL = /bin/sh
  PWD1 = `pwd`
  MYHOME = /home/abader/bin
  PRECOMP:= /lib/cpp -traditional -DLINUX
  COMPILE = $(FC)
  COMPILE_FREE = $(FC) -ffree-form -ffree-line-length-none -ffixed-line-length-none
  LINK    = ld $(FLAGS) -o
  LINK_AR = ar -ruv
  LINK_C  = $(CC) -shared -Wl,-z-defs

#######################################################################
#            Define Compiler Flags
#######################################################################
  FLAGS_R = -O3 -fexternal-blas
  FLAGS_D = -g -O0 -fexternal-blas -fbacktrace -fcheck=all 
<<<<<<< HEAD
  LIBS    = -L/opt/gcc/scalapack-2.0.2 -lscalapack \
            -L/opt/gcc/openblas-0.3.5/lib -lopenblas
=======
  LIBS    = -lscalapack -lopenblas
>>>>>>> 7bb99c11

#######################################################################
#            MPI Options
#######################################################################
  LMPI    = T
  MPI_COMPILE = mpifort
  MPI_COMPILE_FREE = mpifort -ffree-form \
                     -ffree-line-length-none -ffixed-line-length-none
  MPI_COMPILE_C = mpicc
  MPI_LINK = mpifort

#######################################################################
#            NAG Options
#######################################################################
  LNAG = F
  NAG_LIB = -L$(NAG_ROOT)/lib -lnag_nag

#######################################################################
#            NETCDF Options
#######################################################################
  LNETCDF = T
  NETCDF_INC = -I/opt/gcc/netcdf-c-4.6.3/include \
               -I/opt/gcc/netcdf-fortran-4.4.5/include
  NETCDF_LIB = -L/opt/gcc/netcdf-c-4.6.3/lib -lnetcdf \
               -L/opt/gcc/netcdf-fortran-4.4.5/lib -lnetcdff

#######################################################################
#            NTCC Options
#######################################################################
  LNTCC = F
  NTCC_INC = -I/usr/include
  NTCC_LIB = -L/usr/lib -laladdinsub -lr8slatec -ladpak\
             -lcppsub -lcomput -lpspline -lportlib -lezcdf -lmds_sub \
             -lmdstransp -lvaxonly

#######################################################################
#            HDF5 Options
#######################################################################
  LHDF5 = T
  HDF5_INC = -I/opt/gcc/hdf5-parallel-1.10.5/include
  HDF5_LIB = -L/opt/gcc/hdf5-parallel-1.10.5/lib \
             -lhdf5 -lhdf5hl_fortran -lhdf5_hl -lhdf5_fortran

#######################################################################
#             PGPLOT Options
#######################################################################
  LPGPLOT = F
  PGPLOT_INC = -I$(PGPLOT_DIR)
  PGPLOT_LIB = -L$(PGPLOT_DIR) -lpgplot -L/usr/lib/x86_64-linux-gnu -lX11

#######################################################################
#             SILO Options
#######################################################################
  LSILO = F
  SILO_INC = -I$(SILOHOME)/include
  SILO_LIB = -L$(SILOHOME)/lib/x86_64-linux-gnu -lsiloh5

#######################################################################
#            DKES/NEO Options
#######################################################################
  LDKES = F
  LNEO  = T

#######################################################################
#            GENE Options
#######################################################################
  LGENE = F
  GENE_INC = -I$(GENE_PATH)
  GENE_DIR = $(GENE_PATH)
  LIB_GENE = libgene.a
  GENE_LIB = $(GENE_DIR)/$(LIB_GENE) \
             -L/u/slazerso/src/GENE17_2016/external/pppl_cluster/futils/src -lfutils \
             -L$(FFTWHOME)/lib -lfftw3 \
             -L$(SLEPC_DIR)/$(PETSC_ARCH)/lib -lslepc \
             -L$(PETSC_DIR)/$(PETSC_ARCH)/lib -lpetsc -lX11

#######################################################################
#            COILOPT++ Options
#######################################################################
  LCOILOPT = F
  COILOPT_INC = -I$(COILOPT_PATH)
  COILOPTPP_DIR = $(COILOPT_PATH)
  LIB_COILOPTPP = libcoilopt++.a
  COILOPT_LIB = $(COILOPT_PATH)/$(LIB_COILOPTPP) \
                -L$(GSLHOME)/lib/x86_64-linux-gnu -lgsl -lgslcblas -lstdc++ -lmpi_cxx

#######################################################################
#            TERPSICHORE Options
#######################################################################
  LTERPSICHORE= F
  TERPSICHORE_INC = -I$(TERPSICHORE_PATH)
  TERPSICHORE_DIR = $(TERPSICHORE_PATH)
  LIB_TERPSICHORE = libterpsichore.a
  TERPSICHORE_LIB = $(TERPSICHORE_DIR)/$(LIB_TERPSICHORE)

#######################################################################
#            TRAVIS Options
#######################################################################
  LTRAVIS= F
  TRAVIS_DIR = $(TRAVIS_PATH)
  LIB_TRAVIS = libtravis64_sopt.a
  LIB_MCONF  = libmconf64.a
  TRAVIS_LIB = $(TRAVIS_DIR)/lib/$(LIB_TRAVIS) \
               $(TRAVIS_DIR)/mag_conf/lib/$(LIB_MCONF) -lstdc++

#######################################################################
#            REGCOIL Options
#######################################################################
  LREGCOIL= F
  REGCOIL_DIR = $(REGCOIL_PATH)
  REGCOIL_INC = -I$(REGCOIL_DIR) 
  LIB_REGCOIL = libregcoil.a
  REGCOIL_LIB = $(REGCOIL_DIR)/$(LIB_REGCOIL) -fopenmp

#######################################################################
#            LIBSTELL Shared Options
#######################################################################
#LIB_SHARE = $(BLASHOME)/lib/libblas.so \
          $(SCALAPACK_HOME)/lib/libscalapack-openmpi.so \
          $(BLACS_HOME)/lib/libblacs-openmpi.so  $(BLACS_HOME)/lib/libblacsCinit-openmpi.so $(BLACS_HOME)/lib/libblacsF77init-openmpi.so \
          $(HDF5_HOME)/lib/x86_64-linux-gnu/libhdf5_hl.so $(HDF5_HOME)/lib/x86_64-linux-gnu/libhdf5_fortran.so $(HDF5_HOME)/lib/x86_64-linux-gnu/libhdf5hl_fortran.so $(HDF5_HOME)/lib/x86_64-linux-gnu/libhdf5.so \
          $(HDF5_HOME)/lib/x86_64-linux-gnu/libmpi_usempif08.so $(HDF5_HOME)/lib/x86_64-linux-gnu/libhdf5_openmpi_fortran.so \
          $(NETCDF_HOME)/lib/x86_64-linux-gnu/libnetcdf.so $(NETCDF_HOME)/lib/x86_64-linux-gnu/libnetcdff.so $(NETCDF_HOME)/lib/x86_64-linux-gnu/libnetcdf_c++.so \
          $(SILOHOME)/lib/x86_64-linux-gnu/libsiloh5.so \
          $(GSLHOME)/lib/x86_64-linux-gnu/libgsl.so \
          $(GCC6_HOME)/libgfortran.so $(GCC6_HOME)/libstdc++.so \
          $(MPIHOME)/lib/x86_64-linux-gnu/libmpi.so $(MPIHOME)/lib/x86_64-linux-gnu/libmpi_mpifh.so \
          /usr/lib/x86_64-linux-gnu/libm.so /usr/lib/liblapack.so /usr/lib/x86_64-linux-gnu/libdl.so
#LIB_SHARE = $(BLASHOME)/lib/libblas.so \
          $(SCALAPACK_HOME)/lib/libscalapack-openmpi.so.1 \
          $(BLACS_HOME)/lib/libblacs-openmpi.so.1 \
          $(BLACS_HOME)/lib/libblacsCinit-openmpi.so.1 \
          $(BLACS_HOME)/lib/libblacsF77init-openmpi.so.1 \
          $(HDF5_HOME)/lib/x86_64-linux-gnu/libhdf5_openmpi_fortran.so \
          $(NETCDF_HOME)/lib/libnetcdf.so \
          $(NETCDF_HOME)/lib/libnetcdff.so \
          $(NETCDF_HOME)/lib/libnetcdf_c++.so \
          $(SILOHOME)/lib/x86_64-linux-gnu/libsiloh5.so \
          $(GSLHOME)/lib/x86_64-linux-gnu/libgsl.so \
          $(GCC49_HOME)/libgfortran.so \
          $(GCC49_HOME)/libstdc++.so \
          $(MPIHOME)/lib/libmpi.so \
          $(MPIHOME)/lib/libmpif77.so \
          /usr/lib/x86_64-linux-gnu/libm.so \
          /usr/lib/liblapack.so \
          /usr/lib/x86_64-linux-gnu/libdl.so


#######################################################################
#######################################################################
#######################################################################
#######################################################################
#######################################################################
#######################################################################
#######################################################################
#######################################################################
#   DO NOT EDIT BELOW HERE DO NOT EDIT BELOW HERE

#######################################################################
#######################################################################
#######################################################################
#######################################################################
#######################################################################
#######################################################################
#######################################################################
#######################################################################

# Some Initial stuff
# HOME_BIN = $(MYHOME)
HOME_BIN = ../../
MOD1_PATH = -I$(MYHOME)/libstell_dir
MOD_PATH = 
CLEAN_ARCH = 
LIB_DIR = ../../LIBSTELL
LIB = libstell.a

# Handle Which Code is being CALLED
ifeq ($(MAKECMDGOALS),xstelloptv2)
  PRECOMP += -DBNORM -DBEAMS3D_OPT -DJINV_OPT -DTXPORT_OPT -DDIAGNO_OPT -DSKS -DSKS2
  VMEC_DIR ?= ../../VMEC2000
  LIB_VMEC= libvmec.a
  MOD_PATH+= -I$(VMEC_DIR)/$(LOCTYPE)
  BEAMS3D_DIR = ../../BEAMS3D
  LIB_BEAMS3D = libbeams3d.a
  MOD_PATH+= -I$(BEAMS3D_DIR)/$(LOCTYPE)
  BOOTSJ_DIR = ../../BOOTSJ
  LIB_BOOTSJ = libbootsj.a
  MOD_PATH+= -I$(BOOTSJ_DIR)/$(LOCTYPE)
  BNORM_DIR = ../../BNORM
  LIB_BNORM = libbnorm.a
  MOD_PATH+= -I$(BNORM_DIR)/$(LOCTYPE)
  BOOZ_DIR = ../../BOOZ_XFORM
  LIB_BOOZ= libbooz.a
  MOD_PATH+= -I$(BOOZ_DIR)/$(LOCTYPE)
  COBRA_DIR = ../../COBRAVMEC
  LIB_COBRA = libcobra.a
  MOD_PATH+= -I$(COBRA_DIR)/$(LOCTYPE)
  DIAGNO_DIR = ../../DIAGNO
  LIB_DIAGNO= libdiagno.a
  MOD_PATH+= -I$(DIAGNO_DIR)/$(LOCTYPE)
  JINV_DIR = ../../J_INVARIANT
  LIB_JINV = libjinv.a
  MOD_PATH+= -I$(JINV_DIR)/$(LOCTYPE)
  MGRID_DIR= ../../MAKEGRID
  LIB_MGRID= libmakegrid.a
  MOD_PATH+= -I$(MGRID_DIR)/$(LOCTYPE)
  LIB_LINK=  $(VMEC_DIR)/$(LOCTYPE)/$(LIB_VMEC)  \
	$(BEAMS3D_DIR)/$(LOCTYPE)/$(LIB_BEAMS3D) \
	$(BOOTSJ_DIR)/$(LOCTYPE)/$(LIB_BOOTSJ) \
	$(BNORM_DIR)/$(LOCTYPE)/$(LIB_BNORM) \
	$(BOOZ_DIR)/$(LOCTYPE)/$(LIB_BOOZ) \
	$(COBRA_DIR)/$(LOCTYPE)/$(LIB_COBRA) \
	$(DIAGNO_DIR)/$(LOCTYPE)/$(LIB_DIAGNO) \
	$(JINV_DIR)/$(LOCTYPE)/$(LIB_JINV) \
	$(MGRID_DIR)/$(LOCTYPE)/$(LIB_MGRID) 
  ifeq ($(LDKES),T)
    DKES_DIR = ../../DKES
    LIB_DKES = libdkes.a
    MOD_PATH += -I$(DKES_DIR)/$(LOCTYPE)
    PRECOMP += -DDKES_OPT
    LIB_LINK += $(DKES_DIR)/$(LOCTYPE)/$(LIB_DKES)
  else
    DKES_DIR = 
    LIB_DKES = 
  endif
  ifeq ($(LNEO),T)
    NEO_DIR = ../../NEO
    LIB_NEO = libneo.a
    MOD_PATH += -I$(NEO_DIR)/$(LOCTYPE)
    PRECOMP += -DNEO_OPT
    LIB_LINK += $(NEO_DIR)/$(LOCTYPE)/$(LIB_NEO)
  else
    NEO_DIR = 
    LIB_NEO = 
  endif
else
  LGENE = F
  LCOILOPT = F
  LTERPSICHORE = F
  LTRAVIS = F
endif
ifeq ($(MAKECMDGOALS),xanimec)
  PRECOMP += -D_ANIMEC
endif
ifeq ($(MAKECMDGOALS),xparvmec)
  PRECOMP += -DSKS  -DSKS2
endif
ifeq ($(MAKECMDGOALS),xsiesta)
  PRECOMP += -DSKS  -DSKS2
endif
ifeq ($(MAKECMDGOALS),xvmec2000)
  PRECOMP += -DSKS  -DSKS2
endif
ifeq ($(MAKECMDGOALS),xgtovmi)
  ifeq ($(LPGPLOT),T)
    MOD1_PATH += $(PGPLOT_INC)
    LIB_LINK += $(PGPLOT_LIB)
  endif
endif
ifeq ($(MAKECMDGOALS),xdes_plot)
  ifeq ($(LPGPLOT),T)
    MOD1_PATH += $(PGPLOT_INC)
    LIB_LINK += $(PGPLOT_LIB)
  endif
endif

# Other Codes
ifeq ($(LGENE),T)
  MOD1_PATH += $(GENE_INC)
  PRECOMP += -DGENE
  MOD_PATH += -I$(GENE_DIR)
else
  GENE_LIB = 
  GENE_DIR = 
  LIB_GENE = 
endif
ifeq ($(LCOILOPT),T)
  MOD1_PATH += $(COILOPT_INC)
  PRECOMP += -DCOILOPTPP
  MOD_PATH += -I$(COILOPTPP_DIR)
else
  COILOPT_LIB = 
  COILOPTPP_DIR = 
  LIB_COILOPTPP = 
endif
ifeq ($(LTERPSICHORE),T)
  MOD1_PATH += $(TERPSICHORE_INC)
  PRECOMP += -DTERPSICHORE
  MOD_PATH += -I$(TERPSICHORE_DIR)
else
  TERPSICHORE_LIB = 
  TERPSICHORE_DIR = 
  LIB_TERPSICHORE = 
endif
ifeq ($(LTRAVIS),T)
  PRECOMP += -DTRAVIS
else
  TRAVIS_LIB = 
  TRAVIS_DIR = 
  LIB_TRAVIS = 
endif
ifeq ($(LREGCOIL),T)
  MOD1_PATH += $(REGCOIL_INC)
  PRECOMP += -DREGCOIL
  MOD_PATH += -I$(REGCOIL_DIR)
else
  REGCOIL_LIB = 
  REGCOIL_DIR = 
  LIB_REGCOIL = 
endif

# Handle other codes
LIB_LINK += $(GENE_LIB) $(COILOPT_LIB) $(TERPSICHORE_LIB) $(TRAVIS_LIB) $(REGCOIL_LIB)

# Add libraries to LIB_LINK
# LIB_LINK+= $(MYHOME)/libstell.a $(LIBS)
# This version avoids referencing the bin directory for the symbolic link to lib.
# Which we can't reference since we now have the awk file in the main directory.
LIB_LINK+= $(LIB_DIR)/$(LOCTYPE)/$(LIB) $(LIBS)

# 3rd Party Libs
ifeq ($(LMPI),T)
  PRECOMP += -DMPI_OPT
  VMEC_DIR = ../../VMEC2000
  COMPILE = $(MPI_COMPILE)
  COMPILE_FREE = $(MPI_COMPILE_FREE)
  LINK    = $(MPI_COMPILE) $(FLAGS) -o 
  LINK_C  = $(MPI_COMPILE_C) -shared -Wl,-z,defs
endif
ifeq ($(LNETCDF),T)
  MOD1_PATH += $(NETCDF_INC)
  PRECOMP += -DNETCDF
  LIB_LINK += $(NETCDF_LIB)
  MOD_PATH += $(NETCDF_INC)
endif
ifeq ($(LHDF5),T)
  MOD1_PATH += $(HDF5_INC)
  PRECOMP += -DLHDF5 -DH5_USE_16_API
  LIB_LINK += $(HDF5_LIB)
  MOD_PATH += $(HDF5_INC)
endif
ifeq ($(LNAG),T)
  PRECOMP += -DNAG
  LIB_LINK += $(NAG_LIB)
endif
ifeq ($(LNTCC),T)
  MOD1_PATH += $(NTCC_INC)
  PRECOMP += -DLADAS -DNTCC
  LIB_LINK += $(NTCC_LIB)
  MOD_PATH += $(NTCC_INC)
endif
ifeq ($(LSILO),T)
  MOD1_PATH += $(SILO_INC)
  PRECOMP += -DSILO_AVAI
  LIB_LINK += $(SILO_LIB)
endif

# This is hear because of MPI above resetting LINK
ifeq ($(MAKECMDGOALS),libstell.a)
  LINK = $(LINK_AR)
  COMPILE += -fPIC
  COMPILE_FREE += -fPIC
  INC_PATH = 
endif
ifeq ($(MAKECMDGOALS),libstell.so)
  LIB_LINK = $(LIB_SHARE)
  COMPILE += -fPIC
  COMPILE_FREE += -fPIC
  INC_PATH = 
endif

#This must come here
MOD_PATH+= -I<|MERGE_RESOLUTION|>--- conflicted
+++ resolved
@@ -16,12 +16,7 @@
 #######################################################################
   FLAGS_R = -O3 -fexternal-blas
   FLAGS_D = -g -O0 -fexternal-blas -fbacktrace -fcheck=all 
-<<<<<<< HEAD
-  LIBS    = -L/opt/gcc/scalapack-2.0.2 -lscalapack \
-            -L/opt/gcc/openblas-0.3.5/lib -lopenblas
-=======
   LIBS    = -lscalapack -lopenblas
->>>>>>> 7bb99c11
 
 #######################################################################
 #            MPI Options
