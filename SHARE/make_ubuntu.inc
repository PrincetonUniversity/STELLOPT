#######################################################################
#            Define Basic Utilities
#######################################################################
  SHELL = /bin/sh
  PWD1 = `pwd`
  MYHOME = $(HOME)/bin
  PRECOMP:= /lib/cpp -traditional -DLINUX
  COMPILE = $(FC)
  COMPILE_FREE = $(FC) -ffree-form -ffree-line-length-none -ffixed-line-length-none
  LINK    = ld $(FLAGS) -o
  LINK_AR = ar -ruv
  LINK_C  = $(CC) -shared -Wl,-z-defs

#######################################################################
#            Define Compiler Flags
#######################################################################
  FLAGS_R = -O2 -fexternal-blas -fbacktrace -fcheck=all,no-array-temps
  FLAGS_D = -g -O0 -fexternal-blas -fbacktrace -fcheck=all 
  LIBS    = -L/usr/lib -lblas -llapack -lscalapack-openmpi
<<<<<<< HEAD
  FLAGS_R += -fallow-argument-mismatch 
  FLAGS_D += -fallow-argument-mismatch
=======
  FLAGS_R += -Wno-argument-mismatch
  FLAGS_D += -Wno-argument-mismatch
>>>>>>> 777dbdbe

#######################################################################
#            MPI Options
#######################################################################
  LMPI    = T
  MPI_COMPILE = mpif90.openmpi
  MPI_COMPILE_FREE = mpif90 -ffree-form \
                     -ffree-line-length-none -ffixed-line-length-none
  MPI_COMPILE_C = mpicc.openmpi
  MPI_LINK = mpif90.openmpi
  MPI_RUN = mpiexec
  MPI_RUN_OPTS = -np 4
#  MPI_RUN_OPTS_SM = -np 16
#  MPI_RUN_OPTS_MD = -np 64
#  MPI_RUN_OPTS_LG = -np 256

#######################################################################
#            NAG Options
#######################################################################
  LNAG = F
  NAG_LIB = -L$(NAG_ROOT)/lib -lnag_nag

#######################################################################
#            NETCDF Options
#######################################################################
  LNETCDF = T
  NETCDF_INC = $(shell nc-config --fflags)
  NETCDF_LIB = $(shell nc-config --flibs)

#######################################################################
#            NTCC Options
#######################################################################
  LNTCC = F
  NTCC_INC = -I/usr/include
  NTCC_LIB = -L/usr/lib -laladdinsub -lr8slatec -ladpak\
             -lcppsub -lcomput -lpspline -lportlib -lezcdf -lmds_sub \
             -lmdstransp -lvaxonly

#######################################################################
#            HDF5 Options
#######################################################################
  LHDF5 = T
  HDF5_INC = -I/usr/include/hdf5/openmpi
  HDF5_LIB = -L/usr/lib/x86_64-linux-gnu/hdf5/openmpi \
             -lhdf5 -lhdf5hl_fortran -lhdf5_hl -lhdf5_fortran

#######################################################################
#             PGPLOT Options
#######################################################################
  LPGPLOT = F
  PGPLOT_INC = -I$(PGPLOT_DIR)
  PGPLOT_LIB = -L$(PGPLOT_DIR) -lpgplot -L/usr/lib/x86_64-linux-gnu -lX11

#######################################################################
#             SILO Options
#######################################################################
  LSILO = F
  SILO_INC = -I$(SILOHOME)/include
  SILO_LIB = -L$(SILOHOME)/lib/x86_64-linux-gnu -lsiloh5

#######################################################################
#            FFTW3 Options
#######################################################################
  LFFTW3 = F
  FFTW3_INC = 
  FFTW3_LIB = 

#######################################################################
#            DKES/NEO Options
#######################################################################
  LDKES = T
  LNEO  = T

#######################################################################
#            GENE Options
#######################################################################
  LGENE = F
  GENE_INC = -I$(GENE_PATH)
  GENE_DIR = $(GENE_PATH)
  LIB_GENE = libgene.a
  GENE_LIB = $(GENE_DIR)/$(LIB_GENE) \
             -L/u/slazerso/src/GENE17_2016/external/pppl_cluster/futils/src -lfutils \
             -L$(FFTWHOME)/lib -lfftw3 \
             -L$(SLEPC_DIR)/$(PETSC_ARCH)/lib -lslepc \
             -L$(PETSC_DIR)/$(PETSC_ARCH)/lib -lpetsc -lX11

#######################################################################
#            COILOPT++ Options
#######################################################################
  LCOILOPT = F
  COILOPT_INC = -I$(COILOPT_PATH)
  COILOPTPP_DIR = $(COILOPT_PATH)
  LIB_COILOPTPP = libcoilopt++.a
  COILOPT_LIB = $(COILOPT_PATH)/$(LIB_COILOPTPP) \
                -L$(GSLHOME)/lib/x86_64-linux-gnu -lgsl -lgslcblas -lstdc++ -lmpi_cxx

#######################################################################
#            TERPSICHORE Options
#######################################################################
  LTERPSICHORE= F
  TERPSICHORE_INC = -I$(TERPSICHORE_PATH)
  TERPSICHORE_DIR = $(TERPSICHORE_PATH)
  LIB_TERPSICHORE = libterpsichore.a
  TERPSICHORE_LIB = $(TERPSICHORE_DIR)/$(LIB_TERPSICHORE)

#######################################################################
#            TRAVIS Options
#######################################################################
  LTRAVIS= F
  TRAVIS_DIR = $(TRAVIS_PATH)
  LIB_TRAVIS = libtravis64_sopt.a
  LIB_MCONF  = libmconf64.a
  TRAVIS_LIB = $(TRAVIS_DIR)/lib/$(LIB_TRAVIS) \
               $(TRAVIS_DIR)/mag_conf/lib/$(LIB_MCONF) -lstdc++

#######################################################################
#            REGCOIL Options
#######################################################################
  LREGCOIL= F
  REGCOIL_DIR = $(REGCOIL_PATH)
  REGCOIL_INC = -I$(REGCOIL_DIR) 
  LIB_REGCOIL = libregcoil.a
  REGCOIL_LIB = $(REGCOIL_DIR)/$(LIB_REGCOIL) -fopenmp

#######################################################################
#            Available Energy Options
#######################################################################
  LAEOPT= F
  AEOPT_DIR = $(AEOPT_PATH)
  AEOPT_INC = -I$(AEOPT_DIR) 
  LIB_AEOPT = libtrapAE.a
  AEOPT_LIB = $(AEOPT_PATH)/$(LIB_AEOPT)

#######################################################################
#            LIBSTELL Shared Options
#######################################################################
#LIB_SHARE = $(BLASHOME)/lib/libblas.so \
          $(SCALAPACK_HOME)/lib/libscalapack-openmpi.so \
          $(BLACS_HOME)/lib/libblacs-openmpi.so  $(BLACS_HOME)/lib/libblacsCinit-openmpi.so $(BLACS_HOME)/lib/libblacsF77init-openmpi.so \
          $(HDF5_HOME)/lib/x86_64-linux-gnu/libhdf5_hl.so $(HDF5_HOME)/lib/x86_64-linux-gnu/libhdf5_fortran.so $(HDF5_HOME)/lib/x86_64-linux-gnu/libhdf5hl_fortran.so $(HDF5_HOME)/lib/x86_64-linux-gnu/libhdf5.so \
          $(HDF5_HOME)/lib/x86_64-linux-gnu/libmpi_usempif08.so $(HDF5_HOME)/lib/x86_64-linux-gnu/libhdf5_openmpi_fortran.so \
          $(NETCDF_HOME)/lib/x86_64-linux-gnu/libnetcdf.so $(NETCDF_HOME)/lib/x86_64-linux-gnu/libnetcdff.so $(NETCDF_HOME)/lib/x86_64-linux-gnu/libnetcdf_c++.so \
          $(SILOHOME)/lib/x86_64-linux-gnu/libsiloh5.so \
          $(GSLHOME)/lib/x86_64-linux-gnu/libgsl.so \
          $(GCC6_HOME)/libgfortran.so $(GCC6_HOME)/libstdc++.so \
          $(MPIHOME)/lib/x86_64-linux-gnu/libmpi.so $(MPIHOME)/lib/x86_64-linux-gnu/libmpi_mpifh.so \
          /usr/lib/x86_64-linux-gnu/libm.so /usr/lib/liblapack.so /usr/lib/x86_64-linux-gnu/libdl.so
#LIB_SHARE = $(BLASHOME)/lib/libblas.so \
          $(SCALAPACK_HOME)/lib/libscalapack-openmpi.so.1 \
          $(BLACS_HOME)/lib/libblacs-openmpi.so.1 \
          $(BLACS_HOME)/lib/libblacsCinit-openmpi.so.1 \
          $(BLACS_HOME)/lib/libblacsF77init-openmpi.so.1 \
          $(HDF5_HOME)/lib/x86_64-linux-gnu/libhdf5_openmpi_fortran.so \
          $(NETCDF_HOME)/lib/libnetcdf.so \
          $(NETCDF_HOME)/lib/libnetcdff.so \
          $(NETCDF_HOME)/lib/libnetcdf_c++.so \
          $(SILOHOME)/lib/x86_64-linux-gnu/libsiloh5.so \
          $(GSLHOME)/lib/x86_64-linux-gnu/libgsl.so \
          $(GCC49_HOME)/libgfortran.so \
          $(GCC49_HOME)/libstdc++.so \
          $(MPIHOME)/lib/libmpi.so \
          $(MPIHOME)/lib/libmpif77.so \
          /usr/lib/x86_64-linux-gnu/libm.so \
          /usr/lib/liblapack.so \
          /usr/lib/x86_64-linux-gnu/libdl.so

<|MERGE_RESOLUTION|>--- conflicted
+++ resolved
@@ -17,13 +17,8 @@
   FLAGS_R = -O2 -fexternal-blas -fbacktrace -fcheck=all,no-array-temps
   FLAGS_D = -g -O0 -fexternal-blas -fbacktrace -fcheck=all 
   LIBS    = -L/usr/lib -lblas -llapack -lscalapack-openmpi
-<<<<<<< HEAD
-  FLAGS_R += -fallow-argument-mismatch 
-  FLAGS_D += -fallow-argument-mismatch
-=======
   FLAGS_R += -Wno-argument-mismatch
   FLAGS_D += -Wno-argument-mismatch
->>>>>>> 777dbdbe
 
 #######################################################################
 #            MPI Options
