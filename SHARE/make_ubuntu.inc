--- conflicted
+++ resolved
@@ -153,7 +153,6 @@
   AEOPT_LIB = $(AEOPT_PATH)/$(LIB_AEOPT)
 
 #######################################################################
-<<<<<<< HEAD
 #            KNOSOS Options
 #######################################################################
   LKNOSOS= F
@@ -161,7 +160,8 @@
   KNOSOS_INC = -I$(KNOSOS_DIR)/SOURCES
   LIB_KNOSOS = libknosos.a
   KNOSOS_LIB = $(KNOSOS_PATH)/SOURCES/$(LIB_KNOSOS)
-=======
+
+#######################################################################
 #            System-specific path and binary definitions
 #######################################################################
 FC = gfortran
@@ -173,7 +173,6 @@
 HDF5_HOME = /usr/lib/x86_64-linux-gnu
 PGPLOT_DIR = /usr/lib/x86_64-linux-gnu
 SILOHOME = /usr/lib/x86_64-linux-gnu
->>>>>>> 3a262a4e
 
 #######################################################################
 #            LIBSTELL Shared Options
