--- conflicted
+++ resolved
@@ -57,18 +57,15 @@
     if run_name in ['ORBITS_depo','ORBITS_depo_adas','ORBITS_eqdsk','ORBITS_multiion']:
         data['Shinethrough'] = b3d.Shinethrough.flatten().tolist()
         [rho,depo]= b3d.calcDepo(ns=16)
-<<<<<<< HEAD
         data['Deposition_B1E1'] = depo[0,:].flatten().tolist()
         data['Deposition_B1E2'] = depo[1,:].flatten().tolist()
         data['Deposition_B2E1'] = depo[3,:].flatten().tolist()
         data['Deposition_B2E2'] = depo[4,:].flatten().tolist()
-=======
         data['Deposition_B1E1'] = depo[0,:].flatten()
         data['Deposition_B1E2'] = depo[1,:].flatten()
         data['Deposition_B2E1'] = depo[3,:].flatten()
         data['Deposition_B2E2'] = depo[4,:].flatten()
         failtol = 25.0
->>>>>>> 0d9fc967
     if run_name in ['ORBITS_restart']:
         data['LOSS_PCT'] = 100*sum(b3d.end_state==2)/b3d.nparticles
     if run_name in ['ORBITS_fusion']:
