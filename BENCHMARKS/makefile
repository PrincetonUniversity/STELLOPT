--- conflicted
+++ resolved
@@ -92,10 +92,7 @@
 	$(MAKE) test_beams3d_loss
 	$(MAKE) test_beams3d_slow
 	$(MAKE) test_beams3d_depo
-<<<<<<< HEAD
-=======
 	$(MAKE) test_beams3d_eqdsk
->>>>>>> 64bfc44c
 	$(MAKE) test_beams3d_fusion
 	@echo "Tesing of BEAMS3D complete"
 	@echo ""
@@ -143,8 +140,6 @@
 	@cd $(BEAMS3D_TEST_DIR); ./test_ORBITS_fusion.py
 	@echo ""
 
-<<<<<<< HEAD
-=======
 test_beams3d_eqdsk:
 	@cd $(BEAMS3D_TEST_DIR); rm -f *.h5 *.txt; 
 	@echo $(MPI_RUN) $(MPI_RUN_OPTS_SM) $(MYHOME)/xbeams3d -eqdsk ORBITS_eqdsk g164723.03059 -depo
@@ -152,7 +147,6 @@
 	#@cd $(BEAMS3D_TEST_DIR); ./test_ORBITS_fusion.py
 	@echo ""
 
->>>>>>> 64bfc44c
 test_stellopt:
 	@echo "Beginning testing of STELLOPT"
 	$(MAKE) test_stellopt_lmdif
