--- conflicted
+++ resolved
@@ -11,11 +11,7 @@
     def __init__(self):
 
         self.vmec = vmec()
-<<<<<<< HEAD
         #self.input_entry = None
-=======
-        self.input_entry = None
->>>>>>> c6a2ac29
         self.output_entry = None
 
     def init_workflow(self):
@@ -39,13 +35,7 @@
         self.output_entry.create()
 
         # # # # # # # # Initialization of ALL actors  # # # # # # # #
-<<<<<<< HEAD
         code_parameters = self.vmec.get_code_parameters()
-        #print(code_parameters)
-=======
-
-        code_parameters = self.vmec.get_code_parameters()
->>>>>>> c6a2ac29
         code_parameters.parameters_path='./indata.xml'
         
         runtime_settings = self.vmec.get_runtime_settings()
@@ -62,10 +52,6 @@
 
         # EXECUTE PHYSICS CODE
         print('=> Execute physics code')
-<<<<<<< HEAD
-
-=======
->>>>>>> c6a2ac29
         output_equilibrium = self.vmec()
 
         # SAVE IDSS INTO OUTPUT FILE
