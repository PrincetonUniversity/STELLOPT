--- conflicted
+++ resolved
@@ -1,28 +1,8 @@
-<<<<<<< HEAD
 # Debian image of install
 FROM lazerson/stellopt-compile:latest
 LABEL maintainer="Samuel Lazerson <lazersos@gmail.com> & STELLOPT developers"
 LABEL version="1.0"
 LABEL description="Debian image for building STELLOPT on docker."
-=======
-FROM ubuntu:latest
-MAINTAINER Samuel Lazerson <lazersos@gmail.com> & STELLOPT developers
-
-# Install gfortran
-RUN apt-get update
-RUN apt-get install -y git
-RUN apt-get install -y make
-RUN apt-get install -y gfortran
-RUN apt-get install -y openmpi-common
-RUN apt-get install -y gfortran
-RUN apt-get install -y g++
-RUN apt-get install -y libnetcdf-dev
-RUN apt-get install -y libnetcdff-dev
-RUN apt-get install -y libhdf5-dev
-RUN apt-get install -y libopenblas-dev
-RUN apt-get install -y liblapack-dev
-RUN apt-get install -y libscalapack-openmpi-dev
->>>>>>> ca675684
 
 # Set the working directory
 WORKDIR /home/STELLOPT
@@ -35,18 +15,11 @@
 ARG MYHOME="/home/STELLOPT/bin"
 ENV STELLOPT_PATH=/home/STELLOPT
 RUN echo $STELLOPT_PATH
-<<<<<<< HEAD
 
 # Compile STELLOPT
 RUN cd $STELLOPT_PATH  && ./build_all -j1 2>&1 | tee log.build 
 RUN chmod -R 777 ${STELLOPT_PATH}/BENCHMARKS
 RUN cp -RP ${STELLOPT_PATH}/bin/* /usr/local/bin/
-=======
-#RUN cd $STELLOPT_PATH && ./build_all
-#RUN cd $STELLOPT_PATH && ./build_all -j4 2>&1 | tee log.build 
-#RUN chmod -R 777 ${STELLOPT_PATH}/BENCHMARKS
-#RUN cp -RP ${STELLOPT_PATH}/bin/* /usr/local/bin/
->>>>>>> ca675684
 
 # add user
 #RUN apt-get -y install sudo
