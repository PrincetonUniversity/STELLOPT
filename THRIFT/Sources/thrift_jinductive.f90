--- conflicted
+++ resolved
@@ -65,11 +65,6 @@
 !     > C(j) = etapara*V'*p'
 !     > D(j) = -etapara*V'*<Js.B>
 !======================================================================
-<<<<<<< HEAD
-
-      IF (lverbj) CALL print_calc_abcd(THRIFT_JSOURCE(:,mytimestep))
-=======
->>>>>>> b5e989f2
       
       ! Allocations
       ALLOCATE(A_temp(nsj),B_temp(nsj),C_temp(nsj),D_temp(nsj),&
