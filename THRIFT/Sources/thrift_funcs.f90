--- conflicted
+++ resolved
@@ -170,11 +170,7 @@
     END DO
 
     ! Extrapolate current density to boundaries
-<<<<<<< HEAD
-    j_arr_out(1)= 2*j_arr_out(2)    -j_arr_out(3)     ! s = 0
-=======
     j_arr_out(1)   = 2*j_arr_out(2)    -j_arr_out(3)     ! s = 0
->>>>>>> b5e989f2
     j_arr_out(nsj) = 2*j_arr_out(nsj-1)-j_arr_out(nsj-2) ! s = 1
 
     RETURN
