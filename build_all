--- conflicted
+++ resolved
@@ -36,11 +36,7 @@
 
 # Loop through all the available codes and make the ones specified on the
 # command line.  If no codes were specified, then make all of them.
-<<<<<<< HEAD
-for CODE in LIBSTELL ANIMEC BCYCLIC BEAMS3D BOOTSJ BNORM BOOZ_XFORM COBRAVMEC COILOPT DESCUR DESCUR_PLOT DIAGNO DKES FIELDLINES J_INVARIANT KNOSOS MAKEGRID NEO NESCOIL PENTA STELLA TORLINES VMEC2000 VMEC2PIES VMEC2SPEC VMEC2STEL VMEC2V690 VMEC2XGC STELLOPTV2
-=======
 for CODE in LIBSTELL ANIMEC BCYCLIC BEAMS3D BOOTSJ BNORM BOOZ_XFORM COBRAVMEC COILOPT DESCUR DESCUR_PLOT DIAGNO DKES FIELDLINES J_INVARIANT MAKEGRID NEO NESCOIL PENTA TORLINES VMEC2000 VMEC2PIES VMEC2SPEC VMEC2STEL VMEC2V690 VMEC2XGC STELLOPTV2 WALL_ACCELERATE
->>>>>>> e064ebb9
 do
   match=0
 
