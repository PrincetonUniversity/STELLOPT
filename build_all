#!/bin/sh
#     Script:     update
#     Author:     S. Lazerson (lazerson@pppl.gov)
#     Date:       10/06/11
#     Purpose:    This script zips the various STELLOPT
#                 programs into their zip files and then
#                 zips these files into the STELLOPT zip
#                 file.
#
#     Usage:      To compile all STELLOPT codes simply call this script:
#                 `build_all`. To complile only individual codes/libraries
#                 add the requested script names as arguments:
#                 `build_all LIBSTELL VMEC2000`.

export FLAG_CALLED_FROM_BUILD_ALL=true

<<<<<<< HEAD
RELEASE_TYPE=shared_release
=======
# Options:
#   release
#   clean_release
#   debug
#   clean_debug
#   shared_release


# Set the default.
RELEASE_TYPE=--release

# Check to see if a build options was givin
if [ $# -ne 0 ]; then
  for OPTION in --release --clean_release
  do
    # If command line arguments were given, then check to see
    # which codes should be compiled.  Otherwise compile everything.
    echo $@|grep -q -- $OPTION
    if [ $? -eq 0 ]; then
      RELEASE_TYPE=$OPTION
      break  
    fi
  done
fi

echo Beging build of STELLOPT with options: $RELEASE_TYPE

MAKE_OPTIONS=`echo $RELEASE_TYPE | cut -b 3-`

>>>>>>> a4a830e0

# Call the toplevel makfile to setup the output directories.
make $MAKE_OPTIONS


# Loop through all the available codes and make the ones specified on the
# command line.  If no codes were specified, then make all of them.
for CODE in LIBSTELL ANIMEC BCYCLIC BEAMS3D BOOTSJ BNORM BOOZ_XFORM COBRAVMEC COILOPT DESCUR DESCUR_PLOT DIAGNO DKES FIELDLINES GTOVMI IPIES J_INVARIANT JMC MAKEGRID NEO NESCOIL PARVMEC PENTA SIESTA STELLOPT STELLTRANS TORLINES V3FITA VMEC2000 VMEC2PIES VMEC2SPEC VMEC2STEL VMEC2V690 VMEC2XGC
do
  match=0

  # If command line arguments were given, then check to see
  # which codes should be compiled.  Otherwise compile everything.
  if [ $# -ne 0 ]; then
    echo $@|grep -q $CODE
    if [ $? -eq 0 ]; then
      match=1  
    fi
  else
    echo $CODE
    match=1
  fi

  if [ $match -eq 1 ]; then
    cd $CODE
    make $MAKE_OPTIONS
    cd ..
  fi
done<|MERGE_RESOLUTION|>--- conflicted
+++ resolved
@@ -14,9 +14,6 @@
 
 export FLAG_CALLED_FROM_BUILD_ALL=true
 
-<<<<<<< HEAD
-RELEASE_TYPE=shared_release
-=======
 # Options:
 #   release
 #   clean_release
@@ -46,8 +43,6 @@
 
 MAKE_OPTIONS=`echo $RELEASE_TYPE | cut -b 3-`
 
->>>>>>> a4a830e0
-
 # Call the toplevel makfile to setup the output directories.
 make $MAKE_OPTIONS
 
