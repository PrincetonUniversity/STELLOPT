--- conflicted
+++ resolved
@@ -1,20 +1,4 @@
 # INSTALLATION
-<<<<<<< HEAD
-
-The instructions for compiling on Windows are under:
-SHARE/docs/README_mscompile.md
-and
-SHARE/docs/README_msmpi.md
-
-This version of STELLOPT makes use of the `make.inc` file to define
-compiler options and paths (in analogy to the old setup file).  These
-files are stored in the [SHARE](SHARE) folder.  Check to see if one exists
-for your computer system.  If it does, just create a symbolic link to
-it named `make.inc` in the directory above [SHARE](SHARE).  Otherwise copy 
-the `make_pppl.inc` file under a new name. By default, `make_pppl.inc`
-assumes that you want to compile all the codes. Please modify your own
-copy if needed.
-=======
 This version of STELLOPT makes use of `make_***.inc` files in the `SHARE`
 subdirectory to set various options at compile time.  The `make.inc` file
 in the main directory is a script which picks these files based on what
@@ -24,7 +8,6 @@
 `MACHINE=bobdole` before calling the build scripts.  It is also
 important to set `STELLOPT_PATH` to the path to your current directory
 where you've pulled the repository.
->>>>>>> 5fe7ed30
 
 Once you configure the environment variables, you can begin to compile the code by
 
