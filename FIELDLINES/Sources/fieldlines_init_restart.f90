--- conflicted
+++ resolved
@@ -53,20 +53,6 @@
 #endif
 #if defined(MPI_OPT)
       CALL MPI_BARRIER(MPI_COMM_FIELDLINES,ierr_mpi)
-<<<<<<< HEAD
-      IF (myworkid /= master) THEN
-           ! DEALLOCATE(raxis, phiaxis, zaxis, &
-           ! B_R, B_PHI, B_Z)
-            ALLOCATE(raxis(nr), phiaxis(nphi), zaxis(nz), &
-                       B_R(nr,nphi,nz), B_PHI(nr,nphi,nz), B_Z(nr,nphi,nz))
-      END IF
-         CALL MPI_BCAST(nr,1,MPI_INTEGER, master, MPI_COMM_FIELDLINES,ierr_mpi)
-         IF (ierr_mpi /= MPI_SUCCESS) CALL handle_err(MPI_BCAST_ERR,'fieldlines_init_restart',ierr_mpi)
-         CALL MPI_BCAST(nphi,1,MPI_INTEGER, master, MPI_COMM_FIELDLINES,ierr_mpi)
-         IF (ierr_mpi /= MPI_SUCCESS) CALL handle_err(MPI_BCAST_ERR,'fieldlines_init_restart',ierr_mpi)
-         CALL MPI_BCAST(nz,1,MPI_INTEGER, master, MPI_COMM_FIELDLINES,ierr_mpi)
-         IF (ierr_mpi /= MPI_SUCCESS) CALL handle_err(MPI_BCAST_ERR,'fieldlines_init_restart',ierr_mpi)
-=======
       CALL MPI_BCAST(nr,1,MPI_INTEGER, master, MPI_COMM_FIELDLINES,ierr_mpi)
       IF (ierr_mpi /= MPI_SUCCESS) CALL handle_err(MPI_BCAST_ERR,'fieldlines_init_restart',ierr_mpi)
       CALL MPI_BCAST(nphi,1,MPI_INTEGER, master, MPI_COMM_FIELDLINES,ierr_mpi)
@@ -77,7 +63,6 @@
             ALLOCATE(raxis(nr), phiaxis(nphi), zaxis(nz), &
                        B_R(nr,nphi,nz), B_PHI(nr,nphi,nz), B_Z(nr,nphi,nz))
       END IF
->>>>>>> 3e40bfb5
          CALL MPI_BCAST(raxis,nr,MPI_REAL8, master, MPI_COMM_FIELDLINES,ierr_mpi)
          IF (ierr_mpi /= MPI_SUCCESS) CALL handle_err(MPI_BCAST_ERR,'fieldlines_init_restart',ierr_mpi)
          CALL MPI_BCAST(phiaxis,nphi,MPI_REAL8, master, MPI_COMM_FIELDLINES,ierr_mpi)
