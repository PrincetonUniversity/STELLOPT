--- conflicted
+++ resolved
@@ -241,12 +241,7 @@
   ! computations
   !------------------------------------------------
     SUBROUTINE SetSurfacePartitions
-    
-<<<<<<< HEAD
-    INTEGER :: mypart, code_local
-=======
     INTEGER :: mypart, local_err
->>>>>>> 9c6f2831
 #if defined(MPI_OPT)
     IF (par_ns.LT.nranks) THEN
        IF(grank.EQ.0) print *,"NS is less than NRANKS. Aborting!"
@@ -273,20 +268,6 @@
     t1rglob = trglob + 1; IF (rank.EQ.nranks-1) t1rglob=par_ns
 
     IF(mypart.LT.2) THEN
-<<<<<<< HEAD
-      CALL MPI_Barrier(NS_COMM,MPI_ERR)
-      WRITE(TOFU,*) '***********************************************************' 
-      WRITE(TOFU,*) '* This version is not yet tested for mynsnum <= 2. Aborting!'
-      WRITE(TOFU,*) '***********************************************************' 
-      IF (rank.EQ.0) THEN
-        WRITE(*,*)
-        WRITE(*,*) '***********************************************************' 
-        WRITE(*,*) '* This version is not yet tested for mynsnum <= 2. Aborting!'
-        WRITE(*,*) '***********************************************************' 
-        WRITE(*,*)
-      END IF
-      CALL MPI_Abort(NS_COMM,code_local,MPI_ERR)
-=======
        CALL MPI_Barrier(NS_COMM,MPI_ERR)
        WRITE(TOFU,*) '***********************************************************'
        WRITE(TOFU,*) '* This version is not yet tested for mynsnum <= 2. Aborting!'
@@ -299,7 +280,6 @@
           WRITE(*,*)
        END IF
        CALL MPI_Abort(NS_COMM,local_err,MPI_ERR)
->>>>>>> 9c6f2831
     END IF
 #endif
     END SUBROUTINE SetSurfacePartitions
