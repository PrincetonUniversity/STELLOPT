      PROGRAM vmec
      USE vmec_input
      USE vmec_seq
      USE safe_open_mod
!      USE precon2d, ONLY: ScratchFile
      USE vparams, ONLY: nlog, nlog0, nthreed
      USE vmec_params, ONLY: more_iter_flag,
     &                       bad_jacobian_flag,
     &    restart_flag, readin_flag, timestep_flag,
     &    output_flag, cleanup_flag,
     &    norm_term_flag, successful_term_flag ! J Geiger: for more iterations and full 3D1-output
      USE parallel_include_module
      USE parallel_vmec_module, ONLY: MyEnvVariables, 
     &                                InitializeParallel,
     &                                FinalizeParallel
      IMPLICIT NONE
C-----------------------------------------------
C   L o c a l   P a r a m e t e r s
C-----------------------------------------------
      INTEGER, PARAMETER :: nseq0 = 12
      CHARACTER(LEN=*), PARAMETER ::
     &    increase_niter = "Try increasing NITER",
     &    bad_jacobian = "The jacobian was non-definite!",
     &    full_3d1output_request = "Full threed1-output request!"
C-----------------------------------------------
C   L o c a l   V a r i a b l e s
C-----------------------------------------------
      INTEGER :: numargs, ierr_vmec, index_end,
     &   iopen, isnml, iread, iseq, index_seq,
     &   index_dat, iunit, ncount, nsteps, i, local_code
      INTEGER :: ictrl(5)
      CHARACTER(LEN=120) :: input_file, seq_ext, reset_file_name, arg
      CHARACTER(LEN=120) :: log_file
      CHARACTER(LEN=120), DIMENSION(10) :: command_arg
      LOGICAL :: lscreen
      INTEGER :: RVC_COMM

      REAL(dp) :: ton, toff
      REAL(dp) :: totalton, totaltoff 

C-----------------------------------------------
!***
!                              D   I   S   C   L   A   I   M   E   R
!
!       You are using a beta version of the PROGRAM VMEC, which is currently
!       under development by S. P. Hirshman at the Fusion Energy Division,
!       Oak Ridge National Laboratory.  Please report any problems or comments
!       to him.  As a beta version, this program is subject to change
!       and improvement without notice.
!
!       1. CODE SYNOPSIS
!
!       THIS PROGRAM - VMEC (Variational Moments Equilibrium Code)  -
!       SOLVES THREE-DIMENSIONAL MHD EQUILIBRIUM EQUATIONS USING
!       FOURIER SPECTRAL (MOMENTS) METHODS. A CYLINDRICAL COORDINATE
!       REPRESENTATION IS USED (R-Z COORDINATES). THE POLOIDAL
!       ANGLE VARIABLE IS RENORMALIZED THROUGH THE STREAM FUNCTION
!       LAMBDA, WHICH IS SELF-CONSISTENTLY DETERMINED AND DIFFERENCED
!       VARIATIONALLY ON THE HALF-RADIAL MESH. THE POLOIDAL ANGLE IS
!       DETERMINED BY MINIMIZING <M> = m**2 S(m) , WHERE S(m) =
!       Rm**2 + Zm**2 . AN EVEN-ODD DECOMPOSITION IN THE POLOIDAL MODE
!       NO. OF R,Z, AND LAMDA IS USED TO IMPROVE RADIAL RESOLUTION.
!       A FREE-BOUNDARY OPTION IS AVAILABLE (FOR lfreeb=T), WITH A
!       USER-SUPPLIED DATA-FILE "MGRID" NEEDED TO COMPUTE THE PLASMA
!       VACUUM FIELD COMPONENTS BR, BPHI, BZ (see SUBROUTINE BECOIL)
!
!       THE MAGNETIC FIELD IS REPRESENTED INTERNALLY AS FOLLOWS:
!
!       B(s,u,v) = grad(phiT) X ( grad(u) + grad(lambda) ) +
!
!                  iota(s) * grad(v) X grad(phiT)
!
!       WHERE phiT is the toroidal flux (called phi in code) and
!       u,v are the poloidal, toroidal angles, respectively.
!
!       2. ADDITIONAL CODES REQUIRED
!       For the fixed boundary calculation, the user must provide the Fourier
!       coefficients for the plasma boundary (the last surface outside of which
!       the pressure gradient vanishes). For ALL but the simplest geometry, the
!       SCRUNCH code (available from R. Wieland), based on the DESCUR curve-fitting
!       code, can be used to produce the optimized VMEC Fourier representation for
!       an arbritrary closed boundary (it need not be a 'star-like' DOmain, nor
!       need it possess vertical, or 'stellarator', symmetry).
!
!       For the free boundary calculation, the MAKEGRID code (available upon
!       request) is needed to create a binary Green''s FUNCTION table for the
!       vacuum magnetic field(s) and, IF data analysis is to be done, flux and
!       field loops as well. The user provides a SUBROUTINE (BFIELD) which can be
!       called at an arbitrary spatial location and which should RETURN the three
!       cylindrical components of the vacuum field at that point. (Similary,
!       locations of diagnostic flux loops, Rogowski coils, etc. are required IF
!       equilibrium reconstruction is to be done.)
!
!       Plotting is handled by a stand-alone package, PROUT.NCARG (written by
!       R. M. Wieland). It uses NCAR-graphics calls and reads the primary VMEC output
!       file, WOUT.EXT, WHERE 'EXT' is the command-line extension of the INPUT file.
!
!
!       3. UNIX SCRIPT SETUP PARAMETERS
!       The VMEC source code (vmec.lsqh) is actually a UNIX script file which uses
!       the C-precompiler to produce both the machine-specific Fortran source and a
!       make-file specific to ANY one of the following platforms:
!
!       IBM-RISC6000, CRAY, ALPHA (DEC-STATION), HP-UX WORKSTATION,
!       WINDOWS-NT, DEC-VMS
!
!       Additional platforms are easy to add to the existing script as required.
!
!
!       4. FORTRAN PARAMETER STATEMENTS set by user
!       In the Fortran-90 version of VMEC these PARAMETER statements have
!       been replaced by dynamic memory allocation. So the user should set the
!       run-time parameters ns (through ns_array), mpol, ntor in the NAMELIST INDATA.
!
!
!       Added features since last edition (see vmec_params for revision history list)
!       1. Implemented preconditioning algorithm for R,Z
!       2. The physical (unpreconditioned) residuals are used
!          to determine the level of convergence
!       3. The original (MOMCON) scaling of lambda is used, i.e.,
!          Bsupu = phip*(iota - lamda[sub]v)/SQRT(g). This is needed to
!          maintain consistency with the time-stepper for arbitrary PHIP.
!
!       WRITTEN BY S. P. HIRSHMAN (8/28/85 - REVISED 3/1/86) BASED ON
!       1. S. P. Hirshman and J. C. Whitson, Phys. Fluids 26, 3553 (1983).
!       2. S. P. Hirshman and H. K. Meier, Phys. Fluids 28, 1387 (1985).
!       3. S. P. Hirshman and D. K. Lee, Comp. Phys. Comm. 39, 161 (1986).
!

!     Local variables
!
!     ictrl:   array(5) of control variables for running "runvmec" routine
!              see "runvmec" for a description
!

!
!     Read in command-line arguments to get input file or sequence file,
!     screen display information, and restart information
!
      INTERFACE
         SUBROUTINE runvmec(ictrl_array, input_file0, 
     &                      lscreen, RVC_COMM, reset_file_name)
         IMPLICIT NONE
         INTEGER, INTENT(inout), TARGET :: ictrl_array(5)
         LOGICAL, INTENT(in) :: lscreen
         CHARACTER(LEN=*), INTENT(in) :: input_file0
         INTEGER, INTENT(in), OPTIONAL :: RVC_COMM
         CHARACTER(LEN=*), OPTIONAL :: reset_file_name
         END SUBROUTINE runvmec
      END INTERFACE

      CALL MyEnvVariables
      CALL InitializeParallel
      CALL MPI_COMM_DUP(MPI_COMM_WORLD,RVC_COMM,MPI_ERR)
      CALL second0(totalton)
      ton = totalton

      CALL getcarg(1, command_arg(1), numargs)
      DO iseq = 2, numargs
         CALL getcarg(iseq, command_arg(iseq), numargs)
      END DO

      CALL second0(toff)
      get_args_time = get_args_time + (toff -ton)

      lscreen = .false.
      IF(grank.EQ.0) lscreen = .true.
      reset_file_name = " "

      IF (numargs .lt. 1) THEN
         STOP 'Invalid command line'
      ELSE IF (command_arg(1).eq.'-h' .or. command_arg(1).eq.'/h') THEN
         PRINT *,
     &   ' ENTER INPUT FILE NAME OR INPUT-FILE SUFFIX ON COMMAND LINE'
         PRINT *
         PRINT *,' For example: '
         PRINT *,'    xvmec input.tftr OR xvmec tftr ',
     &           'OR xvmec ../input.tftr'
         PRINT *
         PRINT *,' Sequence files, containing a list of input files',
     &           ' are also allowed. For example: '
         PRINT *,'    xvmec input.tftr_runs'
         PRINT *
         PRINT *,' Here, input.tftr_runs contains a &VSEQ namelist',
     &           ' entry'
         PRINT *
         PRINT *,' Additional (optional) command arguments are',
     &           ' allowed:'
         PRINT *
         PRINT *,'  xvmec <filename> [noscreen] [reset=reset_wout_file]'
         PRINT *
         PRINT *,' noscreen: supresses all output to screen ',
     &           ' (default, or "screen", displays output)'
         PRINT *,' name of reset wout file (defaults to none)'

         STOP
      ELSE
         DO iseq = 2, MIN(numargs,10)
            arg = command_arg(iseq)
            IF (TRIM(arg) .eq. 'noscreen' .or.                                 &
     &          TRIM(arg) .eq. 'NOSCREEN') THEN
               lscreen = .false.
            END IF
            index_end = INDEX(arg, "reset=")
            index_seq = MAX(INDEX(arg, "RESET="), index_end)
            IF (index_seq .gt. 0) reset_file_name = arg(index_seq+6:)
         END DO
      END IF

!
!     Determine type of file opened (sequential or input-data)
!     ARG1 (char var)
!          By DEFAULT, ARG1 obtained from the command
!          line is parsed as follows to determine the input data file(s):
!               a. Attempt to OPEN file ARG1 (full path + file name).
!                  Look for the VSEQ NAMELIST to obtain nseq, nseq_select, and
!                  extension array. If they exist and nseq>0, VMEC will run
!                  sequentially using input determined from the array EXTENSION[i]
!                  or input.EXTENSION[i]
!               b. If the command argument is not a sequence NAMELIST, THEN the data file
!                  ARG1 or input.ARG1 is READ directly, with NSEQ=1.
!
      arg = command_arg(1)
      index_dat = INDEX(arg,'.')
      index_end = LEN_TRIM(arg)
      IF (index_dat .gt. 0) THEN
         seq_ext  = arg(index_dat + 1:index_end)
         input_file = TRIM(arg)
      ELSE
         seq_ext = TRIM(arg)
         input_file = 'input.'//TRIM(seq_ext)
      END IF

      nseq = 1
      nseq_select(1) = 1
      extension(1) = input_file
!
!     READ IN NAMELIST VSEQ TO GET ARRAY
!     OF INPUT FILE EXTENSIONS AND INDEXING ARRAY, NSEQ_SELECT
!
      nlog = nlog0
      iunit = nseq0
      DO iseq = 1, 2
         IF (iseq .EQ. 1) THEN
           arg = input_file
         ELSE
           arg = seq_ext
         END IF
         CALL second0(ton)
         CALL safe_open(iunit, iopen, TRIM(arg), 'old', 'formatted')
         CALL second0(toff)
         safe_open_time = safe_open_time + (toff - ton)
         IF (iopen .eq. 0) THEN
            DO ncount = 1, nseqmax
               nseq_select(ncount) = ncount
            END DO
            CALL second0(ton)

            CALL read_namelist (iunit, isnml, 'vseq')

            CALL second0(toff)
            read_namelist_time = read_namelist_time + (toff - ton)
!
!       OPEN FILE FOR STORING SEQUENTIAL RUN HISTORY
!
            IF (isnml .eq. 0) THEN
               IF (nseq .gt. nseqmax) STOP 'NSEQ>NSEQMAX'
               log_file = 'log.'//seq_ext
               CALL second0(ton)

               CALL safe_open(nlog, iread, log_file, 'replace',
     &                        'formatted')

               CALL second0(toff)
               safe_open_time = safe_open_time + (toff - ton)

               IF (iread .NE. 0) THEN
                  PRINT *, log_file,
     &                    ' LOG FILE IS INACCESSIBLE: IOSTAT= ',iread
                  STOP 3
               ELSE
                  EXIT        !!Break out of loop
               END IF
            END IF
         END IF
         CLOSE (iunit)
      END DO

!
!     CALL EQUILIBRIUM SOLVER
!
!     nseq_select:      If sequence file (VSEQ NAMELIST given with nseq >0)
!                       array giving indices into EXTENSION array prescribing
!                       the order in which the input files are run by VMEC
!     nseq:             number of sequential VMEC runs to make
!
!
!     CALL VMEC WITH POSSIBLE SEQUENCE EXTENSION (SEQ_EXT)
!     AND ARRAY OF INPUT FILE EXTENSIONS (EXTENSION)
!
      ictrl = 0

!     GOTO 200  !ENABLE THIS STATEMENT TO TEST REVERSE-COMMUNICATION STOP/RESTART CODING

      SEQ: DO iseq = 1, nseq
         index_seq = nseq_select(iseq)
         ictrl(1) = restart_flag + readin_flag + timestep_flag
     &            + output_flag + cleanup_flag                !Sets all flags
         ictrl(2) = 0
!         ictrl(3) = 100
!         ictrl(4) = 2
         ictrl(5) = iseq - 1
         ncount = 0
         IF (iseq .GT. 1) THEN
            reset_file_name =
#ifdef NETCDF
     &         'wout_' // TRIM(extension(index_seq-1)) // ".nc"
#else
     &         'wout.' // TRIM(extension(index_seq-1))
            WRITE (*,*) 'WARNING: Text based wout files are no ' \\
     &                  'longer maintained and may be removed in ' \\
     &                  'the future.'
#endif
         END IF
!    
!     SET UP A "REVERSE-COMMUNICATION" LOOP FOR RUNNING VMEC
!

 100     CONTINUE

         RVCCALLNUM = 1
         CALL runvmec(ictrl, extension(index_seq), lscreen, RVC_COMM,
     &                reset_file_name)

         ierr_vmec = ictrl(2)

         SELECT CASE (ierr_vmec)
<<<<<<< HEAD
            CASE (more_iter_flag)                                !Need a few more iterations to converge
               IF (grank .EQ. 0) THEN
                  IF(lscreen) WRITE (6, '(1x,a)') increase_niter
                  WRITE (nthreed, '(1x,a)') increase_niter
                  WRITE (nthreed, '(1x,a)') "PARVMEC aborting..."
                  CALL FLUSH(nthreed)
               END IF

=======
         CASE (more_iter_flag)                                !Need a few more iterations to converge
            IF (grank .EQ. 0) THEN
               IF(lscreen ) WRITE (6, '(1x,a)') increase_niter
               WRITE (nthreed, '(1x,a)') increase_niter
               WRITE (nthreed, '(1x,a)') "PARVMEC aborting..."
               CALL FLUSH(nthreed)
#if defined(SKS)
               CALL MPI_Abort(MPI_COMM_WORLD, local_code, MPI_ERR)
#endif
            END IF
>>>>>>> 61a819c1
! J Geiger: if lmoreiter and lfull3d1out are false
!           the o-lines (original) are the only
!           ones to be executed.
               IF (lmoreiter) THEN                                 ! J Geiger: --start--
                  DO i = 2, max_main_iterations                    ! Changes to run
                     ictrl(1) = timestep_flag                      ! some more iterations if requested
                     ictrl(3) = niter                              ! - this is the number of iterations
                     RVCCALLNUM = 2
                     CALL runvmec(ictrl, extension(1), lscreen,
     &                            RVC_COMM, reset_file_name)       ! - the second iteration run with ictrl(3) iterations
                     IF (ictrl(2) .EQ. more_iter_flag .and.
     &                   grank    .EQ. 0) THEN
                        WRITE (nthreed, '(1x,a)') increase_niter
                        IF(lscreen) WRITE (6, '(1x,a)') increase_niter
                     END IF
                  END DO
                  ictrl(1) = output_flag + cleanup_flag            ! - Output, cleanup
                  IF (ictrl(2) .ne. successful_term_flag) THEN
                     ictrl(2)=successful_term_flag                 ! - force success flag to get full threed1-output!
                  END IF
                  ictrl(3) = 0                                     ! - this is the number of iterations
                  RVCCALLNUM = 3
                  CALL runvmec(ictrl, extension(1), lscreen, RVC_COMM,
     &                         reset_file_name)
               ELSE                                                ! else-branch contains original code.
#if defined(MPI_OPT)
                  CALL MPI_Barrier(RVC_COMM, MPI_ERR)
#endif

                  ictrl(1) = output_flag + cleanup_flag            !Output, cleanup  ! o-lines
                  ictrl(2) = 0                                     ! o-lines
                  IF (lfull3d1out) THEN
                     ictrl(2) = successful_term_flag
                     IF (grank .EQ. 0) THEN
                        WRITE(6,'(1x,a)') full_3d1output_request
                        WRITE(nthreed,'(1x,a)') full_3d1output_request
                     END IF
                  END IF

                  RVCTRIGGER = .TRUE.
                  RVCCALLNUM = 4
                  CALL runvmec(ictrl, extension(1), lscreen, RVC_COMM, ! o-lines
     &                         reset_file_name)
                  RVCTRIGGER = .FALSE.
               END IF                                              ! J Geiger: -- end --

            CASE (bad_jacobian_flag)                               !Bad jacobian even after axis reset and ns->3
               IF (grank .EQ. 0) THEN
                  IF (lscreen) WRITE (6, '(/,1x,a)') bad_jacobian
                  WRITE (nthreed, '(/,1x,a)') bad_jacobian
                  END IF
            CASE DEFAULT
         END SELECT
      END DO SEQ

      GOTO 300

!REVERSE-COMMUNICATION TEST LOOP: SHOULD BE OFF FOR NORMAL VMEC2000 RUN
!ONLY SHOWS HOW TO IMPLEMENT EXTERNAL STOP/START OF VMEC
 200  CONTINUE

      nsteps = 50
      ictrl(1) = restart_flag + readin_flag        !Initialization only
      ictrl(3) = nsteps
      ictrl(4) = 1                                 !Go to fine grid directly (assumes it is grid index=1)
      RVCCALLNUM = 5
      CALL runvmec(ictrl, extension(1), lscreen, RVC_COMM,
     &             reset_file_name)

      ictrl(1) = timestep_flag  + output_flag      !Set timestep flag (output_flag, too, if wout needed)
      ictrl(1) = timestep_flag                     !Set timestep flag (output_flag, too, if wout needed)

      DO iopen = 1, 3                              !Scan through grids (3, for this example)
         ictrl(4) = iopen          
         DO ncount = 1, MAX(1,niter/nsteps)
            RVCCALLNUM=6
            CALL runvmec(ictrl, extension(1), lscreen, RVC_COMM,
     &                   reset_file_name)
            PRINT *,' BREAK HERE'
            ierr_vmec = ictrl(2)
            IF (ierr_vmec .ne. more_iter_flag) EXIT
         END DO
      END DO

      ictrl(1) = output_flag+cleanup_flag          !Output, cleanup
      RVCCALLNUM = 7
      CALL runvmec(ictrl, extension(1), lscreen, RVC_COMM,
     &             reset_file_name)

 300  CONTINUE

      CLOSE (nlog)

      CALL second0(totaltoff)
      total_time = total_time + (totaltoff - totalton)
      toff = totaltoff
      IF (.NOT.LV3FITCALL .AND. lactive) CALL WriteTimes('timings.txt')
      CALL FinalizeParallel

      END PROGRAM vmec<|MERGE_RESOLUTION|>--- conflicted
+++ resolved
@@ -27,7 +27,7 @@
 C-----------------------------------------------
       INTEGER :: numargs, ierr_vmec, index_end,
      &   iopen, isnml, iread, iseq, index_seq,
-     &   index_dat, iunit, ncount, nsteps, i, local_code
+     &   index_dat, iunit, ncount, nsteps, i
       INTEGER :: ictrl(5)
       CHARACTER(LEN=120) :: input_file, seq_ext, reset_file_name, arg
       CHARACTER(LEN=120) :: log_file
@@ -335,7 +335,6 @@
          ierr_vmec = ictrl(2)
 
          SELECT CASE (ierr_vmec)
-<<<<<<< HEAD
             CASE (more_iter_flag)                                !Need a few more iterations to converge
                IF (grank .EQ. 0) THEN
                   IF(lscreen) WRITE (6, '(1x,a)') increase_niter
@@ -344,18 +343,7 @@
                   CALL FLUSH(nthreed)
                END IF
 
-=======
-         CASE (more_iter_flag)                                !Need a few more iterations to converge
-            IF (grank .EQ. 0) THEN
-               IF(lscreen ) WRITE (6, '(1x,a)') increase_niter
-               WRITE (nthreed, '(1x,a)') increase_niter
-               WRITE (nthreed, '(1x,a)') "PARVMEC aborting..."
-               CALL FLUSH(nthreed)
-#if defined(SKS)
-               CALL MPI_Abort(MPI_COMM_WORLD, local_code, MPI_ERR)
-#endif
-            END IF
->>>>>>> 61a819c1
+
 ! J Geiger: if lmoreiter and lfull3d1out are false
 !           the o-lines (original) are the only
 !           ones to be executed.
