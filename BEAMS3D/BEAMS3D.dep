# Microsoft Developer Studio Generated Dependency File, included by VMEC2000.mak

beams3d_init_fusion.o: \
      ../../LIBSTELL/$(LOCTYPE)/stel_kinds.o \
      ../../LIBSTELL/$(LOCTYPE)/mpi_params.o \
      ../../LIBSTELL/$(LOCTYPE)/mpi_inc.o \
      ../../LIBSTELL/$(LOCTYPE)/mpi_sharmem.o \
      beams3d_runtime.o \
      beams3d_lines.o \
      beams3d_grid.o \
      beams3d_physics_mod.o


backspace_out.o:  


beams3d_diagnostics.o: \
      ../../LIBSTELL/$(LOCTYPE)/stel_kinds.o \
      ../../LIBSTELL/$(LOCTYPE)/safe_open_mod.o \
      ../../LIBSTELL/$(LOCTYPE)/ezspline.o \
      ../../LIBSTELL/$(LOCTYPE)/mpi_params.o \
      ../../LIBSTELL/$(LOCTYPE)/mpi_inc.o \
      beams3d_runtime.o \
      beams3d_lines.o \
      beams3d_grid.o


beams3d_follow.o: \
      ../../LIBSTELL/$(LOCTYPE)/stel_kinds.o \
      ../../LIBSTELL/$(LOCTYPE)/safe_open_mod.o \
      ../../LIBSTELL/$(LOCTYPE)/wall_mod.o \
      ../../LIBSTELL/$(LOCTYPE)/mpi_inc.o \
      beams3d_runtime.o \
      beams3d_lines.o \
      beams3d_grid.o \
      beams3d_physics_mod.o \
      beams3d_write_parhdf5.o \
      ../../LIBSTELL/$(LOCTYPE)/mpi_params.o


beams3d_free.o: \
      ../../LIBSTELL/$(LOCTYPE)/wall_mod.o \
      ../../LIBSTELL/$(LOCTYPE)/mpi_sharmem.o \
      beams3d_runtime.o \
      beams3d_lines.o \
      beams3d_grid.o
      

beams3d_grid.o: \
      ../../LIBSTELL/$(LOCTYPE)/ezspline_obj.o \
      ../../LIBSTELL/$(LOCTYPE)/ezspline.o \
      ../../LIBSTELL/$(LOCTYPE)/stel_kinds.o 
      

beams3d_init.o: \
      ../../LIBSTELL/$(LOCTYPE)/stel_kinds.o \
      ../../LIBSTELL/$(LOCTYPE)/vmec_input.o \
      ../../LIBSTELL/$(LOCTYPE)/mpi_params.o \
      ../../LIBSTELL/$(LOCTYPE)/mpi_inc.o \
      ../../LIBSTELL/$(LOCTYPE)/mpi_sharmem.o \
      ../../LIBSTELL/$(LOCTYPE)/wall_mod.o \
      ../../LIBSTELL/$(LOCTYPE)/read_eqdsk_mod.o \
      ../../LIBSTELL/$(LOCTYPE)/adas_mod_parallel.o \
      beams3d_runtime.o \
      beams3d_grid.o \
      beams3d_input_mod.o \
      beams3d_lines.o


beams3d_init_beams.o: \
      ../../LIBSTELL/$(LOCTYPE)/stel_kinds.o \
      ../../LIBSTELL/$(LOCTYPE)/mpi_params.o \
      ../../LIBSTELL/$(LOCTYPE)/mpi_inc.o \
      beams3d_lines.o \
      beams3d_runtime.o
      
      
beams3d_init_beams_bbnbi.o: \
      ../../LIBSTELL/$(LOCTYPE)/stel_kinds.o \
      ../../LIBSTELL/$(LOCTYPE)/mpi_params.o \
      ../../LIBSTELL/$(LOCTYPE)/mpi_inc.o \
      beams3d_lines.o \
      beams3d_grid.o \
      beams3d_runtime.o
      
      
beams3d_init_beams_w7x.o: \
      ../../LIBSTELL/$(LOCTYPE)/stel_kinds.o \
      ../../LIBSTELL/$(LOCTYPE)/mpi_params.o \
      ../../LIBSTELL/$(LOCTYPE)/mpi_inc.o \
      beams3d_lines.o \
      beams3d_runtime.o
      

beams3d_init_coil.o: \
      ../../LIBSTELL/$(LOCTYPE)/stel_kinds.o \
      ../../LIBSTELL/$(LOCTYPE)/mpi_params.o \
      ../../LIBSTELL/$(LOCTYPE)/mpi_inc.o \
      ../../LIBSTELL/$(LOCTYPE)/vmec_input.o \
      ../../LIBSTELL/$(LOCTYPE)/biotsavart.o \
      beams3d_runtime.o \
      beams3d_grid.o
      

beams3d_init_mgrid.o: \
      ../../LIBSTELL/$(LOCTYPE)/stel_kinds.o \
      ../../LIBSTELL/$(LOCTYPE)/mpi_params.o \
      ../../LIBSTELL/$(LOCTYPE)/mpi_inc.o \
      ../../LIBSTELL/$(LOCTYPE)/mgrid_field_mod.o \
      ../../LIBSTELL/$(LOCTYPE)/vmec_input.o \
      beams3d_runtime.o \
      beams3d_grid.o
      

beams3d_init_restart.o: \
      ../../LIBSTELL/$(LOCTYPE)/stel_kinds.o \
      ../../LIBSTELL/$(LOCTYPE)/mpi_params.o \
      ../../LIBSTELL/$(LOCTYPE)/mpi_inc.o \
      ../../LIBSTELL/$(LOCTYPE)/ez_hdf5.o \
      beams3d_runtime.o \
      beams3d_lines.o \
      beams3d_grid.o
      

beams3d_init_vmec.o: \
      ../../LIBSTELL/$(LOCTYPE)/stel_kinds.o \
      ../../LIBSTELL/$(LOCTYPE)/wall_mod.o \
      ../../LIBSTELL/$(LOCTYPE)/read_wout_mod.o \
      ../../LIBSTELL/$(LOCTYPE)/vmec_utils.o \
      ../../LIBSTELL/$(LOCTYPE)/virtual_casing_mod.o \
      ../../LIBSTELL/$(LOCTYPE)/mpi_params.o \
      ../../LIBSTELL/$(LOCTYPE)/mpi_inc.o \
      beams3d_lines.o \
<<<<<<< HEAD
=======
      beams3d_runtime.o \
      beams3d_grid.o
      

beams3d_init_eqdsk.o: \
      ../../LIBSTELL/$(LOCTYPE)/stel_kinds.o \
      ../../LIBSTELL/$(LOCTYPE)/wall_mod.o \
      ../../LIBSTELL/$(LOCTYPE)/read_eqdsk_mod.o \
      ../../LIBSTELL/$(LOCTYPE)/mpi_params.o \
      ../../LIBSTELL/$(LOCTYPE)/mpi_inc.o \
      beams3d_lines.o \
>>>>>>> 64bfc44c
      beams3d_runtime.o \
      beams3d_grid.o
      

beams3d_input_mod.o: \
      ../../LIBSTELL/$(LOCTYPE)/stel_kinds.o \
      ../../LIBSTELL/$(LOCTYPE)/safe_open_mod.o \
      ../../LIBSTELL/$(LOCTYPE)/mpi_params.o \
      ../../LIBSTELL/$(LOCTYPE)/mpi_inc.o \
      beams3d_runtime.o \
      beams3d_lines.o \
      beams3d_grid.o 
      

beams3d_lines.o: \
      ../../LIBSTELL/$(LOCTYPE)/stel_kinds.o 


beams3d_main.o: \
      ../../LIBSTELL/$(LOCTYPE)/mpi_inc.o \
      ../../LIBSTELL/$(LOCTYPE)/wall_mod.o \
      ../../LIBSTELL/$(LOCTYPE)/mpi_params.o \
      ../../LIBSTELL/$(LOCTYPE)/read_wout_mod.o \
      beams3d_runtime.o 


beams3d_physics_mod.o: \
      ../../LIBSTELL/$(LOCTYPE)/stel_kinds.o \
      ../../LIBSTELL/$(LOCTYPE)/adas_mod_parallel.o \
      ../../LIBSTELL/$(LOCTYPE)/mpi_params.o \
      ../../LIBSTELL/$(LOCTYPE)/ezspline.o \
      ../../LIBSTELL/$(LOCTYPE)/ezspline_obj.o \
      beams3d_runtime.o \
      beams3d_lines.o \
      beams3d_grid.o
      

beams3d_randomize_particles.o: \
      ../../LIBSTELL/$(LOCTYPE)/stel_kinds.o \
      ../../LIBSTELL/$(LOCTYPE)/mpi_params.o \
      ../../LIBSTELL/$(LOCTYPE)/mpi_inc.o \
      beams3d_lines.o \
      beams3d_runtime.o
      

beams3d_read.o: \
      ../../LIBSTELL/$(LOCTYPE)/stel_kinds.o \
      ../../LIBSTELL/$(LOCTYPE)/safe_open_mod.o \
      ../../LIBSTELL/$(LOCTYPE)/wall_mod.o \
      ../../LIBSTELL/$(LOCTYPE)/mpi_sharmem.o \
      ../../LIBSTELL/$(LOCTYPE)/ez_hdf5.o \
      beams3d_lines.o \
      beams3d_grid.o \
      beams3d_runtime.o 
      

beams3d_runtime.o: \
      ../../LIBSTELL/$(LOCTYPE)/mpi_params.o \
      ../../LIBSTELL/$(LOCTYPE)/mpi_inc.o \
      ../../LIBSTELL/$(LOCTYPE)/ezspline.o \
      ../../LIBSTELL/$(LOCTYPE)/stel_kinds.o 


beams3d_volume.o: \
      beams3d_runtime.o \
      beams3d_grid.o
      

beams3d_write.o: \
      ../../LIBSTELL/$(LOCTYPE)/stel_kinds.o \
      ../../LIBSTELL/$(LOCTYPE)/ez_hdf5.o \
      ../../LIBSTELL/$(LOCTYPE)/safe_open_mod.o \
      ../../LIBSTELL/$(LOCTYPE)/wall_mod.o \
      ../../LIBSTELL/$(LOCTYPE)/mpi_params.o \
      beams3d_runtime.o \
      beams3d_lines.o \
      beams3d_grid.o 
      

beams3d_write_ascoth4.o: \
      ../../LIBSTELL/$(LOCTYPE)/stel_kinds.o \
      ../../LIBSTELL/$(LOCTYPE)/ez_hdf5.o \
      ../../LIBSTELL/$(LOCTYPE)/safe_open_mod.o \
      ../../LIBSTELL/$(LOCTYPE)/wall_mod.o \
      ../../LIBSTELL/$(LOCTYPE)/mpi_params.o \
      ../../LIBSTELL/$(LOCTYPE)/mpi_inc.o \
      beams3d_runtime.o \
      beams3d_lines.o \
      beams3d_write_parhdf5.o \
      beams3d_grid.o
      

beams3d_write_ascoth5.o: \
      ../../LIBSTELL/$(LOCTYPE)/stel_kinds.o \
      ../../LIBSTELL/$(LOCTYPE)/ez_hdf5.o \
      ../../LIBSTELL/$(LOCTYPE)/safe_open_mod.o \
      ../../LIBSTELL/$(LOCTYPE)/wall_mod.o \
      ../../LIBSTELL/$(LOCTYPE)/mpi_params.o \
      ../../LIBSTELL/$(LOCTYPE)/mpi_inc.o \
      beams3d_runtime.o \
      beams3d_lines.o \
      beams3d_write_parhdf5.o \
      beams3d_grid.o
      

beams3d_write_parhdf5.o: \
      ../../LIBSTELL/$(LOCTYPE)/stel_kinds.o \
      ../../LIBSTELL/$(LOCTYPE)/ez_hdf5.o \
      ../../LIBSTELL/$(LOCTYPE)/safe_open_mod.o \
      ../../LIBSTELL/$(LOCTYPE)/wall_mod.o \
      ../../LIBSTELL/$(LOCTYPE)/mpi_params.o \
      ../../LIBSTELL/$(LOCTYPE)/mpi_inc.o \
      beams3d_runtime.o \
      beams3d_lines.o \
      beams3d_grid.o
      

drkhvg.o:  


fpart_lsode.o: 
      

fpart_nag.o: \
      ../../LIBSTELL/$(LOCTYPE)/stel_kinds.o \
      ../../LIBSTELL/$(LOCTYPE)/mpi_params.o \
      beams3d_grid.o \
      beams3d_lines.o \
      beams3d_runtime.o


fpart_rkh68.o: 


gauss_rand.o: \
      ../../LIBSTELL/$(LOCTYPE)/stel_kinds.o
      

jacobian_lsode.o: \
      ../../LIBSTELL/$(LOCTYPE)/stel_kinds.o \
      ../../LIBSTELL/$(LOCTYPE)/ezspline_obj.o \
      ../../LIBSTELL/$(LOCTYPE)/ezspline.o \
      beams3d_grid.o


out_beams3d_nag.o: \
      ../../LIBSTELL/$(LOCTYPE)/stel_kinds.o \
      ../../LIBSTELL/$(LOCTYPE)/wall_mod.o \
      ../../LIBSTELL/$(LOCTYPE)/mpi_params.o \
      beams3d_runtime.o \
      beams3d_lines.o \
      beams3d_grid.o \
      beams3d_physics_mod.o

<|MERGE_RESOLUTION|>--- conflicted
+++ resolved
@@ -131,8 +131,6 @@
       ../../LIBSTELL/$(LOCTYPE)/mpi_params.o \
       ../../LIBSTELL/$(LOCTYPE)/mpi_inc.o \
       beams3d_lines.o \
-<<<<<<< HEAD
-=======
       beams3d_runtime.o \
       beams3d_grid.o
       
@@ -144,7 +142,6 @@
       ../../LIBSTELL/$(LOCTYPE)/mpi_params.o \
       ../../LIBSTELL/$(LOCTYPE)/mpi_inc.o \
       beams3d_lines.o \
->>>>>>> 64bfc44c
       beams3d_runtime.o \
       beams3d_grid.o
       
