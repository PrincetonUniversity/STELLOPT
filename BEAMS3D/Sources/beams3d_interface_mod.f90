!-----------------------------------------------------------------------
!     Module:        BEAMS3D_INTERFACE_MOD
!     Authors:       S. Lazerson (samuel.lazerson@ipp.mpg.de)
!     Date:          09/15/2022
!     Description:   Module provides routines for handling various
!                    initialization tasks.
!-----------------------------------------------------------------------
MODULE BEAMS3D_INTERFACE_MOD
!-----------------------------------------------------------------------
!     Libraries
!-----------------------------------------------------------------------
   USE beams3d_runtime
   USE mpi_params
   USE mpi_inc
   USE wall_mod, ONLY: wall_free
#if defined(LHDF5)
   USE hdf5
#endif

!-----------------------------------------------------------------------
!     Module Variables
!
!-----------------------------------------------------------------------
   IMPLICIT NONE
   INTEGER :: vmajor, vminor, liblen
   INTEGER :: h5major, h5minor, h5rel, h5par
   INTEGER :: mpi_info_beams3d
   CHARACTER(LEN=MPI_MAX_LIBRARY_VERSION_STRING) :: mpi_lib_name

!-----------------------------------------------------------------------
!     Subroutines
!         beams3d_init_mpi:         MPI initialization
!         beams3d_init_HDF5:        HDF5 initialization
!         beams3d_init_constants:   Constants initialization
!         beams3d_init_commandline: Handle the command line
!-----------------------------------------------------------------------
CONTAINS

   SUBROUTINE beams3d_init_mpi
      IMPLICIT NONE
      myworkid = master
#if defined(MPI_OPT)
      CALL MPI_INIT(ierr_mpi) ! MPI
      IF (ierr_mpi /= MPI_SUCCESS) CALL handle_err(MPI_INIT_ERR, 'beams3d_main', ierr_mpi)
      CALL MPI_COMM_DUP( MPI_COMM_WORLD, MPI_COMM_BEAMS, ierr_mpi)
      IF (ierr_mpi /= MPI_SUCCESS) CALL handle_err(MPI_RANK_ERR, 'beams3d_main', ierr_mpi)
      CALL MPI_COMM_RANK(MPI_COMM_BEAMS, myworkid, ierr_mpi) ! MPI
      IF (ierr_mpi /= MPI_SUCCESS) CALL handle_err(MPI_RANK_ERR, 'beams3d_main', ierr_mpi)
      CALL MPI_COMM_SIZE(MPI_COMM_BEAMS, nprocs_beams, ierr_mpi) ! MPI
      IF (ierr_mpi /= MPI_SUCCESS) CALL handle_err(MPI_SIZE_ERR, 'beams3d_main', ierr_mpi)
      CALL beams3d_init_mpi_split(MPI_COMM_BEAMS)
      CALL MPI_GET_VERSION(vmajor,vminor,ierr_mpi)
      CALL MPI_GET_LIBRARY_VERSION(mpi_lib_name,liblen,ierr_mpi)
      ! Now we set some info
      CALL MPI_INFO_CREATE(mpi_info_beams3d, ierr_mpi)
      CALL MPI_INFO_SET(mpi_info_beams3d, "IBM_largeblock_io", "true",    ierr_mpi)
      CALL MPI_INFO_SET(mpi_info_beams3d, "stripping_unit",    "1048576", ierr_mpi)
      CALL MPI_INFO_SET(mpi_info_beams3d, "romio_ds_read",     "disable", ierr_mpi)
      CALL MPI_INFO_SET(mpi_info_beams3d, "romio_ds_write",    "disable", ierr_mpi)
#endif
      RETURN
   END SUBROUTINE beams3d_init_mpi

   SUBROUTINE beams3d_init_mpi_split(comm)
      IMPLICIT NONE
      INTEGER, INTENT(INOUT) :: comm
#if defined(MPI_OPT)
      CALL MPI_COMM_SPLIT_TYPE(comm, MPI_COMM_TYPE_SHARED, 0, MPI_INFO_NULL, MPI_COMM_SHARMEM, ierr_mpi)
      CALL MPI_COMM_RANK(MPI_COMM_SHARMEM, myid_sharmem, ierr_mpi)
#endif
   END SUBROUTINE beams3d_init_mpi_split

   SUBROUTINE beams3d_cleanup
      IMPLICIT NONE
      INTEGER :: ier
      ! Clean up
      ier = 0
      CALL beams3d_free(MPI_COMM_SHARMEM)
      IF (lvessel) CALL wall_free(ier,MPI_COMM_BEAMS)
#if defined(MPI_OPT)
      CALL MPI_BARRIER(MPI_COMM_BEAMS, ierr_mpi)
      IF (ierr_mpi /= 0) CALL handle_err(MPI_BARRIER_ERR, 'beams3d_main', ierr_mpi)
      ierr_mpi=0
      CALL MPI_INFO_FREE(mpi_info_beams3d, ierr_mpi)
      CALL MPI_FINALIZE(ierr_mpi)
      IF (ierr_mpi /= MPI_SUCCESS) CALL handle_err(MPI_FINE_ERR, 'beams3d_main', ierr_mpi)
#endif
      IF (lverb) WRITE(6, '(A)') '----- BEAMS3D DONE -----'
      RETURN
   END SUBROUTINE

   SUBROUTINE beams3d_init_hdf5
      IMPLICIT NONE
      INTEGER :: ier
#if defined(LHDF5)
      CALL H5GET_LIBVERSION_F(h5major, h5minor, h5rel, ier)
      h5par = 0
#endif
#if defined(HDF5_PAR)
      h5par = 1
#endif
      RETURN
   END SUBROUTINE beams3d_init_hdf5

   SUBROUTINE beams3d_init_constants
      IMPLICIT NONE
      pi = 4.0 * ATAN(1.0)
      pi2 = 8.0 * ATAN(1.0)
      invpi2 = 1./pi2
      mu0 = (16.0E-7) * ATAN(1.0)
      to3 = REAL(2)/REAL(3)
      rminor_norm = 1.0
      lverb = .true.
      lread_input = .true.
      RETURN
   END SUBROUTINE beams3d_init_constants

   SUBROUTINE beams3d_init_commandline
      IMPLICIT NONE
      INTEGER :: numargs, i, ier
      INTEGER, parameter :: arg_len = 256
      CHARACTER*(arg_len) :: arg1
      CHARACTER*(arg_len), allocatable, dimension(:) :: args
      lverb = .false.
      IF (myworkid == master) THEN
<<<<<<< HEAD
        numargs = 0
        i = 0
        arg1 = ''
        limas = .false.
        lverb = .true.
        lvmec = .false.
        lpies = .false.
        lspec = .false.
        leqdsk = .false.
        lcoil = .false.
        lmgrid = .false.
        lvessel = .false.
        lvac = .false.
        lrestart_grid = .false.
        lrestart_particles = .false.
        lhitonly  = .false.
        lplasma_only = .false.
        lraw = .false.
        ldepo = .false.
        lbeam_simple = .false.
        lcollision = .false.
        lw7x = .false.
        lascot = .false.
        lfidasim = .false.
        lfidasim2 = .false.
        lascot4 = .false.
        lbbnbi = .false.
        lascotfl = .false.
        lrandomize = .false.
        lsuzuki = .false.
        lfusion = .false.
        lfusion_alpha = .false.
        lboxsim = .false.
        lfieldlines = .false.
        id_string = ''
        coil_string = ''
        mgrid_string = ''
        vessel_string = ''
        restart_string = ''
        bbnbi_string = ''
        eqdsk_string = ''
=======
         numargs = 0
         i = 0
         arg1 = ''
         limas = .false.
         lverb = .true.
         lvmec = .false.
         lpies = .false.
         lspec = .false.
         leqdsk = .false.
         lcoil = .false.
         lmgrid = .false.
         lvessel = .false.
         lvac = .false.
         lrestart_grid = .false.
         lrestart_particles = .false.
         lhitonly  = .false.
         lplasma_only = .false.
         lraw = .false.
         ldepo = .false.
         lbeam_simple = .false.
         lcollision = .false.
         lw7x = .false.
         lascot = .false.
         lfidasim = .false.
         lfidasim2 = .false.
         lascot4 = .false.
         lbbnbi = .false.
         lascotfl = .false.
         lrandomize = .false.
         lsuzuki = .false.
         lfusion = .false.
         lfusion_alpha = .false.
         lfieldlines = .false.
         id_string = ''
         coil_string = ''
         mgrid_string = ''
         vessel_string = ''
         restart_string = ''
         bbnbi_string = ''
         eqdsk_string = ''
>>>>>>> 3a262a4e

         ! First Handle the input arguments
         CALL GETCARG(1, arg1, numargs)
         ALLOCATE(args(numargs))
         ! Cycle through Arguments
         i = 1
         DO WHILE (i <= numargs)
            call GETCARG(i, args(i), numargs)
            select case (args(i))
<<<<<<< HEAD
            case ("-noverb") ! No Verbose Output
                lverb = .false.
            case ("-vac") ! Vacuum Fields Only
                lvac = .true.
            case ("-ascot","-ascot5")
                lascot = .true.
            case ("-ascot_fl","-ascot5_fl")
                lascot = .true.
                lascotfl = .true.
            case ("-ascot4")
                lascot4 = .true.
            case ("-fidasim")
                lfidasim = .true.
            case ("-fidasim2")
                lfidasim2 = .true.
            case ("-vmec")
                i = i + 1
                lvmec = .true.
                CALL GETCARG(i, id_string, numargs)
            case ("-pies")
                i = i + 1
                lpies = .true.
                CALL GETCARG(i, id_string, numargs)
            case ("-spec")
                i = i + 1
                lspec = .true.
                CALL GETCARG(i, id_string, numargs)
            case ("-hint")
                i = i + 1
                lhint = .true.
                CALL GETCARG(i, id_string, numargs)
            case ("-fieldlines")
                i = i + 1
                lfieldlines = .true.
                CALL GETCARG(i, id_string, numargs)
                i = i + 1
                CALL GETCARG(i,args(i),numargs)
                READ(args(i),*,IOSTAT=ier) rminor_norm
            case ("-eqdsk")
                i = i + 1
                leqdsk = .true.
                CALL GETCARG(i, id_string, numargs)
                i = i + 1
                CALL GETCARG(i, eqdsk_string, numargs)
            case ("-mgrid")
                i = i + 1
                lmgrid = .true.
                lcoil = .false.
                CALL GETCARG(i, mgrid_string, numargs)
            case ("-restart")
                i = i + 1
                lrestart_particles = .true.
                CALL GETCARG(i, restart_string, numargs)
            case ("-coil")
                i = i + 1
                lcoil = .true.
                lmgrid = .false.
                CALL GETCARG(i, coil_string, numargs)
            case ("-vessel")
                i = i + 1
                lvessel = .true.
                CALL GETCARG(i, vessel_string, numargs)
            case ("-beamlet")
                i = i + 1
                lbbnbi = .true.
                CALL GETCARG(i, bbnbi_string, numargs)
            case ("-hitonly","-hit_only")
                lhitonly  = .true.
            case ("-depo")
                ldepo  = .true.
            case ("-raw")
                lraw  = .true.
            case ("-w7x")
                lw7x  = .true.
            case ("-beam_simple")
                lbeam_simple  = .true.
            case ("-collisions")
                lcollision = .true.
            case ("-plasma")
                lplasma_only = .true.
            case ("-rand")
                lrandomize = .true.
            case ("-suzuki")
                lsuzuki = .true.
            case ("-fusion")
                lfusion = .true.
            case ("-fusion_alpha")
                lfusion = .true.
                lfusion_alpha = .true.
            case ("-boxsim")
                lboxsim = .true.
            case ("-help", "-h") ! Output Help message
                write(6, *) ' Beam MC Code'
                write(6, *) ' Usage: xbeams3d <options>'
                write(6, *) '    <options>'
                write(6, *) '     -vmec ext:     VMEC input/wout extension'
                write(6, *) '     -hint ext:     HINT input/wout extension'
                write(6, *) '     -eqdsk in gf   EQDSK input file and gfile'
                write(6, *) '     -fieldlines ext a:   FIELDLINES input/HDF5 extension and Aminor normalization'
                !write(6,*)'     -pies ext:   PIES input extension (must have &INDATA namelist)'
                !write(6,*)'     -spec ext:     SPEC input extension (must have &INDATA namelist)'
                write(6, *) '     -vessel file:  Vessel File (for limiting)'
                write(6, *) '     -mgrid file:   MAKEGRID File (for vacuum)'
                write(6, *) '     -coil file:    Coils. File (for vacuum)'
                write(6, *) '     -restart ext:  BEAMS3D HDF5 extension for starting particles'
                write(6, *) '     -beamlet ext:  Beamlet file for beam geometry'
                write(6, *) '     -beam_simple:  Monoenergetic BEAMS'
                write(6, *) '     -ascot5:       Output data in ASCOT5 gyro-center format'
                write(6, *) '     -ascot5_fl:    Output data in ASCOT5 fieldline format'
                write(6, *) '     -ascot4:       Output data in ASCOT4 format'
                write(6, *) '     -raw:          Treat coil currents as raw (scale factors)'
                write(6, *) '     -vac:          Only vacuum field'
                write(6, *) '     -plasma:       Only plasma field'
                write(6, *) '     -depo:         Only Deposition'
                write(6, *) '     -collisions:   Force collision operator'
                write(6, *) '     -rand:         Randomize particle processor'
                write(6, *) '     -suzuki:       Force Suzuki NBI model'
                write(6, *) '     -fusion:       Fusion Reaction Rates for birth'
                write(6, *) '     -fusion_alpha: Fusion Reaction Rates for birth (alphas only)'
                write(6, *) '     -boxsim:       Inject charged particles for box modeling'
                write(6, *) '     -noverb:       Supress all screen output'
                write(6, *) '     -help:         Output help message'
=======
             case ("-noverb") ! No Verbose Output
               lverb = .false.
             case ("-vac") ! Vacuum Fields Only
               lvac = .true.
             case ("-ascot","-ascot5")
               lascot = .true.
             case ("-ascot_fl","-ascot5_fl")
               lascot = .true.
               lascotfl = .true.
             case ("-ascot4")
               lascot4 = .true.
             case ("-fidasim")
               lfidasim = .true.
             case ("-fidasim2")
               lfidasim = .true.
               lfidasim2 = .true.
             case ("-vmec")
               i = i + 1
               lvmec = .true.
               CALL GETCARG(i, id_string, numargs)
             case ("-pies")
               i = i + 1
               lpies = .true.
               CALL GETCARG(i, id_string, numargs)
             case ("-spec")
               i = i + 1
               lspec = .true.
               CALL GETCARG(i, id_string, numargs)
             case ("-hint")
               i = i + 1
               lhint = .true.
               CALL GETCARG(i, id_string, numargs)
             case ("-fieldlines")
               i = i + 1
               lfieldlines = .true.
               CALL GETCARG(i, id_string, numargs)
               i = i + 1
               CALL GETCARG(i,args(i),numargs)
               READ(args(i),*,IOSTAT=ier) rminor_norm
             case ("-eqdsk")
               i = i + 1
               leqdsk = .true.
               CALL GETCARG(i, id_string, numargs)
               i = i + 1
               CALL GETCARG(i, eqdsk_string, numargs)
             case ("-mgrid")
               i = i + 1
               lmgrid = .true.
               lcoil = .false.
               CALL GETCARG(i, mgrid_string, numargs)
             case ("-restart")
               i = i + 1
               lrestart_particles = .true.
               CALL GETCARG(i, restart_string, numargs)
             case ("-restart_grid")
               i = i + 1
               lrestart_grid = .true.
               CALL GETCARG(i, id_string, numargs)
               i = i + 1
               CALL GETCARG(i, restart_string, numargs)
               restart_string=TRIM(restart_string)
             case ("-coil")
               i = i + 1
               lcoil = .true.
               lmgrid = .false.
               CALL GETCARG(i, coil_string, numargs)
             case ("-vessel")
               i = i + 1
               lvessel = .true.
               CALL GETCARG(i, vessel_string, numargs)
             case ("-beamlet")
               i = i + 1
               lbbnbi = .true.
               CALL GETCARG(i, bbnbi_string, numargs)
             case ("-hitonly","-hit_only")
               lhitonly  = .true.
             case ("-depo")
               ldepo  = .true.
             case ("-raw")
               lraw  = .true.
             case ("-w7x")
               lw7x  = .true.
             case ("-beam_simple")
               lbeam_simple  = .true.
             case ("-collisions")
               lcollision = .true.
             case ("-plasma")
               lplasma_only = .true.
             case ("-rand")
               lrandomize = .true.
             case ("-suzuki")
               lsuzuki = .true.
             case ("-fusion")
               lfusion = .true.
             case ("-fusion_alpha")
               lfusion = .true.
               lfusion_alpha = .true.
             case ("-help", "-h") ! Output Help message
               write(6, *) ' Beam MC Code'
               write(6, *) ' Usage: xbeams3d <options>'
               write(6, *) '    <options>'
               write(6, *) '     -vmec ext:     VMEC input/wout extension'
               write(6, *) '     -hint ext:     HINT input/wout extension'
               write(6, *) '     -eqdsk in gf   EQDSK input file and gfile'
               write(6, *) '     -fieldlines ext a:   FIELDLINES input/HDF5 extension and Aminor normalization'
               !write(6,*)'     -pies ext:   PIES input extension (must have &INDATA namelist)'
               !write(6,*)'     -spec ext:     SPEC input extension (must have &INDATA namelist)'
               write(6, *) '     -vessel file:  Vessel File (for limiting)'
               write(6, *) '     -mgrid file:   MAKEGRID File (for vacuum)'
               write(6, *) '     -coil file:    Coils. File (for vacuum)'
               write(6, *) '     -restart ext:  BEAMS3D HDF5 extension for starting particles'
               write(6, *) '     -beamlet ext:  Beamlet file for beam geometry'
               write(6, *) '     -beam_simple:  Monoenergetic BEAMS'
               write(6, *) '     -ascot5:       Output data in ASCOT5 gyro-center format'
               write(6, *) '     -ascot5_fl:    Output data in ASCOT5 fieldline format'
               write(6, *) '     -ascot4:       Output data in ASCOT4 format'
               write(6, *) '     -raw:          Treat coil currents as raw (scale factors)'
               write(6, *) '     -vac:          Only vacuum field'
               write(6, *) '     -plasma:       Only plasma field'
               write(6, *) '     -depo:         Only Deposition'
               write(6, *) '     -collisions:   Force collision operator'
               write(6, *) '     -rand:         Randomize particle processor'
               write(6, *) '     -suzuki:       Force Suzuki NBI model'
               write(6, *) '     -fusion:       Fusion Reaction Rates for birth'
               write(6, *) '     -fusion_alpha: Fusion Reaction Rates for birth (alphas only)'
               write(6, *) '     -noverb:       Supress all screen output'
               write(6, *) '     -help:         Output help message'
>>>>>>> 3a262a4e
            end select
            i = i + 1
         END DO
         DEALLOCATE(args)
      END IF
      ! Broadcast variables
#if defined(MPI_OPT)
      CALL MPI_BCAST(id_string, 256, MPI_CHARACTER, master, MPI_COMM_BEAMS, ierr_mpi)
      IF (ierr_mpi /= MPI_SUCCESS) CALL handle_err(MPI_BCAST_ERR, 'beams3d_main', ierr_mpi)
      CALL MPI_BCAST(mgrid_string, 256, MPI_CHARACTER, master, MPI_COMM_BEAMS, ierr_mpi)
      IF (ierr_mpi /= MPI_SUCCESS) CALL handle_err(MPI_BCAST_ERR, 'beams3d_main', ierr_mpi)
      CALL MPI_BCAST(coil_string, 256, MPI_CHARACTER, master, MPI_COMM_BEAMS, ierr_mpi)
      IF (ierr_mpi /= MPI_SUCCESS) CALL handle_err(MPI_BCAST_ERR, 'beams3d_main', ierr_mpi)
      CALL MPI_BCAST(vessel_string, 256, MPI_CHARACTER, master, MPI_COMM_BEAMS, ierr_mpi)
      IF (ierr_mpi /= MPI_SUCCESS) CALL handle_err(MPI_BCAST_ERR, 'beams3d_main', ierr_mpi)
      CALL MPI_BCAST(bbnbi_string, 256, MPI_CHARACTER, master, MPI_COMM_BEAMS, ierr_mpi)
      IF (ierr_mpi /= MPI_SUCCESS) CALL handle_err(MPI_BCAST_ERR, 'beams3d_main', ierr_mpi)
      CALL MPI_BCAST(restart_string, 256, MPI_CHARACTER, master, MPI_COMM_BEAMS, ierr_mpi)
      IF (ierr_mpi /= MPI_SUCCESS) CALL handle_err(MPI_BCAST_ERR, 'beams3d_main', ierr_mpi)
      CALL MPI_BCAST(eqdsk_string, 256, MPI_CHARACTER, master, MPI_COMM_BEAMS, ierr_mpi)
      IF (ierr_mpi /= MPI_SUCCESS) CALL handle_err(MPI_BCAST_ERR, 'beams3d_main', ierr_mpi)
      CALL MPI_BCAST(lvmec, 1, MPI_LOGICAL, master, MPI_COMM_BEAMS, ierr_mpi)
      IF (ierr_mpi /= MPI_SUCCESS) CALL handle_err(MPI_BCAST_ERR, 'beams3d_main', ierr_mpi)
      CALL MPI_BCAST(lpies, 1, MPI_LOGICAL, master, MPI_COMM_BEAMS, ierr_mpi)
      IF (ierr_mpi /= MPI_SUCCESS) CALL handle_err(MPI_BCAST_ERR, 'beams3d_main', ierr_mpi)
      CALL MPI_BCAST(lspec, 1, MPI_LOGICAL, master, MPI_COMM_BEAMS, ierr_mpi)
      IF (ierr_mpi /= MPI_SUCCESS) CALL handle_err(MPI_BCAST_ERR, 'beams3d_main', ierr_mpi)
      CALL MPI_BCAST(lhint, 1, MPI_LOGICAL, master, MPI_COMM_BEAMS, ierr_mpi)
      IF (ierr_mpi /= MPI_SUCCESS) CALL handle_err(MPI_BCAST_ERR, 'beams3d_main', ierr_mpi)
      CALL MPI_BCAST(lfieldlines, 1, MPI_LOGICAL, master, MPI_COMM_BEAMS, ierr_mpi)
      IF (ierr_mpi /= MPI_SUCCESS) CALL handle_err(MPI_BCAST_ERR, 'beams3d_main', ierr_mpi)
      CALL MPI_BCAST(leqdsk, 1, MPI_LOGICAL, master, MPI_COMM_BEAMS, ierr_mpi)
      IF (ierr_mpi /= MPI_SUCCESS) CALL handle_err(MPI_BCAST_ERR, 'beams3d_main', ierr_mpi)
      CALL MPI_BCAST(lmgrid, 1, MPI_LOGICAL, master, MPI_COMM_BEAMS, ierr_mpi)
      IF (ierr_mpi /= MPI_SUCCESS) CALL handle_err(MPI_BCAST_ERR, 'beams3d_main', ierr_mpi)
      CALL MPI_BCAST(lcoil, 1, MPI_LOGICAL, master, MPI_COMM_BEAMS, ierr_mpi)
      IF (ierr_mpi /= MPI_SUCCESS) CALL handle_err(MPI_BCAST_ERR, 'beams3d_main', ierr_mpi)
      CALL MPI_BCAST(lvessel, 1, MPI_LOGICAL, master, MPI_COMM_BEAMS, ierr_mpi)
      IF (ierr_mpi /= MPI_SUCCESS) CALL handle_err(MPI_BCAST_ERR, 'beams3d_main', ierr_mpi)
      CALL MPI_BCAST(lvac, 1, MPI_LOGICAL, master, MPI_COMM_BEAMS, ierr_mpi)
      IF (ierr_mpi /= MPI_SUCCESS) CALL handle_err(MPI_BCAST_ERR, 'beams3d_main', ierr_mpi)
      CALL MPI_BCAST(lfidasim, 1, MPI_LOGICAL, master, MPI_COMM_BEAMS, ierr_mpi)
      IF (ierr_mpi /= MPI_SUCCESS) CALL handle_err(MPI_BCAST_ERR, 'beams3d_main', ierr_mpi)
      CALL MPI_BCAST(lfidasim2, 1, MPI_LOGICAL, master, MPI_COMM_BEAMS, ierr_mpi)
      IF (ierr_mpi /= MPI_SUCCESS) CALL handle_err(MPI_BCAST_ERR, 'beams3d_main', ierr_mpi)
      CALL MPI_BCAST(lascot, 1, MPI_LOGICAL, master, MPI_COMM_BEAMS, ierr_mpi)
      IF (ierr_mpi /= MPI_SUCCESS) CALL handle_err(MPI_BCAST_ERR, 'beams3d_main', ierr_mpi)
      CALL MPI_BCAST(lascotfl, 1, MPI_LOGICAL, master, MPI_COMM_BEAMS, ierr_mpi)
      IF (ierr_mpi /= MPI_SUCCESS) CALL handle_err(MPI_BCAST_ERR, 'beams3d_main', ierr_mpi)
      CALL MPI_BCAST(lascot4, 1, MPI_LOGICAL, master, MPI_COMM_BEAMS, ierr_mpi)
      IF (ierr_mpi /= MPI_SUCCESS) CALL handle_err(MPI_BCAST_ERR, 'beams3d_main', ierr_mpi)
      CALL MPI_BCAST(lbbnbi, 1, MPI_LOGICAL, master, MPI_COMM_BEAMS, ierr_mpi)
      IF (ierr_mpi /= MPI_SUCCESS) CALL handle_err(MPI_BCAST_ERR, 'beams3d_main', ierr_mpi)
      CALL MPI_BCAST(lrestart_grid, 1, MPI_LOGICAL, master, MPI_COMM_BEAMS, ierr_mpi)
      IF (ierr_mpi /= MPI_SUCCESS) CALL handle_err(MPI_BCAST_ERR, 'beams3d_main', ierr_mpi)
      CALL MPI_BCAST(lrestart_particles, 1, MPI_LOGICAL, master, MPI_COMM_BEAMS, ierr_mpi)
      IF (ierr_mpi /= MPI_SUCCESS) CALL handle_err(MPI_BCAST_ERR, 'beams3d_main', ierr_mpi)
      CALL MPI_BCAST(lhitonly,1,MPI_LOGICAL, master, MPI_COMM_BEAMS,ierr_mpi)
      IF (ierr_mpi /= MPI_SUCCESS) CALL handle_err(MPI_BCAST_ERR,'beams3d_main',ierr_mpi)
      CALL MPI_BCAST(lraw,1,MPI_LOGICAL, master, MPI_COMM_BEAMS,ierr_mpi)
      IF (ierr_mpi /= MPI_SUCCESS) CALL handle_err(MPI_BCAST_ERR,'beams3d_main',ierr_mpi)
      CALL MPI_BCAST(lplasma_only,1,MPI_LOGICAL, master, MPI_COMM_BEAMS,ierr_mpi)
      IF (ierr_mpi /= MPI_SUCCESS) CALL handle_err(MPI_BCAST_ERR,'beams3d_main',ierr_mpi)
      CALL MPI_BCAST(ldepo,1,MPI_LOGICAL, master, MPI_COMM_BEAMS,ierr_mpi)
      IF (ierr_mpi /= MPI_SUCCESS) CALL handle_err(MPI_BCAST_ERR,'beams3d_main',ierr_mpi)
      CALL MPI_BCAST(lbeam_simple,1,MPI_LOGICAL, master, MPI_COMM_BEAMS,ierr_mpi)
      IF (ierr_mpi /= MPI_SUCCESS) CALL handle_err(MPI_BCAST_ERR,'beams3d_main',ierr_mpi)
      CALL MPI_BCAST(lcollision,1,MPI_LOGICAL, master, MPI_COMM_BEAMS,ierr_mpi)
      IF (ierr_mpi /= MPI_SUCCESS) CALL handle_err(MPI_BCAST_ERR,'beams3d_main',ierr_mpi)
      CALL MPI_BCAST(lw7x,1,MPI_LOGICAL, master, MPI_COMM_BEAMS,ierr_mpi)
      IF (ierr_mpi /= MPI_SUCCESS) CALL handle_err(MPI_BCAST_ERR,'beams3d_main',ierr_mpi)
      CALL MPI_BCAST(lrandomize,1,MPI_LOGICAL, master, MPI_COMM_BEAMS,ierr_mpi)
      IF (ierr_mpi /= MPI_SUCCESS) CALL handle_err(MPI_BCAST_ERR,'beams3d_main',ierr_mpi)
      CALL MPI_BCAST(lsuzuki,1,MPI_LOGICAL, master, MPI_COMM_BEAMS,ierr_mpi)
      IF (ierr_mpi /= MPI_SUCCESS) CALL handle_err(MPI_BCAST_ERR,'beams3d_main',ierr_mpi)
      CALL MPI_BCAST(lfusion,1,MPI_LOGICAL, master, MPI_COMM_BEAMS,ierr_mpi)
      IF (ierr_mpi /= MPI_SUCCESS) CALL handle_err(MPI_BCAST_ERR,'beams3d_main',ierr_mpi)
      CALL MPI_BCAST(lfusion_alpha,1,MPI_LOGICAL, master, MPI_COMM_BEAMS,ierr_mpi)
      IF (ierr_mpi /= MPI_SUCCESS) CALL handle_err(MPI_BCAST_ERR,'beams3d_main',ierr_mpi)
      CALL MPI_BCAST(limas,1,MPI_LOGICAL, master, MPI_COMM_BEAMS,ierr_mpi)
      IF (ierr_mpi /= MPI_SUCCESS) CALL handle_err(MPI_BCAST_ERR,'beams3d_main',ierr_mpi)
      CALL MPI_BCAST(lboxsim,1,MPI_LOGICAL, master, MPI_COMM_BEAMS,ierr_mpi)
      IF (ierr_mpi /= MPI_SUCCESS) CALL handle_err(MPI_BCAST_ERR,'beams3d_main',ierr_mpi)
      CALL MPI_BCAST(rminor_norm,1,MPI_DOUBLE_PRECISION, master, MPI_COMM_BEAMS,ierr_mpi)
      IF (ierr_mpi /= MPI_SUCCESS) CALL handle_err(MPI_BCAST_ERR,'beams3d_main',ierr_mpi)
#endif
      RETURN
   END SUBROUTINE beams3d_init_commandline

   SUBROUTINE beams3d_output_header
      IMPLICIT NONE
      INTEGER :: nshar

#if defined(GIT_VERSION_EXT)
      CHARACTER(64), PARAMETER :: git_repository = GIT_REPO_EXT
      CHARACTER(32), PARAMETER :: git_version = GIT_VERSION_EXT
      CHARACTER(40), PARAMETER :: git_hash = GIT_HASH_EXT
      CHARACTER(32), PARAMETER :: git_branch = GIT_BRANCH_EXT
      CHARACTER(19), PARAMETER :: built_on = BUILT_ON_EXT
#else
      CHARACTER(64), PARAMETER :: git_repository = "not from a git repo"
      CHARACTER(32), PARAMETER :: git_version = ""
      CHARACTER(40), PARAMETER :: git_hash = ""
      CHARACTER(32), PARAMETER :: git_branch = ""
      CHARACTER(19), PARAMETER :: built_on = ""
#endif
#if defined(MPI_OPT)
      CALL MPI_COMM_SIZE(MPI_COMM_SHARMEM, nshar, ierr_mpi) ! MPI
#endif
      IF (lverb) THEN
         WRITE(6, '(a,f5.2)') 'BEAMS3D Version ', BEAMS3D_VERSION
#if defined(LHDF5)
         IF (h5par > 0) THEN
            WRITE(6,'(A)')      '-----  HDF5 (Parallel) Parameters  -----'
         ELSE
            WRITE(6,'(A)')      '-----  HDF5 Parameters  -----'
         ENDIF
         WRITE(6,'(A,I2,2(A,I2.2))')  '   HDF5_version:  ', h5major,'.',h5minor,' release: ',h5rel
#endif
<<<<<<< HEAD
        WRITE(6,'(A)')      '-----  MPI Parameters  -----'
        WRITE(6,'(A,I2,A,I2.2)')  '   MPI_version:  ', vmajor,'.',vminor
        WRITE(6,'(A,A)')  '   ', TRIM(mpi_lib_name(1:liblen))
        WRITE(6,'(A,I8)')  '   Nproc_total:  ', nprocs_beams
        WRITE(6,'(A,3X,I5)')  '   Nproc_shared: ', nshar
        WRITE(6,'(A)')      '-----  GIT Repository  -----'
        WRITE(6,'(A,A)')  '   Repository: ', TRIM(git_repository)
        WRITE(6,'(A,A)')  '   Branch:     ', TRIM(git_branch)
        WRITE(6,'(A,A)')  '   Version:    ', TRIM(git_version)
        WRITE(6,'(A,A)')  '   Built-on:   ', TRIM(built_on)
        WRITE(6,'(A,A)')  '   Hash:       ', TRIM(git_hash)
=======
         WRITE(6,'(A)')      '-----  MPI Parameters  -----'
         WRITE(6,'(A,I2,A,I2.2)')  '   MPI_version:  ', vmajor,'.',vminor
         WRITE(6,'(A,A)')  '   ', TRIM(mpi_lib_name(1:liblen))
         WRITE(6,'(A,I8)')  '   Nproc_total:  ', nprocs_beams
         WRITE(6,'(A,3X,I5)')  '   Nproc_shared: ', nshar
>>>>>>> 3a262a4e
      END IF
      RETURN
   END SUBROUTINE beams3d_output_header

END MODULE BEAMS3D_INTERFACE_MOD<|MERGE_RESOLUTION|>--- conflicted
+++ resolved
@@ -123,49 +123,6 @@
       CHARACTER*(arg_len), allocatable, dimension(:) :: args
       lverb = .false.
       IF (myworkid == master) THEN
-<<<<<<< HEAD
-        numargs = 0
-        i = 0
-        arg1 = ''
-        limas = .false.
-        lverb = .true.
-        lvmec = .false.
-        lpies = .false.
-        lspec = .false.
-        leqdsk = .false.
-        lcoil = .false.
-        lmgrid = .false.
-        lvessel = .false.
-        lvac = .false.
-        lrestart_grid = .false.
-        lrestart_particles = .false.
-        lhitonly  = .false.
-        lplasma_only = .false.
-        lraw = .false.
-        ldepo = .false.
-        lbeam_simple = .false.
-        lcollision = .false.
-        lw7x = .false.
-        lascot = .false.
-        lfidasim = .false.
-        lfidasim2 = .false.
-        lascot4 = .false.
-        lbbnbi = .false.
-        lascotfl = .false.
-        lrandomize = .false.
-        lsuzuki = .false.
-        lfusion = .false.
-        lfusion_alpha = .false.
-        lboxsim = .false.
-        lfieldlines = .false.
-        id_string = ''
-        coil_string = ''
-        mgrid_string = ''
-        vessel_string = ''
-        restart_string = ''
-        bbnbi_string = ''
-        eqdsk_string = ''
-=======
          numargs = 0
          i = 0
          arg1 = ''
@@ -198,6 +155,7 @@
          lsuzuki = .false.
          lfusion = .false.
          lfusion_alpha = .false.
+         lboxsim = .false.
          lfieldlines = .false.
          id_string = ''
          coil_string = ''
@@ -206,7 +164,6 @@
          restart_string = ''
          bbnbi_string = ''
          eqdsk_string = ''
->>>>>>> 3a262a4e
 
          ! First Handle the input arguments
          CALL GETCARG(1, arg1, numargs)
@@ -216,7 +173,6 @@
          DO WHILE (i <= numargs)
             call GETCARG(i, args(i), numargs)
             select case (args(i))
-<<<<<<< HEAD
             case ("-noverb") ! No Verbose Output
                 lverb = .false.
             case ("-vac") ! Vacuum Fields Only
@@ -339,135 +295,6 @@
                 write(6, *) '     -boxsim:       Inject charged particles for box modeling'
                 write(6, *) '     -noverb:       Supress all screen output'
                 write(6, *) '     -help:         Output help message'
-=======
-             case ("-noverb") ! No Verbose Output
-               lverb = .false.
-             case ("-vac") ! Vacuum Fields Only
-               lvac = .true.
-             case ("-ascot","-ascot5")
-               lascot = .true.
-             case ("-ascot_fl","-ascot5_fl")
-               lascot = .true.
-               lascotfl = .true.
-             case ("-ascot4")
-               lascot4 = .true.
-             case ("-fidasim")
-               lfidasim = .true.
-             case ("-fidasim2")
-               lfidasim = .true.
-               lfidasim2 = .true.
-             case ("-vmec")
-               i = i + 1
-               lvmec = .true.
-               CALL GETCARG(i, id_string, numargs)
-             case ("-pies")
-               i = i + 1
-               lpies = .true.
-               CALL GETCARG(i, id_string, numargs)
-             case ("-spec")
-               i = i + 1
-               lspec = .true.
-               CALL GETCARG(i, id_string, numargs)
-             case ("-hint")
-               i = i + 1
-               lhint = .true.
-               CALL GETCARG(i, id_string, numargs)
-             case ("-fieldlines")
-               i = i + 1
-               lfieldlines = .true.
-               CALL GETCARG(i, id_string, numargs)
-               i = i + 1
-               CALL GETCARG(i,args(i),numargs)
-               READ(args(i),*,IOSTAT=ier) rminor_norm
-             case ("-eqdsk")
-               i = i + 1
-               leqdsk = .true.
-               CALL GETCARG(i, id_string, numargs)
-               i = i + 1
-               CALL GETCARG(i, eqdsk_string, numargs)
-             case ("-mgrid")
-               i = i + 1
-               lmgrid = .true.
-               lcoil = .false.
-               CALL GETCARG(i, mgrid_string, numargs)
-             case ("-restart")
-               i = i + 1
-               lrestart_particles = .true.
-               CALL GETCARG(i, restart_string, numargs)
-             case ("-restart_grid")
-               i = i + 1
-               lrestart_grid = .true.
-               CALL GETCARG(i, id_string, numargs)
-               i = i + 1
-               CALL GETCARG(i, restart_string, numargs)
-               restart_string=TRIM(restart_string)
-             case ("-coil")
-               i = i + 1
-               lcoil = .true.
-               lmgrid = .false.
-               CALL GETCARG(i, coil_string, numargs)
-             case ("-vessel")
-               i = i + 1
-               lvessel = .true.
-               CALL GETCARG(i, vessel_string, numargs)
-             case ("-beamlet")
-               i = i + 1
-               lbbnbi = .true.
-               CALL GETCARG(i, bbnbi_string, numargs)
-             case ("-hitonly","-hit_only")
-               lhitonly  = .true.
-             case ("-depo")
-               ldepo  = .true.
-             case ("-raw")
-               lraw  = .true.
-             case ("-w7x")
-               lw7x  = .true.
-             case ("-beam_simple")
-               lbeam_simple  = .true.
-             case ("-collisions")
-               lcollision = .true.
-             case ("-plasma")
-               lplasma_only = .true.
-             case ("-rand")
-               lrandomize = .true.
-             case ("-suzuki")
-               lsuzuki = .true.
-             case ("-fusion")
-               lfusion = .true.
-             case ("-fusion_alpha")
-               lfusion = .true.
-               lfusion_alpha = .true.
-             case ("-help", "-h") ! Output Help message
-               write(6, *) ' Beam MC Code'
-               write(6, *) ' Usage: xbeams3d <options>'
-               write(6, *) '    <options>'
-               write(6, *) '     -vmec ext:     VMEC input/wout extension'
-               write(6, *) '     -hint ext:     HINT input/wout extension'
-               write(6, *) '     -eqdsk in gf   EQDSK input file and gfile'
-               write(6, *) '     -fieldlines ext a:   FIELDLINES input/HDF5 extension and Aminor normalization'
-               !write(6,*)'     -pies ext:   PIES input extension (must have &INDATA namelist)'
-               !write(6,*)'     -spec ext:     SPEC input extension (must have &INDATA namelist)'
-               write(6, *) '     -vessel file:  Vessel File (for limiting)'
-               write(6, *) '     -mgrid file:   MAKEGRID File (for vacuum)'
-               write(6, *) '     -coil file:    Coils. File (for vacuum)'
-               write(6, *) '     -restart ext:  BEAMS3D HDF5 extension for starting particles'
-               write(6, *) '     -beamlet ext:  Beamlet file for beam geometry'
-               write(6, *) '     -beam_simple:  Monoenergetic BEAMS'
-               write(6, *) '     -ascot5:       Output data in ASCOT5 gyro-center format'
-               write(6, *) '     -ascot5_fl:    Output data in ASCOT5 fieldline format'
-               write(6, *) '     -ascot4:       Output data in ASCOT4 format'
-               write(6, *) '     -raw:          Treat coil currents as raw (scale factors)'
-               write(6, *) '     -vac:          Only vacuum field'
-               write(6, *) '     -plasma:       Only plasma field'
-               write(6, *) '     -depo:         Only Deposition'
-               write(6, *) '     -collisions:   Force collision operator'
-               write(6, *) '     -rand:         Randomize particle processor'
-               write(6, *) '     -suzuki:       Force Suzuki NBI model'
-               write(6, *) '     -fusion:       Fusion Reaction Rates for birth'
-               write(6, *) '     -fusion_alpha: Fusion Reaction Rates for birth (alphas only)'
-               write(6, *) '     -noverb:       Supress all screen output'
-               write(6, *) '     -help:         Output help message'
->>>>>>> 3a262a4e
             end select
             i = i + 1
          END DO
@@ -587,7 +414,6 @@
          ENDIF
          WRITE(6,'(A,I2,2(A,I2.2))')  '   HDF5_version:  ', h5major,'.',h5minor,' release: ',h5rel
 #endif
-<<<<<<< HEAD
         WRITE(6,'(A)')      '-----  MPI Parameters  -----'
         WRITE(6,'(A,I2,A,I2.2)')  '   MPI_version:  ', vmajor,'.',vminor
         WRITE(6,'(A,A)')  '   ', TRIM(mpi_lib_name(1:liblen))
@@ -599,13 +425,6 @@
         WRITE(6,'(A,A)')  '   Version:    ', TRIM(git_version)
         WRITE(6,'(A,A)')  '   Built-on:   ', TRIM(built_on)
         WRITE(6,'(A,A)')  '   Hash:       ', TRIM(git_hash)
-=======
-         WRITE(6,'(A)')      '-----  MPI Parameters  -----'
-         WRITE(6,'(A,I2,A,I2.2)')  '   MPI_version:  ', vmajor,'.',vminor
-         WRITE(6,'(A,A)')  '   ', TRIM(mpi_lib_name(1:liblen))
-         WRITE(6,'(A,I8)')  '   Nproc_total:  ', nprocs_beams
-         WRITE(6,'(A,3X,I5)')  '   Nproc_shared: ', nshar
->>>>>>> 3a262a4e
       END IF
       RETURN
    END SUBROUTINE beams3d_output_header
