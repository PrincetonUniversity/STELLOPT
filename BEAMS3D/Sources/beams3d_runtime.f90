!-----------------------------------------------------------------------
!     Module:        beams3d_runtime
!     Authors:       S. Lazerson (lazerson@pppl.gov), M. McMillan (matthew.mcmillan@my.wheaton.edu)
!     Date:          06/20/2012
!     Description:   This module contains various runtime parameters
!                    for the BEAMS3D code.  It also contains the
!                    handle_error subroutine.
!     v1.05 03/10/15 - Fixed RKH68 and LSODE routines to work properly.
!     v1.10 09/28/15 - Optimized calling splines in physics and fpart.
!                    - Added shine through and current drive output
!                    - Corrected ioninzation glitch
!                    - Neutral beams may start outside vacuum field box.
!                    - Diagnostics added for optimization.
!     v1.11 03/29/16 - Fixed bug with -lflux incrementing i.
!     v1.20 06/03/16 - Beam power incorporated along with ndot profile calculation (real units).
!     v1.20 08/10/16 - More efficient array passing methods implemented.
!                    - Max stepsize set to 0.05 m
!                    - Diagnostics fully working
!                    - Added Wall output including number of strikes per cell.
!     v1.50 08/29/16 - Switch away from que type data transfer to gatherv statements.
!                    - Collisional slowing down operators check for accuracy.
!                    - S and U coordinate now defaulted on.  -flux depreicated
!     v1.51 09/13/16 - Substep size implemnted for neutral deposition
!     v1.52 11/22/16 - Added ability to model W7-X injector geometry
!     v2.00 05/06/19 - Shared Memory model implemented
!     v2.01 08/21/19 - Added ASCOT Interface
!     v2.50 01/31/20 - Added Heating, Deposition, and Dist FUNCTION
!                    - Tested ASCOT4 and ASCOT5 interfaces
!                    - Now output wall and shinethrough heat flux
!     v2.70 06/09/20 - Converged on format of dV/drho factor
!                    - ASCOT5 interface updated
!                    - DIST5D implemented
!     v2.80 09/24/20 - DIST5D Normalized to phase space volume
!                    - J and dense now calculated in diagnostics
!     v2.90 12/07/20 - Thermal fusion birth model
!                    - T_END now outputs last timestep time.
!     v2.95 02/16/21 - Added interface to eqdsk files.
!     v3.00 07/14/21 - Radial distribution now in proper units m^-3
!                    - HINT interface
!                    - Use of accelerated wall model
!     v3.50 08/13/21 - Support of mixed-species plasma (multi-ion)       
!     v3.70 09/27/22 - Added FIDASIM interface
!                    - Optional cylindrical grid for dist. func
!                    - Fixed & Improved slowing down & p.a. scattering
!                    - NUBEAM and LOCUST/NUBEAM coulomb log. formulations
!     v4.00 10/14/22 - Full Orbit model implemented
!                    - Particle duplication implemented
!                    - Box Modeling implemented
!                    - FIELDLINES Interface Added
!     v4.05 08/25/23 - Fast Tritium only calculation added
!     v4.10 09/25/23 - Mu material interface added.
!-----------------------------------------------------------------------
MODULE beams3d_runtime
    !-----------------------------------------------------------------------
    !     Libraries
    !-----------------------------------------------------------------------
    USE stel_kinds, ONLY: rprec
    USE mpi_params
    USE EZspline
    !-----------------------------------------------------------------------
    !     Module Variables
    !          lverb         Logical to control screen output
    !          lvmec         Logical to indicate VMEC Equilibria
    !          lpies         Logical to indicate PIES Equilibria
    !          lspec         Logical to indicate SPEC Equilibria
    !          lcoil         Logical to indicate coil file
    !          lmgrid        Logical to indicate MAKEGRID File
    !          lmu           Logical to control fieldline diffusion
    !          lvessel       Logical to indicate limiting surface
    !          lvac          Logical to indicate vacuum fields only
    !          lrestart      Logical to indicate a restart of BEAMS3D
    !          laxis_i       Logical to control putting a coil at VMEC input axis
    !          nextcur       Number of external current systems
    !          npoinc        Number of poincare sections
    !          mu            Trajectory diffusion coefficient
    !          dt            Time angle stepsize
    !          follow_tol    Trajectory following tollerance
    !          pi            PI
    !          pi2           2*PI
    !          mu0           4*PI*10^-7
    !          id_string     Equilibrium Filename
    !          mgrid_string  MAKEGRID Filename
    !          coil_string   Coil Filename
    !          vessel_string Limiting Surface Filename
    !          extcur        External currents for MGRID calculation
    !----------------------------------------------------------------------
    IMPLICIT NONE

    INTEGER, PARAMETER :: MPI_CHECK = 0
    INTEGER, PARAMETER :: FILE_OPEN_ERR = 1
    INTEGER, PARAMETER :: ALLOC_ERR = 11
    INTEGER, PARAMETER :: NAMELIST_READ_ERR = 12
    INTEGER, PARAMETER :: BAD_INPUT_ERR = 13
    INTEGER, PARAMETER :: BAD_BEAMDEX_ERR = 14
    INTEGER, PARAMETER :: VMEC_INPUT_ERR = 2
    INTEGER, PARAMETER :: VMEC_WOUT_ERR = 21
    INTEGER, PARAMETER :: MGRID_ERR = 22
    INTEGER, PARAMETER :: INIT_BEAMS_ERR = 23
    INTEGER, PARAMETER :: ADAS_ERR = 24
    INTEGER, PARAMETER :: BOOZER_ERR = 31
    INTEGER, PARAMETER :: EZSPLINE_ERR = 4
    INTEGER, PARAMETER :: NETCDF_OPEN_ERR = 5
    INTEGER, PARAMETER :: PIES_NETCDF_READ_ERR = 51
    INTEGER, PARAMETER :: HDF5_ERR = 6
    INTEGER, PARAMETER :: HDF5_OPEN_ERR = 61
    INTEGER, PARAMETER :: HDF5_WRITE_ERR = 62
    INTEGER, PARAMETER :: HDF5_READ_ERR = 63
    INTEGER, PARAMETER :: HDF5_CLOSE_ERR = 69
    INTEGER, PARAMETER :: NAG_ERR = 70
    INTEGER, PARAMETER :: D02CJF_ERR = 71
    INTEGER, PARAMETER :: D05ADF_ERR = 72
    INTEGER, PARAMETER :: C05AJF_ERR = 73
    INTEGER, PARAMETER :: LSODE_ERR = 791
    INTEGER, PARAMETER :: RKH68_ERR = 792
    INTEGER, PARAMETER :: MPI_ERR = 80
    INTEGER, PARAMETER :: MPI_INIT_ERR = 801
    INTEGER, PARAMETER :: MPI_RANK_ERR = 802
    INTEGER, PARAMETER :: MPI_SIZE_ERR = 803
    INTEGER, PARAMETER :: MPI_BARRIER_ERR = 81
    INTEGER, PARAMETER :: MPI_SEND_ERR = 821
    INTEGER, PARAMETER :: MPI_RECV_ERR = 822
    INTEGER, PARAMETER :: MPI_REDU_ERR = 823
    INTEGER, PARAMETER :: MPI_BCAST_ERR = 83
    INTEGER, PARAMETER :: MPI_FINE_ERR = 89

    INTEGER, PARAMETER :: MAXPARTICLES = 2**18
    INTEGER, PARAMETER :: MAXBEAMS = 32
    INTEGER, PARAMETER :: MAXPROFLEN = 512
    INTEGER, PARAMETER :: NION = 4

    DOUBLE PRECISION, PARAMETER :: one           = 1.0D0 ! 1.0

    LOGICAL :: lverb, lvmec, lpies, lspec, lcoil, lmgrid, &
               lvessel, lvac, lrestart_grid, lrestart_particles, lneut, &
               lbeam, lhitonly, lread_input, lplasma_only, lraw,&
               ldepo, lbeam_simple, ldebug, lcollision, lw7x, lsuzuki, &
               lascot, lascot4, lbbnbi, lfidasim, lfidasim_cyl, lsplit, lvessel_beam, lascotfl, lrandomize, &
               lfusion, lfusion_alpha, leqdsk, lhint, lkick, lgcsim, &
<<<<<<< HEAD
               lboxsim, limas, lfieldlines, lfusion_tritium, lfusion_proton, &
               lfusion_He3, lmumat
=======
               lboxsim, limas, lfieldlines, lfusion_tritium, lfusion_proton, lfusion_He3, lbeamdensity
>>>>>>> af17e3ac
    INTEGER :: nextcur, npoinc, nbeams, nparticles_start, nprocs_beams, &
               ndt, ndt_max, duplicate_factor
    INTEGER, DIMENSION(MAXBEAMS) :: Dex_beams
    INTEGER, ALLOCATABLE :: beam(:)
    REAL(rprec) :: dt, follow_tol, pi, pi2, invpi2, mu0, to3, dt_save, &
                   ne_scale, te_scale, ti_scale, zeff_scale, fusion_scale, &
                   lendt_m, te_col_min, rminor_norm
    REAL(rprec), DIMENSION(MAXBEAMS) :: Adist_beams, Asize_beams, Div_beams, E_beams, mass_beams, &
                                        charge_beams, Zatom_beams, P_beams
    REAL(rprec), DIMENSION(MAXBEAMS, 2) :: r_beams, z_beams, phi_beams
    REAL(rprec), DIMENSION(MAXPROFLEN) :: TE_AUX_S, TE_AUX_F, NE_AUX_S, NE_AUX_F, TI_AUX_S, TI_AUX_F,&
                                            POT_AUX_S, POT_AUX_F, ZEFF_AUX_S, ZEFF_AUX_F
    REAL(rprec), DIMENSION(MAXPROFLEN) :: NI_AUX_S
    REAL(rprec), DIMENSION(NION,MAXPROFLEN) :: NI_AUX_F
    INTEGER, DIMENSION(NION) :: NI_AUX_Z
    REAL(rprec), DIMENSION(NION) :: NI_AUX_M
    REAL(rprec), DIMENSION(MAXPARTICLES) :: r_start_in, phi_start_in, z_start_in, vll_start_in, &
                                            & mu_start_in, charge_in, Zatom_in, mass_in, t_end_in, &
                                            vr_start_in, vphi_start_in, vz_start_in
    LOGICAL, ALLOCATABLE :: lgc2fo_start(:)
    REAL(rprec), ALLOCATABLE :: R_start(:), phi_start(:), Z_start(:), vll_start(:), mu_start(:), &
                                & mass(:), charge(:), Zatom(:), t_end(:), weight(:), vr_start(:), vphi_start(:), vz_start(:)
    REAL(rprec), ALLOCATABLE :: extcur(:)
    CHARACTER(LEN=10) ::  qid_str_saved ! For ASCOT5
    CHARACTER(256) :: id_string, mgrid_string, coil_string, &
    vessel_string, int_type, restart_string, bbnbi_string, eqdsk_string, mumat_string

    REAL(rprec), PARAMETER :: BEAMS3D_VERSION = 4.05 ! this is the full orbit test version

    !-----------------------------------------------------------------------
    !     Subroutines
    !          handle_err  Controls Program Termination
    !-----------------------------------------------------------------------
CONTAINS

    SUBROUTINE handle_err(error_num, string_val, ierr)
        USE mpi_params
        USE mpi_inc
        IMPLICIT NONE
        INTEGER, INTENT(in) :: error_num
        INTEGER, INTENT(in) :: ierr
        INTEGER, ALLOCATABLE :: error_array(:)
        CHARACTER(*), INTENT(in) :: string_val
        IF (error_num .ne. MPI_CHECK) WRITE(6, *) '!!!!! ERROR !!!!!'

        IF (error_num .eq. FILE_OPEN_ERR) THEN
            WRITE(6, *) '  BEAMS3D COULD NOT OPEN A FILE.'
            WRITE(6, *) '  FILENAME: ', TRIM(string_val)
            WRITE(6, *) '  IERR:     ', ierr
        ELSEIF (error_num .eq. VMEC_INPUT_ERR) THEN
            WRITE(6, *) '  BEAMS3D COULD NOT READ THE VMEC INDATA NAMELIST'
            WRITE(6, *) '  FILENAME: ', TRIM(string_val)
            WRITE(6, *) '  IERR:     ', ierr
        ELSEIF (error_num .eq. VMEC_WOUT_ERR) THEN
            WRITE(6, *) '  BEAMS3D COULD NOT READ THE VMEC WOUT FILE'
            WRITE(6, *) '  FILENAME: ', TRIM(string_val)
            WRITE(6, *) '  IERR:     ', ierr
        ELSEIF (error_num .eq. ALLOC_ERR) THEN
            WRITE(6, *) '  BEAMS3D ENCOUNTERED AN ALLOCATION ERROR'
            WRITE(6, *) '  VARIABLES: ', TRIM(string_val)
            WRITE(6, *) '  IERR:      ', ierr
        ELSEIF (error_num .eq. EZSPLINE_ERR) THEN
            WRITE(6, *) '  BEAMS3D ENCOUNTERED AN EZSPLINE ERROR'
            WRITE(6, *) '  ROUTINE/VAR: ', TRIM(string_val)
            WRITE(6, *) '  IERR:        ', ierr
            CALL EZspline_error(ierr)
        ELSEIF (error_num .eq. MGRID_ERR) THEN
            WRITE(6, *) '  BEAMS3D ENCOUNTERED AN ERROR READING THE MGRID FILE'
            WRITE(6, *) '  VARIABLES: ', TRIM(string_val)
            WRITE(6, *) '  IERR:      ', ierr
        ELSEIF (error_num .eq. INIT_BEAMS_ERR) THEN
            WRITE(6, *) '  BEAMS3D ENCOUNTERED AN ERROR INITIALIZING THE BEAMS'
            WRITE(6, *) '  VARIABLES: ', TRIM(string_val)
            WRITE(6, *) '  IERR:      ', ierr
        ELSEIF (error_num .eq. ADAS_ERR) THEN
            WRITE(6, *) '  BEAMS3D ENCOUNTERED AN ERROR CALLING ADAS'
            WRITE(6, *) '  VARIABLES: ', TRIM(string_val)
            WRITE(6, *) '  IERR:      ', ierr
        ELSEIF (error_num .eq. BAD_BEAMDEX_ERR) THEN
            WRITE(6, *) '  BEAMS3D ENCOUNTERED AN NAMELIST ERROR'
            WRITE(6, *) '    -BEAMLET USED BUT NO DEX_BEAM SET!'
        ELSEIF (error_num .eq. NETCDF_OPEN_ERR) THEN
            WRITE(6, *) '  BEAMS3D ENCOUNTERED AN ERROR OPENING A NETCDF FILE'
            WRITE(6, *) '  VARIABLES: ', TRIM(string_val)
            WRITE(6, *) '  IERR:      ', ierr
        ELSEIF (error_num .eq. HDF5_OPEN_ERR) THEN
            WRITE(6, *) '  BEAMS3D ENCOUNTERED AN ERROR OPENING AN HDF5 FILE'
            WRITE(6, *) '  FILENAME:  ', TRIM(string_val)
            WRITE(6, *) '  IERR:      ', ierr
        ELSEIF (error_num .eq. HDF5_WRITE_ERR) THEN
            WRITE(6, *) '  BEAMS3D ENCOUNTERED AN ERROR WRITING TO AN HDF5 FILE'
            WRITE(6, *) '  VARNAME:   ', TRIM(string_val)
            WRITE(6, *) '  IERR:      ', ierr
        ELSEIF (error_num .eq. HDF5_READ_ERR) THEN
            WRITE(6, *) '  BEAMS3D ENCOUNTERED AN ERROR READING FROM AN HDF5 FILE'
            WRITE(6, *) '  VARNAME:   ', TRIM(string_val)
            WRITE(6, *) '  IERR:      ', ierr
        ELSEIF (error_num .eq. HDF5_CLOSE_ERR) THEN
            WRITE(6, *) '  BEAMS3D ENCOUNTERED AN ERROR CLOSING AN HDF5 FILE'
            WRITE(6, *) '  FILENAME:  ', TRIM(string_val)
            WRITE(6, *) '  IERR:      ', ierr
        ELSEIF (error_num .eq. NAMELIST_READ_ERR) THEN
            WRITE(6, *) '  BEAMS3D ENCOUNTERED AN ERROR READING A NAMELIST'
            WRITE(6, *) '  ', TRIM(string_val)
            WRITE(6, *) '  IERR:      ', ierr          
        ELSEIF (error_num .eq. D02CJF_ERR) THEN
            WRITE(6, *) '  BEAMS3D ENCOUNTERED A NAG ERROR (D02CJF)'
            WRITE(6, *) '     CALLING FUNCTION ', TRIM(string_val)
            WRITE(6, *) '     IERR:      ', ierr
            IF (ierr .eq. 1) THEN
                WRITE(6, *) '     CHECK INPUT PARAMETERS!'
            ELSEIF (ierr .eq. 2) THEN
                WRITE(6, *) '     VALUE OF TOL PREVENTS INTEGRATION!'
            ELSEIF (ierr .eq. 3) THEN
                WRITE(6, *) '     TOL TOO SMALL FOR FIRST STEP!'
            ELSEIF (ierr .eq. 4) THEN
                WRITE(6, *) '     XSOL HAS NOT BEEN RESET OR IS BEHIND X!'
            ELSEIF (ierr .eq. 5) THEN
                WRITE(6, *) '     XSOL HAS NOT BEEN RESET OR IS BEHIND X!'
            ELSEIF (ierr .eq. 6) THEN
                WRITE(6, *) '     ROOT COULD NOT BE FOUND!'
            ELSEIF (ierr .eq. 7) THEN
                WRITE(6, *) '     A SERIOUS NAG ERROR HAS OCCURED!'
            ELSE
                WRITE(6, *) '     UNKNOWN NAG ERROR!'
            END IF
        ELSEIF (error_num .eq. D05ADF_ERR) THEN
            WRITE(6, *) '  BEAMS3D ENCOUNTERED A NAG ERROR (D05ADF)'
            WRITE(6, *) '     CALLING FUNCTION ', TRIM(string_val)
            WRITE(6, *) '     IERR:      ', ierr
            IF (ierr .eq. 1) THEN
                WRITE(6, *) '     EPS <= 0 or A=B or F(A)xF(B)>0'
            ELSEIF (ierr .eq. 2) THEN
                WRITE(6, *) '     EPS IS TOO SMALL!'
            ELSEIF (ierr .eq. 3) THEN
                WRITE(6, *) '     POLE OF F FOUND!'
            ELSEIF (ierr .eq. 4) THEN
                WRITE(6, *) '     A SERIOUS NAG ERROR HAS OCCURED!'
            ELSE
                WRITE(6, *) '     UNKNOWN NAG ERROR!'
            END IF
        ELSEIF (error_num .eq. C05AJF_ERR) THEN
            WRITE(6, *) '  BEAMS3D ENCOUNTERED A NAG ERROR (C05AJF)'
            WRITE(6, *) '     CALLING FUNCTION ', TRIM(string_val)
            WRITE(6, *) '     IERR:      ', ierr
            IF (ierr .eq. 1) THEN
                WRITE(6, *) '     EPS <= 0 or NFMAX <= 0'
            ELSEIF (ierr .eq. 2) THEN
                WRITE(6, *) '     BAD SCALE FACTOR!'
            ELSEIF (ierr .eq. 3) THEN
                WRITE(6, *) '     NO ZERO OR ACCURACY TOO HIGH!'
            ELSEIF (ierr .eq. 4) THEN
                WRITE(6, *) '     MORE THAN NFMAX CALLS HAVE BEEN MADE!'
            ELSEIF (ierr .eq. 5) THEN
                WRITE(6, *) '     A SERIOUS NAG ERROR HAS OCCURED!'
            ELSE
                WRITE(6, *) '     UNKNOWN NAG ERROR!'
            END IF
        ELSEIF (error_num .eq. LSODE_ERR) THEN
            WRITE(6, *) '  BEAMS3D ENCOUNTERED AN LSODE ERROR'
            WRITE(6, *) '     CALLING FUNCTION ', TRIM(string_val)
            WRITE(6, *) '     IERR:      ', ierr
            IF (ierr .eq. - 1) THEN
                WRITE(6, *) '     EXCESS WORK DONE (check mf)!'
            ELSEIF (ierr .eq. - 2) THEN
                WRITE(6, *) '     TOLLERANCE TOO SMALL!'
            ELSEIF (ierr .eq. - 3) THEN
                WRITE(6, *) '     ILLEGAL INPUT DETECTED!'
            ELSEIF (ierr .eq. - 4) THEN
                WRITE(6, *) '     REPEATED ERROR TEST FAILURES!'
            ELSEIF (ierr .eq. - 5) THEN
                WRITE(6, *) '     REPEATED CONVERGENCE TEST FAILURES!'
            ELSEIF (ierr .eq. - 6) THEN
                WRITE(6, *) '     ERROR WEIGHT BECAME ZERO!'
            ELSE
                WRITE(6, *) '     UNKNOWN LSODE ERROR!'
            END IF
        ELSEIF (error_num .eq. RKH68_ERR) THEN
            WRITE(6, *) '  BEAMS3D ENCOUNTERED A RKH68 ERROR'
            WRITE(6, *) '  ROUTINE:   ', TRIM(string_val)
            WRITE(6, *) '  IERR:      ', ierr
        ELSEIF (error_num .eq. NAG_ERR) THEN
            WRITE(6, *) '  YOUR MACHINE DOES NOT SUPPORT NAG'
            WRITE(6, *) '  ROUTINE:   ', TRIM(string_val)
            WRITE(6, *) '  IERR:      ', ierr
        ELSEIF (error_num .eq. HDF5_ERR) THEN
            WRITE(6, *) '  BEAMS3D ENCOUNTERED AN HDF ERROR'
            WRITE(6, *) '  ROUTINE:   ', TRIM(string_val)
            WRITE(6, *) '  IERR:      ', ierr
        ELSEIF (error_num .eq. BOOZER_ERR) THEN
            WRITE(6, *) '  ERROR LOADING BOOZER FILE'
            WRITE(6, *) '  ROUTINE:   ', TRIM(string_val)
            WRITE(6, *) '  IERR:      ', ierr
        ELSEIF (error_num .eq. MPI_REDU_ERR) THEN
            WRITE(6, *) '  MPI REDUCE ERROR'
            WRITE(6, *) '  ROUTINE:   ', TRIM(string_val)
            WRITE(6, *) '  IERR:      ', ierr
        ELSEIF (error_num .eq. MPI_FINE_ERR) THEN
            WRITE(6, *) '  MPI FINALIZE ERROR'
            WRITE(6, *) '  ROUTINE:   ', TRIM(string_val)
            WRITE(6, *) '  IERR:      ', ierr
            CALL FLUSH(6)
            PRINT *,myworkid,' calling STOP'
            CALL FLUSH(6)
            STOP
        ELSEIF (error_num .eq. MPI_CHECK) THEN
        ELSE
            WRITE(6, *) '  BEAMS3D ENCOUNTERED AN UNKNOWN ERROR'
            WRITE(6, *) '  STRING: ', TRIM(string_val)
            WRITE(6, *) '  ierr:   ', ierr
        END IF
        CALL FLUSH(6)
#if defined(MPI_OPT)
        CALL MPI_BARRIER(MPI_COMM_BEAMS,ierr_mpi)
        ALLOCATE(error_array(1:nprocs_beams))
        ierr_mpi = 0
        CALL MPI_ALLGATHER(error_num,1,MPI_INTEGER,error_array,1,MPI_INTEGER,MPI_COMM_BEAMS,ierr_mpi)
        ierr_mpi = 0
        CALL MPI_BARRIER(MPI_COMM_BEAMS,ierr_mpi)
        IF (ANY(error_array .ne. 0)) CALL MPI_FINALIZE(ierr_mpi)
        DEALLOCATE(error_array)
        RETURN
#else
        IF (error_num .eq. MPI_CHECK) RETURN
#endif
        PRINT *,myworkid,' calling STOP'
        CALL FLUSH(6)
        STOP
    END SUBROUTINE handle_err

#if defined(MPI_OPT)
    SUBROUTINE BEAMS3D_TRANSMIT_2DDBL(n1,n2,m1,m2,data_in,nproc,mnum,moffsets,id,root,COMM_local,ier)
    USE stel_kinds, ONLY: rprec
    USE mpi_inc
    IMPLICIT NONE
    INTEGER, INTENT(in)           :: n1,n2,m1,m2,nproc,id,root,COMM_local
    INTEGER, INTENT(in)           :: mnum(nproc), moffsets(nproc)
    REAL(rprec), INTENT(inout)    :: data_in(n1:n2,m1:m2)
    INTEGER, INTENT(inout)        :: ier
    INTEGER, PARAMETER            :: ndims=2
    INTEGER, PARAMETER            :: sstart(2) = (/0,0/) ! Starting offsets
    INTEGER                       :: dbl_size, localsize, ARRAY_SEND_TYPE, RESIZED_ARRAY_SEND_TYPE
    INTEGER                       :: asize(ndims), ssize(ndims), mrec(nproc)
    INTEGER(KIND=MPI_ADDRESS_KIND):: low_bound,extent
    DOUBLE PRECISION, ALLOCATABLE :: buffer_temp(:,:)

    IF (ier <0) RETURN
    mrec = 1
    ! Size of the data array
    ssize(1) = n2-n1+1
    ssize(2) = m2-m1+1
    localsize = mnum(id+1) ! Number of elements in block of data
    ALLOCATE(buffer_temp(ssize(1),ssize(2)))  ! Buffer is the local array (global for master)
    buffer_temp(1:ssize(1),1:ssize(2)) = data_in(n1:n2,m1:m2)
    asize    = ssize  ! Size of Global array (BCAST from master later)
    ! Set asize for everyone
    CALL MPI_BCAST(asize, 2, MPI_INTEGER, root, COMM_local, ier); IF (ier <0) RETURN
    ! Define the subarray
    CALL MPI_TYPE_CREATE_SUBARRAY(ndims,asize,ssize,sstart,MPI_ORDER_FORTRAN,&
                                  MPI_DOUBLE_PRECISION,ARRAY_SEND_TYPE,ier); IF (ier <0) RETURN
    CALL MPI_TYPE_COMMIT(ARRAY_SEND_TYPE,ier); IF (ier <0) RETURN
    ! Define Resized Type array
    CALL MPI_TYPE_SIZE(MPI_DOUBLE_PRECISION, dbl_size,ier); IF (ier<0) RETURN
    low_bound = 0
    extent = dbl_size
    CALL MPI_TYPE_CREATE_RESIZED(ARRAY_SEND_TYPE,low_bound,extent,RESIZED_ARRAY_SEND_TYPE,ier); IF (ier<0) RETURN
    CALL MPI_TYPE_COMMIT(RESIZED_ARRAY_SEND_TYPE,ier); IF (ier <0) RETURN
    ! Now gather the variable to master
    IF (id == root) THEN
       localsize = PRODUCT(ssize)
       mrec(1)   = localsize
       CALL MPI_GATHERV(MPI_IN_PLACE,1,MPI_DOUBLE_PRECISION,&
                        data_in,mrec, moffsets,RESIZED_ARRAY_SEND_TYPE,&
                        root,COMM_local,ier)
       !data_in(n1:n2,m1:m2) = buffer_temp(n1:n2,m1:m2)  ! Make sure we pass back the full array.
    ELSE
       CALL MPI_GATHERV(buffer_temp,localsize,MPI_DOUBLE_PRECISION,&
                        buffer_temp,mrec, moffsets,RESIZED_ARRAY_SEND_TYPE,&
                        root,COMM_local,ier)
    END IF
    ! Free the types
    CALL MPI_TYPE_FREE(ARRAY_SEND_TYPE,ier); IF (ier <0) RETURN
    CALL MPI_TYPE_FREE(RESIZED_ARRAY_SEND_TYPE,ier); IF (ier <0) RETURN
    DEALLOCATE(buffer_temp)
    ier = 0
    CALL MPI_BARRIER(COMM_local, ier)
    RETURN
    END SUBROUTINE BEAMS3D_TRANSMIT_2DDBL

    SUBROUTINE BEAMS3D_TRANSMIT_2DLOG(n1,n2,m1,m2,data_in,nproc,mnum,moffsets,id,root,COMM_local,ier)
    USE stel_kinds, ONLY: rprec
    USE mpi_inc
    IMPLICIT NONE
    INTEGER, INTENT(in)           :: n1,n2,m1,m2,nproc,id,root,COMM_local
    INTEGER, INTENT(in)           :: mnum(nproc), moffsets(nproc)
    LOGICAL, INTENT(inout)    :: data_in(n1:n2,m1:m2)
    INTEGER, INTENT(inout)        :: ier
    INTEGER, PARAMETER            :: ndims=2
    INTEGER, PARAMETER            :: sstart(2) = (/0,0/) ! Starting offsets
    INTEGER                       :: log_size, localsize, ARRAY_SEND_TYPE, RESIZED_ARRAY_SEND_TYPE
    INTEGER                       :: asize(ndims), ssize(ndims), mrec(nproc)
    INTEGER(KIND=MPI_ADDRESS_KIND):: low_bound,extent
    LOGICAL, ALLOCATABLE :: buffer_temp(:,:)

    IF (ier <0) RETURN
    mrec = 1
    ! Size of the data array
    ssize(1) = n2-n1+1
    ssize(2) = m2-m1+1
    localsize = mnum(id+1) ! Number of elements in block of data
    ALLOCATE(buffer_temp(ssize(1),ssize(2)))  ! Buffer is the local array (global for master)
    buffer_temp(1:ssize(1),1:ssize(2)) = data_in(n1:n2,m1:m2)
    asize    = ssize  ! Size of Global array (BCAST from master later)
    ! Set asize for everyone
    CALL MPI_BCAST(asize, 2, MPI_INTEGER, root, COMM_local, ier); IF (ier <0) RETURN
    ! Define the subarray
    CALL MPI_TYPE_CREATE_SUBARRAY(ndims,asize,ssize,sstart,MPI_ORDER_FORTRAN,&
                                  MPI_LOGICAL,ARRAY_SEND_TYPE,ier); IF (ier <0) RETURN
    CALL MPI_TYPE_COMMIT(ARRAY_SEND_TYPE,ier); IF (ier <0) RETURN
    ! Define Resized Type array
    CALL MPI_TYPE_SIZE(MPI_LOGICAL, log_size,ier); IF (ier<0) RETURN
    low_bound = 0
    extent = log_size
    CALL MPI_TYPE_CREATE_RESIZED(ARRAY_SEND_TYPE,low_bound,extent,RESIZED_ARRAY_SEND_TYPE,ier); IF (ier<0) RETURN
    CALL MPI_TYPE_COMMIT(RESIZED_ARRAY_SEND_TYPE,ier); IF (ier <0) RETURN
    ! Now gather the variable to master
    IF (id == root) THEN
       localsize = PRODUCT(ssize)
       mrec(1)   = localsize
       CALL MPI_GATHERV(MPI_IN_PLACE,1,MPI_LOGICAL,&
                        data_in,mrec, moffsets,RESIZED_ARRAY_SEND_TYPE,&
                        root,COMM_local,ier)
       !data_in(n1:n2,m1:m2) = buffer_temp(n1:n2,m1:m2)  ! Make sure we pass back the full array.
    ELSE
       CALL MPI_GATHERV(buffer_temp,localsize,MPI_LOGICAL,&
                        buffer_temp,mrec, moffsets,RESIZED_ARRAY_SEND_TYPE,&
                        root,COMM_local,ier)
    END IF
    ! Free the types
    CALL MPI_TYPE_FREE(ARRAY_SEND_TYPE,ier); IF (ier <0) RETURN
    CALL MPI_TYPE_FREE(RESIZED_ARRAY_SEND_TYPE,ier); IF (ier <0) RETURN
    DEALLOCATE(buffer_temp)
    ier = 0
    CALL MPI_BARRIER(COMM_local, ier)
    RETURN
    END SUBROUTINE BEAMS3D_TRANSMIT_2DLOG
#endif

END MODULE beams3d_runtime<|MERGE_RESOLUTION|>--- conflicted
+++ resolved
@@ -136,12 +136,8 @@
                ldepo, lbeam_simple, ldebug, lcollision, lw7x, lsuzuki, &
                lascot, lascot4, lbbnbi, lfidasim, lfidasim_cyl, lsplit, lvessel_beam, lascotfl, lrandomize, &
                lfusion, lfusion_alpha, leqdsk, lhint, lkick, lgcsim, &
-<<<<<<< HEAD
                lboxsim, limas, lfieldlines, lfusion_tritium, lfusion_proton, &
-               lfusion_He3, lmumat
-=======
-               lboxsim, limas, lfieldlines, lfusion_tritium, lfusion_proton, lfusion_He3, lbeamdensity
->>>>>>> af17e3ac
+               lfusion_He3, lbeamdensity, lmumat
     INTEGER :: nextcur, npoinc, nbeams, nparticles_start, nprocs_beams, &
                ndt, ndt_max, duplicate_factor
     INTEGER, DIMENSION(MAXBEAMS) :: Dex_beams
