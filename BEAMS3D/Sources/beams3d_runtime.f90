--- conflicted
+++ resolved
@@ -48,11 +48,8 @@
 !                    - Box Modeling implemented
 !                    - FIELDLINES Interface Added
 !     v4.05 08/25/23 - Fast Tritium only calculation added
-<<<<<<< HEAD
-!     v4.10 09/25/23 - Mu material interface added.
-=======
 !     v4.07 01/11/24 - Added ability to specifiy weights in the input
->>>>>>> 9809943c
+!     v4.10 01/12/24 - Mu material interface added.
 !-----------------------------------------------------------------------
 MODULE beams3d_runtime
     !-----------------------------------------------------------------------
@@ -169,11 +166,7 @@
     CHARACTER(256) :: id_string, mgrid_string, coil_string, &
     vessel_string, int_type, restart_string, bbnbi_string, eqdsk_string, mumat_string
 
-<<<<<<< HEAD
     REAL(rprec), PARAMETER :: BEAMS3D_VERSION = 4.10 ! this is the full orbit test version
-=======
-    REAL(rprec), PARAMETER :: BEAMS3D_VERSION = 4.07 ! this is the full orbit test version
->>>>>>> 9809943c
 
     !-----------------------------------------------------------------------
     !     Subroutines
