--- conflicted
+++ resolved
@@ -34,10 +34,7 @@
 !                    - J and dense now calculated in diagnostics
 !     v2.90 12/07/20 - Thermal fusion birth model
 !                    - T_END now outputs last timestep time.
-<<<<<<< HEAD
-=======
 !     v2.95 02/16/21 - Added interface to eqdsk files.
->>>>>>> 64bfc44c
 !-----------------------------------------------------------------------
 MODULE beams3d_runtime
     !-----------------------------------------------------------------------
@@ -123,11 +120,7 @@
                lbeam, lhitonly, lread_input, lplasma_only, lraw,&
                ldepo, lbeam_simple, ldebug, lcollision, lw7x, lsuzuki, &
                lascot, lascot4, lbbnbi, lvessel_beam, lascotfl, lrandomize, &
-<<<<<<< HEAD
-               lfusion, lfusion_alpha
-=======
                lfusion, lfusion_alpha, leqdsk
->>>>>>> 64bfc44c
     INTEGER :: nextcur, npoinc, nbeams, nparticles_start, nprocs_beams, ndt, ndt_max
     INTEGER, DIMENSION(MAXBEAMS) :: Dex_beams
     INTEGER, ALLOCATABLE :: beam(:)
@@ -148,11 +141,7 @@
     CHARACTER(256) :: id_string, mgrid_string, coil_string, &
     vessel_string, int_type, restart_string, bbnbi_string, eqdsk_string
 
-<<<<<<< HEAD
-    REAL(rprec), PARAMETER :: BEAMS3D_VERSION = 2.90
-=======
     REAL(rprec), PARAMETER :: BEAMS3D_VERSION = 2.95
->>>>>>> 64bfc44c
     !-----------------------------------------------------------------------
     !     Subroutines
     !          handle_err  Controls Program Termination
