!-----------------------------------------------------------------------
!     Function:      out_beams3d_nag
!     Authors:       S. Lazerson (lazerson@pppl.gov), M. McMillan (matthew.mcmillan@my.wheaton.edu)
!     Date:          06/20/2012
!     Description:   Save output from field line following while running
!                    and updates progress bar.
!-----------------------------------------------------------------------
SUBROUTINE out_beams3d_nag(t, q)
    !-----------------------------------------------------------------------
    !     Libraries
    !-----------------------------------------------------------------------
    USE stel_kinds, ONLY: rprec
    USE beams3d_runtime, ONLY: dt, lverb, pi2, lneut, t_end, lvessel, &
                               lhitonly, npoinc, lcollision, ldepo, &
                               weight, invpi2, ndt, ndt_max, lfidasim
    USE beams3d_lines, ONLY: R_lines, Z_lines, PHI_lines, myline, moment, &
                             nsteps, nparticles, moment_lines, myend, &
                             vll_lines, neut_lines, mytdex, next_t,&
                             xlast, ylast, zlast, dense_prof, &
                             ltherm, S_lines, U_lines, B_lines, &
                             ndot_prof, partvmax, &
                             ns_prof1, ns_prof2, ns_prof3, ns_prof4, &
                             ns_prof5, mymass, mycharge, mybeam, end_state, &
                             dist5d_prof, dist5d_fida, win_dist5d, nsh_prof4, &
                             h2_prof, h3_prof, h4_prof, h5_prof, my_end
    USE beams3d_grid
    USE beams3d_physics_mod, ONLY: beams3d_physics_gc
    USE wall_mod, ONLY: collide, get_wall_ik, get_wall_area
    USE mpi_params
    USE mpi_inc
    !-----------------------------------------------------------------------
    !     Input Parameters
    !          t          Location along fieldline in t
    !          q            (q(1),q(2),q(3),q(4)) = (R,phi,Z,vll)
    !-----------------------------------------------------------------------
    IMPLICIT NONE
    DOUBLE PRECISION, INTENT(inout) :: t
    DOUBLE PRECISION, INTENT(inout) :: q(4)
    !-----------------------------------------------------------------------
    !     Local Variables
    !     jint      Index along phi
    !-----------------------------------------------------------------------
    LOGICAL             :: lhit
    INTEGER             :: ier, d1, d2, d3, d4, d5
    DOUBLE PRECISION         :: x0,y0,z0,x1,y1,z1,xw,yw,zw, vperp
    DOUBLE PRECISION    :: q2(4),qdot(4)
    ! For splines
    INTEGER :: i,j,k,l
    REAL*8 :: xparam, yparam, zparam !, hx, hy, hz, hxi, hyi, hzi
    REAL*8 :: fval(1), fval2(1)
    INTEGER, parameter :: ict(8)=(/1,0,0,0,0,0,0,0/)
    REAL*8, PARAMETER :: one = 1
    !-----------------------------------------------------------------------
    !     Begin Function
    !-----------------------------------------------------------------------
    R_lines(mytdex, myline)      = q(1)
    PHI_lines(mytdex, myline)    = q(2)
    Z_lines(mytdex, myline)      = q(3)
    vll_lines(mytdex, myline)    = q(4)
    moment_lines(mytdex, myline) = moment
    neut_lines(mytdex,myline)     = lneut
    x0 = MOD(q(2), phimax)
    IF (x0 < 0) x0 = x0 + phimax
    !CALL EZspline_isInDomain(S_spl,q(1),x0,q(3),ier)
    y0 = 0  ! If we're out of domain then don't worry about collisions
    !IF (ier==0) THEN
    IF ((q(1) >= rmin-eps1) .and. (q(1) <= rmax+eps1) .and. &
        (x0 >= phimin-eps2) .and. (x0 <= phimax+eps2) .and. &
        (q(3) >= zmin-eps3) .and. (q(3) <= zmax+eps3)) THEN
       i = MIN(MAX(COUNT(raxis < q(1)),1),nr-1)
       j = MIN(MAX(COUNT(phiaxis < x0),1),nphi-1)
       k = MIN(MAX(COUNT(zaxis < q(3)),1),nz-1)
       xparam = (q(1) - raxis(i)) * hri(i)
       yparam = (x0 - phiaxis(j)) * hpi(j)
       zparam = (q(3) - zaxis(k)) * hzi(k)
       CALL R8HERM3FCN(ict,1,1,fval,i,j,k,xparam,yparam,zparam,&
                       hr(i),hri(i),hp(j),hpi(j),hz(k),hzi(k),&
<<<<<<< HEAD
                       S4D(1,1,1,1),nr,nphi,nz)
       y0 = fval(1)
       S_lines(mytdex, myline) = y0
       rho_help = sqrt(y0)
       CALL R8HERM3FCN(ict,1,1,fval,i,j,k,xparam,yparam,zparam,&
=======
                       X4D(1,1,1,1),nr,nphi,nz)
       !y0 = fval(1)
       
       CALL R8HERM3FCN(ict,1,1,fval2,i,j,k,xparam,yparam,zparam,&
>>>>>>> 0ff0a311
                       hr(i),hri(i),hp(j),hpi(j),hz(k),hzi(k),&
                       Y4D(1,1,1,1),nr,nphi,nz)

      y0 = SQRT(fval(1)*fval(1) + fval2(1) * fval2(1))
      !z0 = fval(1)
      z0 = ATAN2(fval2(1),fval(1))
      S_lines(mytdex, myline) = y0 
      U_lines(mytdex, myline) = z0
       CALL R8HERM3FCN(ict,1,1,fval,i,j,k,xparam,yparam,zparam,&
                       hr(i),hri(i),hp(j),hpi(j),hz(k),hzi(k),&
                       MODB4D(1,1,1,1),nr,nphi,nz)
       B_lines(mytdex, myline) = fval(1)
       ! Calc dist func bins
       x0    = MOD(q(2),pi2)
       IF (x0 < 0) x0 = x0 + pi2
       IF (z0 < 0) z0 = z0 + pi2
       vperp = SQRT(2*moment*fval(1)/mymass)
       d1 = MAX(MIN(CEILING(rho_help*ns_prof1     ), ns_prof1), 1) ! Rho Bin
       d2 = MAX(MIN(CEILING( z0*h2_prof           ), ns_prof2), 1) ! U Bin
       d3 = MAX(MIN(CEILING( x0*h3_prof           ), ns_prof3), 1) ! V Bin
       d4 = MAX(MIN(1+nsh_prof4+FLOOR(h4_prof*q(4)), ns_prof4), 1) ! vll
       d5 = MAX(MIN(CEILING(vperp*h5_prof         ), ns_prof5), 1) ! Vperp
       xw = weight(myline)*dt
       !CALL MPI_WIN_LOCK(MPI_LOCK_EXCLUSIVE,myworkid,0,win_dist5d,ier)
       dist5d_prof(mybeam,d1,d2,d3,d4,d5) = dist5d_prof(mybeam,d1,d2,d3,d4,d5) + xw
      !  IF (lfidasim)
      !    dist5d_fida(mybeam,i,j,k,d4,d5) = dist5d_fida(mybeam,i,j,k,d4,d5) + xw !This shouldnt slow down the code, but perhaps increase the memory usage
      !  END IF
       !CALL MPI_WIN_UNLOCK(myworkid,win_dist5d,ier)
       IF (lcollision) CALL beams3d_physics_gc(t,q)
       IF (ltherm) THEN
          ndot_prof(mybeam,d1)   =   ndot_prof(mybeam,d1) + weight(myline)
          end_state(myline) = 1
          t = my_end
       END IF
    ELSE
       IF (lneut) end_state(myline)=3
    END IF
    IF (lvessel .and. mytdex > 0 .and. y0 > 0.5) THEN
       lhit = .false.
       x0    = xlast
       y0    = ylast
       z0    = zlast
       x1    = q(1)*cos(q(2))
       y1    = q(1)*sin(q(2))
       z1    = q(3)
       CALL collide(x0,y0,z0,x1,y1,z1,xw,yw,zw,lhit)
       IF (lhit) THEN
          q2(1) = SQRT(xw*xw+yw*yw)
          q2(2) = atan2(yw,xw)
          q2(3) = zw
          R_lines(mytdex,myline)       = q2(1)
          PHI_lines(mytdex,myline)     = q2(2)
          Z_lines(mytdex,myline)       = zw
          t = my_end+dt
          l = get_wall_ik()
          IF (lneut) THEN
             wall_shine(mybeam,l) = wall_shine(mybeam,l) + weight(myline)*0.5*mymass*q(4)*q(4)/get_wall_area(l)
          ELSE
             end_state(myline) = 2
             CALL fgc_nag(t,q2,qdot)
             qdot(4)=0
             wall_load(mybeam,l) = wall_load(mybeam,l) + weight(myline)*0.5*mymass*(SUM(qdot*qdot)+vperp*vperp)/get_wall_area(l)
          END IF
          IF (lhitonly) THEN
             R_lines(0,myline)      = SQRT(xlast*xlast+ylast*ylast)
             PHI_lines(0,myline)    = ATAN2(ylast,xlast)
             Z_lines(0,myline)      = zlast
             vll_lines(0,myline)    = q(4)
             moment_lines(0,myline) = moment
             neut_lines(0,myline)   = lneut
             R_lines(2,myline)      = q(1)
             PHI_lines(2,myline)    = q(2)
             Z_lines(2,myline)      = q(3)
             vll_lines(2,myline)    = q(4)
             moment_lines(2,myline) = moment
             neut_lines(2,myline)   = lneut
          END IF
       ELSE
          xlast = x1
          ylast = y1
          zlast = z1
       END IF
    ELSE
       xlast = q(1)*cos(q(2))
       ylast = q(1)*sin(q(2))
       zlast = q(3)
    END IF
    ndt = ndt + 1
    IF (ndt .ge. ndt_max) THEN ! ge needed if npoinc = ndt
       mytdex = mytdex + 1
       ndt = 1
    END IF
    IF (lhitonly) mytdex = 1
    IF (mytdex > npoinc) t = my_end
    t = t + dt

    RETURN
    !-----------------------------------------------------------------------
    !     End Function
    !-----------------------------------------------------------------------
END SUBROUTINE out_beams3d_nag
<|MERGE_RESOLUTION|>--- conflicted
+++ resolved
@@ -75,26 +75,17 @@
        zparam = (q(3) - zaxis(k)) * hzi(k)
        CALL R8HERM3FCN(ict,1,1,fval,i,j,k,xparam,yparam,zparam,&
                        hr(i),hri(i),hp(j),hpi(j),hz(k),hzi(k),&
-<<<<<<< HEAD
-                       S4D(1,1,1,1),nr,nphi,nz)
-       y0 = fval(1)
-       S_lines(mytdex, myline) = y0
-       rho_help = sqrt(y0)
-       CALL R8HERM3FCN(ict,1,1,fval,i,j,k,xparam,yparam,zparam,&
-=======
                        X4D(1,1,1,1),nr,nphi,nz)
-       !y0 = fval(1)
        
        CALL R8HERM3FCN(ict,1,1,fval2,i,j,k,xparam,yparam,zparam,&
->>>>>>> 0ff0a311
                        hr(i),hri(i),hp(j),hpi(j),hz(k),hzi(k),&
                        Y4D(1,1,1,1),nr,nphi,nz)
 
-      y0 = SQRT(fval(1)*fval(1) + fval2(1) * fval2(1))
-      !z0 = fval(1)
-      z0 = ATAN2(fval2(1),fval(1))
-      S_lines(mytdex, myline) = y0 
-      U_lines(mytdex, myline) = z0
+       y0 = SQRT(fval(1)*fval(1) + fval2(1) * fval2(1))
+       !z0 = fval(1)
+       z0 = ATAN2(fval2(1),fval(1))
+       S_lines(mytdex, myline) = y0 
+       U_lines(mytdex, myline) = z0
        CALL R8HERM3FCN(ict,1,1,fval,i,j,k,xparam,yparam,zparam,&
                        hr(i),hri(i),hp(j),hpi(j),hz(k),hzi(k),&
                        MODB4D(1,1,1,1),nr,nphi,nz)
