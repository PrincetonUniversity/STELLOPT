

MODULE fidasim_input_mod

   !-----------------------------------------------------------------------
   !     Libraries
   !-----------------------------------------------------------------------
   USE stel_kinds, ONLY: rprec
#ifdef LHDF5
   USE hdf5
   USE ez_hdf5
#endif
   USE beams3d_lines, ONLY: ns_prof1, ns_prof2, ns_prof3, &
      ns_prof4, ns_prof5, dist5d_prof, &
      partvmax, dist5D_fida, &
      h2_prof, h3_prof, h4_prof, h5_prof, &
      nsh_prof4,  r_h, p_h, z_h, e_h, pi_h
   USE beams3d_grid, ONLY: nr, nphi, nz, B_R, B_PHI, B_Z, raxis, &
      zaxis, phiaxis, POT_ARR, &
      TE, TI, NE, npot, nte, nti, &
      POT4D, NE4D, TE4D, TI4D, ZEFF4D, &
      BR4D, BPHI4D, BZ4D, &
      hr, hp, hz, hri, hpi, hzi, S4D, U4D, &
      rmin, rmax,  phimin, phimax, &
      rmin_fida, rmax_fida, zmin_fida, zmax_fida, phimin_fida, phimax_fida, &
      raxis_fida, zaxis_fida, phiaxis_fida, nr_fida, nphi_fida, nz_fida, &
      nenergy_fida, npitch_fida, energy_fida, pitch_fida, t_fida,nne
   USE beams3d_runtime
   ! , ONLY: id_string, nbeams, beam, lverb, handle_err, &
   !    HDF5_OPEN_ERR,HDF5_WRITE_ERR,HDF5_CLOSE_ERR, BEAMS3D_VERSION, weight, &
   !    charge, mass,pi, pi2, mass_beams, lfidasim_cyl, lsplit,TE_AUX_S, TE_AUX_F, NE_AUX_S, NE_AUX_F, TI_AUX_S, TI_AUX_F,&
   !    POT_AUX_S, POT_AUX_F, ZEFF_AUX_S, ZEFF_AUX_F
   USE safe_open_mod, ONLY: safe_open
   USE beams3d_write_par
   USE beams3d_physics_mod, ONLY: beams3d_SUFLX
   USE mpi_params
   USE mpi_inc



   !!!! Namelist
   INTEGER, parameter :: MAXCHAN = 512
   INTEGER :: ier, iunit,istat
   INTEGER(HID_T) ::  qid_gid,temp_gid
   LOGICAL :: lexist
   CHARACTER(LEN=1000) :: line
   CHARACTER(128) :: comment,nbi_data_source, spec_data_source,runid,device,name,system,&
      tables_file,equilibrium_file,geometry_file,distribution_file,neutrals_file,result_dir
   CHARACTER(20), DIMENSION(MAXCHAN) :: id
   DOUBLE PRECISION, DIMENSION(3) :: origin,current_fractions,src,axis_nbi,  divy,   divz, q
   DOUBLE PRECISION, DIMENSION(3,MAXCHAN) :: axis_spec,  lens
   DOUBLE PRECISION, DIMENSION(MAXCHAN) :: sigma_pi,spot_size,radius
   DOUBLE PRECISION  :: time, lambdamin,  lambdamax,   alpha,   beta,   gamma,      xminf,&
      xmax,   ymin,   ymax,   zmin,   zmax, ab,   ai,   pinj,   einj,&
      focy,focz,widz,widy,emax_wght,lambdamin_wght, lambdamax_wght
   INTEGER ::  nlambda, nx_beam, ny_beam,nz_beam, nz_tmp,impurity_charge, ne_wght, np_wght, nphi_wght, nlambda_wght,& !!!! nz, 
      calc_npa,   calc_fida,   calc_pnpa,   calc_pfida,   calc_bes,   calc_dcx,   calc_halo, &
      calc_cold,   calc_brems,   calc_birth,   calc_fida_wght,   calc_npa_wght,   calc_neutron,&
      shape, load_neutrals,verbose,flr,naperture,nchan,namelist_present
   INTEGER, DIMENSION(10) :: ashape
   DOUBLE PRECISION, DIMENSION(10) :: awidy,awidz, aoffy, aoffz, adist
   INTEGER(HID_T) :: shot,  n_fida,   n_nbi,   n_pfida,   n_pnpa,   n_dcx,   n_npa,   n_halo,   n_birth,&
      seed


   NAMELIST /fidasim_inputs_b3d/ comment,tables_file, equilibrium_file,geometry_file,distribution_file,&
      result_dir,neutrals_file,shot, time, runid, device, nlambda,seed,load_neutrals,verbose,flr,&
      lambdamin, lambdamax, nx, ny, nz, alpha, beta, gamma, origin,&
      xmin, xmax, ymin, ymax, zmin, zmax, ab, ai, current_fractions,&
      pinj, einj, impurity_charge, n_fida, n_nbi, n_pfida, n_pnpa,&
      n_dcx, n_npa, n_halo, n_birth, ne_wght, np_wght, nphi_wght,&
      emax_wght, nlambda_wght, lambdamin_wght, lambdamax_wght,&
      calc_npa, calc_fida, calc_pnpa, calc_pfida, calc_bes, calc_dcx,&
      calc_halo, calc_cold, calc_brems, calc_birth, calc_fida_wght, calc_npa_wght,&
      calc_neutron,&
      nbi_data_source,name,shape,src,axis_nbi,divy,divz,focy,focz,widz,widy,naperture,ashape,awidy,awidz, aoffy, aoffz, adist,&
      spec_data_source,nchan,system,id,lens,axis_spec,sigma_pi,spot_size,radius

!    NAMELIST /fidasim_inputs/ tables_file, equilibrium_file,geometry_file,distribution_file,&
!       result_dir,neutrals_file,shot, time, runid,  nlambda,seed,load_neutrals,verbose,flr,&
!       lambdamin, lambdamax, nx, ny, nz, alpha, beta, gamma, origin,&
!       xmin, xmax, ymin, ymax, zmin, zmax, ab, ai, current_fractions,&
!       pinj, einj, impurity_charge, n_fida, n_nbi, n_pfida, n_pnpa,&
!       n_dcx, n_npa, n_halo, n_birth, ne_wght, np_wght, nphi_wght,&
!       emax_wght, nlambda_wght, lambdamin_wght, lambdamax_wght,&
!       calc_npa, calc_fida, calc_pnpa, calc_pfida, calc_bes, calc_dcx,&
!       calc_halo, calc_cold, calc_brems, calc_birth, calc_fida_wght, calc_npa_wght,&
!       calc_neutron!comment,device,,id


      CONTAINS
!-----------------------------------------------------------------------
!     Module:        beams3d_write_fidasim
!     Authors:       D. Kulla (david.kulla@ipp.mpg.de)
!     Date:          04/01/2021
!     Description:   This subroutine outputs simulation data for the
!                    FIDASIM code.
!-----------------------------------------------------------------------
SUBROUTINE beams3d_write_fidasim(write_type)

#ifdef LHDF5
   USE hdf5
   USE ez_hdf5
#endif

   !-----------------------------------------------------------------------
   !     Input Variables
   !          write_type  Type of write to preform
   !-----------------------------------------------------------------------
   IMPLICIT NONE
   CHARACTER(*), INTENT(IN):: write_type
   !-----------------------------------------------------------------------
   !     Local Variables
   !          ier          Error Flag
   !          iunit        File ID
   !-----------------------------------------------------------------------
   INTEGER :: ier, iunit,istat, i, j, d1, d2, d3, k, k1, k2, kmax ,ider, &
      l, m, n, b, i3, j3, k3
   INTEGER(HID_T) ::  qid_gid, qid_gid2, temp_gid
   INTEGER, ALLOCATABLE, DIMENSION(:,:,:) :: mask

   REAL*8 :: fvalE(1,3), fval(1), fval2(1), xparam, yparam, zparam
   REAL(rprec) :: jac, v_parr, v_perp, pitch, v
   REAL(rprec), DIMENSION(4) :: rt,zt,pt
   REAL(rprec), DIMENSION(:,:,:,:,:), POINTER :: dist5d_temp

   DOUBLE PRECISION         :: x0, y0, z0, vol
   DOUBLE PRECISION, ALLOCATABLE :: rtemp(:,:,:), rtemp2(:,:,:), rtemp3(:,:,:), rtemp4(:,:,:), r1dtemp(:), r2dtemp(:,:), r4dtemp(:,:,:,:)

   CHARACTER(LEN=8) :: temp_str8

   INTEGER, parameter :: ict(8)=(/1,0,0,0,0,0,0,0/), ictE(8)=(/0,1,1,1,0,0,0,0/)
   REAL*8, PARAMETER :: one = 1
   DOUBLE PRECISION, PARAMETER :: e_charge      = 1.602176565e-19 !e_c
   DOUBLE PRECISION, PARAMETER :: zero          = 0.0D0 ! 0.0
   DOUBLE PRECISION, PARAMETER :: t_min          = 1.0D-3 !

   !-----------------------------------------------------------------------
   !     Begin Subroutine
   !-----------------------------------------------------------------------
   IF (myworkid == master) THEN
      SELECT CASE (TRIM(write_type))
<<<<<<< HEAD
         CASE('INIT')

            CALL init_fidasim_input
            nz_tmp=nz !This is important for grid interpolation and necessary to prevent renaming the namelist
            ! Read namelist
            istat=0
            iunit=12
            INQUIRE(FILE=TRIM('input.' // TRIM(id_string)),EXIST=lexist)
            IF (.not.lexist) stop 'Could not find input file'
            CALL safe_open(iunit,istat,'input.' // TRIM(id_string),'old','formatted')
            IF (istat /= 0) CALL handle_err(NAMELIST_READ_ERR,'fidasim_inputs_b3d in: ' //'input.' //TRIM(id_string),istat)
            READ(iunit,NML=fidasim_inputs_b3d,IOSTAT=istat)
            IF (istat /= 0) THEN
               backspace(iunit)
               read(iunit,fmt='(A)') line
               write(6,'(A)') 'Invalid line in namelist: '//TRIM(line)
               CALL handle_err(NAMELIST_READ_ERR,'fidasim_inputs_b3d in: '//'input.' //TRIM(id_string),istat)
            END IF
            CLOSE(iunit)
            equilibrium_file = TRIM(result_dir) // TRIM(runid) //  '_equilibrium.h5'   !! File containing plasma parameters and fields
            geometry_file = TRIM(result_dir) // TRIM(runid) //  '_geometry.h5'      !! File containing NBI and diagnostic geometry
            distribution_file = TRIM(result_dir) // TRIM(runid) //  '_distribution.h5'      !! File containing fast-ion distribution
            neutrals_file = TRIM(result_dir) // TRIM(runid) //  '_neutrals.h5'

            ! Open the inputs.dat file
            iunit = 10
            CALL safe_open(iunit,istat,'fidasim_'//TRIM(id_string)//'_inputs.dat','replace','formatted')
            !WRITE(iunit,nml=fidasim_inputs)
            CALL write_fidasim_namelist(iunit, istat)
            CALL FLUSH(iunit)
            CLOSE(iunit)
=======
       CASE('INIT')

        CALL init_fidasim_input
		nz_tmp=nz !This is important for grid interpolation and necessary to prevent renaming the namelist
       ! Read namelist
   istat=0
   iunit=12
   INQUIRE(FILE=TRIM('input.' // TRIM(id_string)),EXIST=lexist)
   IF (.not.lexist) stop 'Could not find input file'
   CALL safe_open(iunit,istat,'input.' // TRIM(id_string),'old','formatted')
   IF (istat /= 0) CALL handle_err(NAMELIST_READ_ERR,'fidasim_inputs_b3d in: ' //'input.' //TRIM(id_string),istat)
   READ(iunit,NML=fidasim_inputs_b3d,IOSTAT=istat)
   IF (istat /= 0) THEN
      backspace(iunit)
      read(iunit,fmt='(A)') line
      write(6,'(A)') 'Invalid line in namelist: '//TRIM(line)
      CALL handle_err(NAMELIST_READ_ERR,'fidasim_inputs_b3d in: '//'input.' //TRIM(id_string),istat)
   END IF
   CLOSE(iunit)
   IF (equilibrium_file .eq. 'none')   equilibrium_file = TRIM(result_dir) // TRIM(runid) //  '_equilibrium.h5'   !! File containing plasma parameters and fields
   IF (geometry_file .eq. 'none')  geometry_file = TRIM(result_dir) // TRIM(runid) //  '_geometry.h5'      !! File containing NBI and diagnostic geometry
   IF (distribution_file .eq. 'none') distribution_file = TRIM(result_dir) // TRIM(runid) //  '_distribution.h5'      !! File containing fast-ion distribution
   IF (neutrals_file .eq. 'none') neutrals_file = TRIM(result_dir) // TRIM(runid) //  '_neutrals.h5'

   ! Open the inputs.dat file
   iunit = 10
   CALL safe_open(iunit,istat,'fidasim_'//TRIM(id_string)//'_inputs.dat','replace','formatted')
   !WRITE(iunit,nml=fidasim_inputs)
   CALL write_fidasim_namelist(iunit, istat)
   CALL FLUSH(iunit)
   CLOSE(iunit)
>>>>>>> 7c70770b
   
            nz=nz_tmp !This is important for grid interpolation and necessary to prevent renaming the namelist


            CALL write_fidasim_geometry

            CALL open_hdf5('fidasim_'//TRIM(id_string)//'_distribution.h5',fid,ier,LCREATE=.true.)
            CALL h5gopen_f(fid,'/', qid_gid, ier)
            CALL write_att_hdf5(qid_gid,'data_source','Data initialized from BEAMS3D',ier)
            CALL write_var_hdf5(qid_gid,'type',ier,INTVAR=1)
            CALL h5dopen_f(fid, 'type', temp_gid, ier)
            CALL write_att_hdf5(temp_gid,'description','Distribution type: 1="Guiding Center Density Function", 2="Guiding Center Monte Carlo", 3="Full Orbit Monte Carlo"',ier)
            CALL h5dclose_f(temp_gid,ier)


            ! FIDASIM GRID
            CALL write_fidasim_grid(qid_gid)

            !Energy grid is only in distribution
            CALL write_var_hdf5(qid_gid,'nenergy',ier,INTVAR=nenergy_fida)
            CALL h5dopen_f(fid, 'nenergy', temp_gid, ier)
            CALL write_att_hdf5(temp_gid,'units','-',ier)
            CALL write_att_hdf5(temp_gid,'description','Number of energy values',ier)
            CALL h5dclose_f(temp_gid,ier)
            CALL write_var_hdf5(qid_gid,'npitch',ier,INTVAR=npitch_fida)
            CALL h5dopen_f(fid, 'npitch', temp_gid, ier)
            CALL write_att_hdf5(temp_gid,'units','-',ier)
            CALL write_att_hdf5(temp_gid,'description','Number of pitch values',ier)
            CALL h5dclose_f(temp_gid,ier)

            CALL write_var_hdf5(fid,'energy',nenergy_fida,ier,DBLVAR=energy_fida) ! in keV
            CALL h5dopen_f(fid, '/energy', temp_gid, ier)
            CALL write_att_hdf5(temp_gid,'description','Energy array',ier)
            CALL write_att_hdf5(temp_gid,'units','keV',ier)
            CALL h5dclose_f(temp_gid,ier)
            CALL write_var_hdf5(fid,'pitch',npitch_fida,ier,DBLVAR=pitch_fida)
            CALL h5dopen_f(fid, '/pitch', temp_gid, ier)
            CALL write_att_hdf5(temp_gid,'description','Pitch array',ier)
            CALL write_att_hdf5(temp_gid,'units','-',ier)
            CALL h5dclose_f(temp_gid,ier)

            ! Close file
            CALL h5gclose_f(qid_gid, ier)
            CALL close_hdf5(fid,ier)
            IF (ier /= 0) CALL handle_err(HDF5_CLOSE_ERR,'fidasim_'//TRIM(id_string)//'_distribution.h5',ier)
            !!!!!!!!!!!!!!!!!!!!!!!!!!!!!!!!!!!!!!!!!!!!!!!!!!!!!!!!!!!!!!!


            CALL write_fidasim_equilibrium
       

            !!!!!!!!!!!!!!!!!!!!!!!!!!!!!!!!!!!!!!!!!!

         CASE('DENF')
            ! Distribution needs to be in density [part/m^3] here - called from distnorm (before velocity space normalization)
            !ALLOCATE(r4dtemp(nbeams,nr_fida,nphi_fida,nz_fida))
            ALLOCATE(rtemp(nr_fida,nz_fida,nphi_fida))
            rtemp = 0.0
            IF (lfidasim_cyl) THEN
               DO i=1,nr_fida
                  vol =(raxis_fida(i) + 1 / 2.0 / r_h) / r_h / z_h / p_h
                  dist5d_fida(i,:,:,:,:) = dist5d_fida(i,:,:,:,:) / vol
                  DO j = 1, nz_fida
                     DO k=1,nphi_fida
                        rtemp(i,j,k) = SUM(dist5d_fida(i,j,k,:,:))
                     END DO
                  END DO
               END DO
            ELSE
               !convert to r z phi
               DO i=1,nr_fida
                  DO k = 1, nz_fida
                     DO j=1,nphi_fida
                        !Get S and U
                        q(1) = raxis_fida(i)
                        q(2) = phiaxis_fida(j)
                        q(3) = zaxis_fida(k)
                        CALL beams3d_SUFLX(q,y0,z0)

                        ! Skip if S > 1
                        IF (y0 > 1.0) CYCLE

                        ! Keep U positive
                        IF (z0 < 0) z0 = z0 + pi2

                        ! Create x0 (index over full toridal angle)
                        x0 = MOD(phiaxis_fida(j),pi2)
                        IF (x0<0) x0 = x0 + pi2

                        ! Calc dist func bins
                        l = MAX(MIN(CEILING(SQRT(y0)*ns_prof1     ), ns_prof1), 1) ! Rho Bin
                        m = MAX(MIN(CEILING( z0*h2_prof           ), ns_prof2), 1) ! U Bin
                        n = MAX(MIN(CEILING( x0*h3_prof           ), ns_prof3), 1) ! V Bin
                        rtemp(i,k,j) = SUM(dist5d_prof(:,l,m,n,:,:))!output in r-z-phi

                     END DO
                  END DO
               END DO
            END IF
            CALL open_hdf5('fidasim_'//TRIM(id_string)//'_distribution.h5',fid,ier,LCREATE=.false.)
            CALL h5gopen_f(fid,'/', qid_gid, ier)
            CALL write_var_hdf5(qid_gid,'denf',nr_fida,nz_fida,nphi_fida,ier,DBLVAR=DBLE(rtemp/1000000.0)) !in cm^3
            CALL h5dopen_f(qid_gid, 'denf', temp_gid, ier)
            CALL write_att_hdf5(temp_gid,'description','Fast-ion density (nr_fida,nz_fida,nphi_fida)',ier)
            CALL write_att_hdf5(temp_gid,'units','part/(cm^3)',ier)
            CALL h5dclose_f(temp_gid,ier)
            CALL h5gclose_f(qid_gid, ier)
            DEALLOCATE(rtemp)
            CALL close_hdf5(fid,ier)
            !!!!!!!!!!!!!!!!!!!!!!!!!!!!!!!!!!!!!!!!!!

         CASE('DISTRIBUTION_GC_F')
            ! Do phase space change of coordinates
            !Allocate with Radial-like dimensions for clean transfer and to avoid explicitly looping over every element
            IF (lfidasim_cyl) THEN
               ALLOCATE(dist5d_temp(nenergy_fida, npitch_fida,nr_fida,nz_fida,nphi_fida)) !need temp as velocity bins are in vll/vperp initially
               dist5d_temp = 0
            ELSE
               ALLOCATE(dist5d_fida(ns_prof1, ns_prof2, ns_prof3, nenergy_fida, npitch_fida)) !nenergy and npitch are always aligned to distribution
               dist5d_fida = 0
            END IF

            IF (lfidasim_cyl) THEN
               DO d1 = 1, nenergy_fida
                  DO d2 = 1, npitch_fida
                     dist5d_temp(d1,d2,:,:,:) = dist5d_fida(:,:,:,d1,d2)*e_h*pi_h*REAL(1.0e-6)
                  END DO
               END DO
            ELSE
               DO b = 1,nbeams
                  DO d1 = 1, nenergy_fida
                     DO d2 = 1, npitch_fida
                        v = SQRT(2 * energy_fida(d1) *1000.0 * e_charge / mass_beams(b))
                        pitch = pitch_fida(d2)
                        v_parr = pitch * v
                        v_perp = SQRT(1- pitch * pitch) * v
                        !determine beams3d-grid indices (velocity space)
                        i3 = MAX(MIN(1+nsh_prof4+FLOOR(h4_prof*v_parr), ns_prof4), 1) ! vll
                        j3 = MAX(MIN(CEILING(v_perp*h5_prof         ), ns_prof5), 1) ! Vperp
                        jac = pi2 * v / mass_beams(b) * e_charge / REAL(1000) ! * pi2
                        dist5d_fida(:,:,:,d1,d2) = dist5d_fida(:,:,:,d1,d2) + dist5d_prof(b,:,:,:,i3,j3) * jac ! conversion to final grid comes in next steps
                     END DO
                  END DO
               END DO
            END IF

            IF (.not. lfidasim_cyl) THEN
               ALLOCATE(dist5d_temp(ns_prof1, ns_prof2, ns_prof3, nenergy_fida, npitch_fida))
               dist5d_temp(:,:,:,:,:) = dist5d_fida(:,:,:,:,:)
               DEALLOCATE(dist5d_fida)
               !Interpolate rho u v to r phi z distribution function (nearest neighbor at the moment)
               !Now allocate with correct dimensions
               ALLOCATE(dist5d_fida(nenergy_fida,npitch_fida,nr_fida,nz_fida,nphi_fida))
               DO i=1,nr_fida
                  DO k = 1, nz_fida
                     DO j=1,nphi_fida
                        !Get S and U
                        q(1) = raxis_fida(i)
                        q(2) = phiaxis_fida(j)
                        q(3) = zaxis_fida(k)
                        CALL beams3d_SUFLX(q,y0,z0)

                        ! Skip if S > 1
                        IF (y0 > 1.0) CYCLE

                        ! Handle negative y0
                        IF (y0 < 0) THEN
                           z0 = z0 + pi2*0.5
                           y0 = -y0
                        END IF

                        ! Create x0 (index over full toridal angle)
                        x0 = MOD(phiaxis_fida(j),pi2)
                        IF (x0<0) x0 = x0 + pi2

                        ! Calc dist func bins
                        l = MAX(MIN(CEILING(SQRT(y0)*ns_prof1     ), ns_prof1), 1) ! Rho Bin
                        m = MAX(MIN(CEILING( z0*h2_prof           ), ns_prof2), 1) ! U Bin
                        n = MAX(MIN(CEILING( x0*h3_prof           ), ns_prof3), 1) ! V Bin
                        dist5d_fida(:,:,i,k,j) = dist5d_temp(l,m,n,:,:) !output in r-z-phi

                     END DO
                  END DO
               END DO
            END IF

            CALL open_hdf5('fidasim_'//TRIM(id_string)//'_distribution.h5',fid,ier,LCREATE=.false.)
            IF (ASSOCIATED(dist5d_fida)) THEN
               IF (lfidasim_cyl) THEN
                  CALL write_var_hdf5(fid,'f',nenergy_fida,npitch_fida,nr_fida,nz_fida,nphi_fida,ier,DBLVAR=dist5d_temp)
               ELSE
                  CALL write_var_hdf5(fid,'f',nenergy_fida,npitch_fida,nr_fida,nz_fida,nphi_fida,ier,DBLVAR=dist5d_fida)
               END IF
               CALL h5dopen_f(fid, '/f', temp_gid, ier)
               CALL write_att_hdf5(temp_gid,'description','Distribution Function (nenergy_fida,npitch_fida,nr_fida,nz_fida,nphi_fida)',ier)
               CALL write_att_hdf5(temp_gid,'units','part/(cm^3 keV)',ier)
               CALL h5dclose_f(temp_gid,ier)
               IF (ier /= 0) CALL handle_err(HDF5_WRITE_ERR,'dist_fida',ier)
            END IF
            CALL close_hdf5(fid,ier)
            IF (.not. lfidasim_cyl) THEN
               DEALLOCATE(dist5d_fida)
            END IF
            DEALLOCATE(dist5d_temp)


         CASE('DISTRIBUTION_GC_MC')
         CASE('DISTRIBUTION_FO')

      END SELECT
   END IF

   RETURN

!-----------------------------------------------------------------------
!     End Subroutine
!-----------------------------------------------------------------------
END SUBROUTINE beams3d_write_fidasim

SUBROUTINE init_fidasim_input

   !Default values
   shot = 0    !! Shot Number
   time = 0.0    !! Time [s]
   runid = 'hard-coded value!'    !! runID
   result_dir = 'hard-coded value!'   !! Result Directory
   comment = 'none'
   device =  'none'
   !! Input Files
   tables_file = 'none'  !! Atomic Tables File
   equilibrium_file = 'none'    !! File containing plasma parameters and fields
   geometry_file = 'none'    !! File containing NBI and diagnostic geometry
   distribution_file = 'none'    !! File containing fast-ion distribution
   neutrals_file = 'none'
   !! Simulation Switches
   calc_bes = 0    !! Calculate NBI Spectra
   calc_dcx = 0   !! Calculate Direct CX Spectra
   calc_halo = 0    !! Calculate Halo Spectra
   calc_cold = 0    !! Calculate Cold D-alpha Spectra
   calc_brems = 0    !! Calculate Bremsstrahlung
   calc_fida = 0    !! Calculate FIDA Spectra
   calc_npa = 0   !! Calculate NPA
   calc_pfida = 0    !! Calculate Passive FIDA Spectra
   calc_pnpa = 0   !! Calculate Passive NPA
   calc_neutron = 0   !! Calculate B-T Neutron Rate
   calc_birth = 0    !! Calculate Birth Profile
   calc_fida_wght = 0    !! Calculate FIDA weights
   calc_npa_wght = 0    !! Calculate NPA weights
   !! Debugging Switches
   seed = -1    !! RNG Seed. If seed is negative a random seed is used
   flr = 1    !! Turn on Finite Larmor Radius corrections
   load_neutrals = 0    !! Load neutrals from neutrals file
   verbose = 1    !! Verbose
   !! Monte Carlo Settings
   n_fida = 5000000    !! Number of FIDA mc particles
   n_npa = 5000000    !! Number of NPA mc particles
   n_pfida = 50000000    !! Number of Passive FIDA mc particles
   n_pnpa = 50000000    !! Number of Passive NPA mc particles
   n_nbi = 50000    !! Number of NBI mc particles
   n_halo = 50000    !! Number of HALO mc particles
   n_dcx = 500000     !! Number of DCX mc particles
   n_birth = 10000    !! Number of BIRTH mc particles
   !! Neutral Beam Settings
   ab = 0.000000     !! Beam Species mass [amu]
   pinj = 0.0     !! Beam Power [MW]
   einj = 0.0     !! Beam Energy [keV]
   current_fractions(1) = 0.0 !! Current Fractions (Full component)
   current_fractions(2) = 0.0 !! Current Fractions (Half component)
   current_fractions(3) = 0.0 !! Current Fractions (Third component)
   !! Plasma Settings
   ai = 0.000000     !! Ion Species mass [amu]
   impurity_charge = 5     !! Impurity Charge
   !! Beam Grid Settings
   nx_beam = 90    !! Number of cells in X direction (Into Plasma)
   ny_beam = 40    !! Number of cells in Y direction
   nz_beam = 40    !! Number of cells in Z direction
   xmin = 0.000000     !! Minimum X value [cm]
   xmax = 180.000000     !! Maximum X value [cm]
   ymin = -40.000000     !! Minimum Y value [cm]
   ymax = 40.000000     !! Maximum Y value [cm]
   zmin = -40.000000     !! Minimum Z value [cm]
   zmax = 40.000000     !! Maximum Z value [cm]
   !! Tait-Bryan Angles for z-y`-x`` rotation
   alpha = 0.0     !! Rotation about z-axis [rad]
   beta  = 0.0     !! Rotation about y`-axis [rad]
   gamma = 0.000000     !! Rotation about x``-axis [rad]
   !! Beam Grid origin in machine coordinates (cartesian)
   origin(1) = 0.0    !! U value [cm]
   origin(2) = 0.0    !! V value [cm]
   origin(3) = 0.0     !! W value [cm]
   !! Wavelength Grid Settings
   nlambda = 1024    !! Number of Wavelengths
   lambdamin = 647.000000    !! Minimum Wavelength [nm]
   lambdamax = 669.000000    !! Maximum Wavelength [nm]
   !! Weight Function Settings
   ne_wght = 10    !! Number of Energies for Weights
   np_wght = 10    !! Number of Pitches for Weights
   nphi_wght = 8    !! Number of Gyro-angles for Weights
   emax_wght = 150.000000    !! Maximum Energy for Weights [keV]
   nlambda_wght = 10    !! Number of Wavelengths for Weights
   lambdamin_wght = 647.000000    !! Minimum Wavelength for Weights [nm]
   lambdamax_wght = 669.000000    !! Maximum Wavelength for Weights [nm]

   nbi_data_source = 'none'
   name = 'none'
   shape = 1
   src = (/0.0,0.0,0.0/)
   axis_nbi = (/0.0,0.0,0.0/)
   divy = (/0.0,0.0,0.0/)
   divz = (/0.0,0.0,0.0/)
   focy= -1.0
   focz= -1.0
   widz= -1.0
   widy= -1.0
   spec_data_source = 'none'
   nchan=0
   system ='none'
   id = SPREAD('none',1,MAXCHAN)
   lens=-1.0
   axis_spec=-1.0
   sigma_pi = -1.0
   spot_size = -1.0
   radius = -1.0
   naperture = 1
   ashape = -1
   awidy = -1.0
   awidz = -1.0
   aoffy = -1.0
   aoffz = -1.0
   adist = -1.0

END SUBROUTINE init_fidasim_input

SUBROUTINE write_fidasim_namelist(iunit_out, istat)
      INTEGER, INTENT(in) :: iunit_out
      INTEGER, INTENT(out) :: istat
      INTEGER :: ik, n
      CHARACTER(LEN=*), PARAMETER :: outboo  = "(2X,A,1X,'=',1X,L1)"
      CHARACTER(LEN=*), PARAMETER :: outint  = "(2X,A,1X,'=',1X,I0)"
      CHARACTER(LEN=*), PARAMETER :: outflt  = "(2X,A,1X,'=',1X,ES22.12E3)"
      CHARACTER(LEN=*), PARAMETER :: outexp  = "(2X,A,1X,'=',1X,ES22.12E3)"
      CHARACTER(LEN=*), PARAMETER :: outcmp  = "(2x,A,1X,'=','(',i3,',',i3,')')"
      CHARACTER(LEN=*), PARAMETER :: outstr  = "(2X,A,1X,'=',1X,'''',A,'''')"
      CHARACTER(LEN=*), PARAMETER :: onevar  = "(2X,A,1X,'=',1X,L1,2(2X,A,1X,'=',1X,ES22.12E3))"
      CHARACTER(LEN=*), PARAMETER :: vecvar  = "(2X,A,'(',I3.3,')',1X,'=',1X,ES22.12E3)"
      CHARACTER(LEN=*), PARAMETER :: vecvar2  = "(2X,A,'(',I3.3,',',I3.3,')',1X,'=',1X,ES22.12E3)"
      istat = 0
      WRITE(iunit_out,'(A)') '&FIDASIM_INPUTS'
      WRITE(iunit_out,'(A)') '!---------- STRING VARIABLES ------------'
      WRITE(iunit_out,outstr) 'TABLES_FILE',TRIM(tables_file)
      WRITE(iunit_out,outstr) 'EQUILIBRIUM_FILE',TRIM(equilibrium_file)
      WRITE(iunit_out,outstr) 'GEOMETRY_FILE',TRIM(geometry_file)
      WRITE(iunit_out,outstr) 'DISTRIBUTION_FILE',TRIM(distribution_file)
      WRITE(iunit_out,outstr) 'NEUTRALS_FILE',TRIM(neutrals_file)
      WRITE(iunit_out,outstr) 'RESULT_DIR',TRIM(result_dir)
      WRITE(iunit_out,outstr) 'RUNID',TRIM(runid)
      WRITE(iunit_out,'(A)') '!---------- INTEGER VARIABLES ------------'
      WRITE(iunit_out,outint) 'SHOT',shot
      WRITE(iunit_out,outint) 'SEED',seed
      WRITE(iunit_out,outint) 'FLR',flr
      WRITE(iunit_out,outint) 'VERBOSE',verbose
      WRITE(iunit_out,outint) 'NLAMBDA',nlambda
      WRITE(iunit_out,outint) 'LOAD_NEUTRALS',load_neutrals
      WRITE(iunit_out,outint) 'NX',nx_beam
      WRITE(iunit_out,outint) 'NY',ny_beam
      WRITE(iunit_out,outint) 'NZ',nz_beam
      WRITE(iunit_out,outint) 'N_NBI',n_nbi
      WRITE(iunit_out,outint) 'N_DCX',n_dcx
      WRITE(iunit_out,outint) 'N_HALO',n_halo
      WRITE(iunit_out,outint) 'N_BIRTH',n_birth
      WRITE(iunit_out,outint) 'N_FIDA',n_fida
      WRITE(iunit_out,outint) 'N_PFIDA',n_pfida
      WRITE(iunit_out,outint) 'N_NPA',n_npa
      WRITE(iunit_out,outint) 'NE_WGHT',ne_wght
      WRITE(iunit_out,outint) 'NP_WGHT',np_wght
      WRITE(iunit_out,outint) 'NPHI_WGHT',nphi_wght
      WRITE(iunit_out,outint) 'NLAMBDA_WGHT',nlambda_wght
      WRITE(iunit_out,outint) 'CALC_BREMS',calc_brems
      WRITE(iunit_out,outint) 'CALC_COLD',calc_cold
      WRITE(iunit_out,outint) 'CALC_NEUTRON',calc_neutron
      WRITE(iunit_out,outint) 'CALC_DCX',calc_dcx
      WRITE(iunit_out,outint) 'CALC_HALO',calc_halo
      WRITE(iunit_out,outint) 'CALC_BES',calc_bes
      WRITE(iunit_out,outint) 'CALC_FIDA',calc_fida
      WRITE(iunit_out,outint) 'CALC_PFIDA',calc_pfida
      WRITE(iunit_out,outint) 'CALC_NPA',calc_npa
      WRITE(iunit_out,outint) 'CALC_FIDA_WGHT',calc_fida_wght
      WRITE(iunit_out,outint) 'CALC_NPA_WGHT',calc_npa_wght
      WRITE(iunit_out,outint) 'IMPURITY_CHARGE',impurity_charge
      WRITE(iunit_out,'(A)') '!---------- FLOAT VARIABLES ------------'
       WRITE(iunit_out,outflt) 'XMIN',xmin  
       WRITE(iunit_out,outflt) 'XMAX',xmax  
       WRITE(iunit_out,outflt) 'YMIN',ymin  
       WRITE(iunit_out,outflt) 'YMAX',ymax         
       WRITE(iunit_out,outflt) 'ZMIN',zmin  
       WRITE(iunit_out,outflt) 'ZMAX',zmax         
       WRITE(iunit_out,outflt) 'PINJ',pinj
       WRITE(iunit_out,outflt) 'EINJ',einj
       WRITE(iunit_out,outflt) 'AI',ai
       WRITE(iunit_out,outflt) 'ab',ab
       WRITE(iunit_out,outflt) 'ALPHA',alpha
       WRITE(iunit_out,outflt) 'BETA',beta
       WRITE(iunit_out,outflt) 'GAMMA',gamma
       WRITE(iunit_out,outflt) 'LAMBDAMIN',lambdamin
       WRITE(iunit_out,outflt) 'LAMBDAMAX',lambdamax
       WRITE(iunit_out,outflt) 'LAMBDAMIN_WGHT',lambdamin_wght
       WRITE(iunit_out,outflt) 'LAMBDAMAX_WGHT',lambdamax_wght
       WRITE(iunit_out,outflt) 'EMAX_WGHT',emax_wght
       WRITE(iunit_out,'(A)') '!---------- ARRAY VARIABLES ------------'
       WRITE(iunit_out,"(2X,A,1X,'=',4(1X,ES22.12E3))") 'CURRENT_FRACTIONS',(current_fractions(n), n=1,3)
       WRITE(iunit_out,"(2X,A,1X,'=',4(1X,ES22.12E3))") 'ORIGIN',(origin(n), n=1,3)
      WRITE(iunit_out,'(A)') '/'

END SUBROUTINE write_fidasim_namelist



SUBROUTINE write_fidasim_geometry

   CALL open_hdf5('fidasim_'//TRIM(id_string)//'_geometry.h5',fid,ier,LCREATE=.true.)
   IF (ier /= 0) CALL handle_err(HDF5_OPEN_ERR,'fidasim_'//TRIM(id_string)//'_geometry.h5',ier)
   CALL h5gopen_f(fid,'/', qid_gid, ier)
   CALL write_att_hdf5(qid_gid,'description','Geometric quantities for FIDASIM',ier)
   CALL h5gclose_f(qid_gid, ier)

   !--------------------------------------------------------------
   !           NBI
   !--------------------------------------------------------------

   CALL h5gcreate_f(fid,'nbi', qid_gid, ier)
   CALL write_att_hdf5(qid_gid,'coordinate_system','Right-handed cartesian',ier)
   CALL write_att_hdf5(qid_gid,'description','Neutral Beam Geometry',ier)
   CALL write_var_hdf5(qid_gid,'data_source',ier,STRVAR=TRIM(nbi_data_source))
   CALL write_var_hdf5(qid_gid,'name',ier,STRVAR=TRIM(name))

   CALL write_var_hdf5(qid_gid,'shape',ier,INTVAR=shape)
   IF (ier /= 0) CALL handle_err(HDF5_WRITE_ERR,'shape',ier)
   CALL h5dopen_f(qid_gid, 'shape', temp_gid, ier)
   CALL write_att_hdf5(temp_gid,'units','-',ier)
   CALL write_att_hdf5(temp_gid,'description','Shape of the beam source grid (1 or 2)',ier)
   CALL h5dclose_f(temp_gid,ier)

   CALL write_var_hdf5(qid_gid,'src',3,ier,DBLVAR=DBLE(src))
   IF (ier /= 0) CALL handle_err(HDF5_WRITE_ERR,'src',ier)
   CALL h5dopen_f(qid_gid, 'src', temp_gid, ier)
   CALL write_att_hdf5(temp_gid,'units','cm',ier)
   CALL write_att_hdf5(temp_gid,'description','Source of the neutral beam geometry',ier)
   CALL h5dclose_f(temp_gid,ier)


   CALL write_var_hdf5(qid_gid,'axis',3,ier,DBLVAR=DBLE(axis_nbi))
   IF (ier /= 0) CALL handle_err(HDF5_WRITE_ERR,'axis',ier)
   CALL h5dopen_f(qid_gid, 'axis', temp_gid, ier)
   CALL write_att_hdf5(temp_gid,'units','-',ier)
   CALL write_att_hdf5(temp_gid,'description','Position of the source grid in machine coordinates',ier)
   CALL h5dclose_f(temp_gid,ier)

   CALL write_var_hdf5(qid_gid,'widy',ier,DBLVAR=DBLE(widy))
   IF (ier /= 0) CALL handle_err(HDF5_WRITE_ERR,'widy',ier)
   CALL h5dopen_f(qid_gid, 'widy', temp_gid, ier)
   CALL write_att_hdf5(temp_gid,'units','cm',ier)
   CALL write_att_hdf5(temp_gid,'description','Source grid half-width in the horizontal direction',ier)
   CALL h5dclose_f(temp_gid,ier)

   CALL write_var_hdf5(qid_gid,'widz',ier,DBLVAR=DBLE(widz))
   IF (ier /= 0) CALL handle_err(HDF5_WRITE_ERR,'widz',ier)
   CALL h5dopen_f(qid_gid, 'widz', temp_gid, ier)
   CALL write_att_hdf5(temp_gid,'units','cm',ier)
   CALL write_att_hdf5(temp_gid,'description','Source grid half-height in the vertical direction',ier)
   CALL h5dclose_f(temp_gid,ier)

   CALL write_var_hdf5(qid_gid,'divy',3,ier,DBLVAR=DBLE(divy))
   IF (ier /= 0) CALL handle_err(HDF5_WRITE_ERR,'divy',ier)
   CALL h5dopen_f(qid_gid, 'divy', temp_gid, ier)
   CALL write_att_hdf5(temp_gid,'units','rad',ier)
   CALL write_att_hdf5(temp_gid,'description','Horizontal beam divergence',ier)
   CALL h5dclose_f(temp_gid,ier)

   CALL write_var_hdf5(qid_gid,'divz',3,ier,DBLVAR=DBLE(divz))
   IF (ier /= 0) CALL handle_err(HDF5_WRITE_ERR,'divz',ier)
   CALL h5dopen_f(qid_gid, 'divz', temp_gid, ier)
   CALL write_att_hdf5(temp_gid,'units','rad',ier)
   CALL write_att_hdf5(temp_gid,'description','Vertical beam divergence',ier)
   CALL h5dclose_f(temp_gid,ier)

   CALL write_var_hdf5(qid_gid,'focy',ier,DBLVAR=DBLE(focy))
   IF (ier /= 0) CALL handle_err(HDF5_WRITE_ERR,'focy',ier)
   CALL h5dopen_f(qid_gid, 'focy', temp_gid, ier)
   CALL write_att_hdf5(temp_gid,'units','cm',ier)
   CALL write_att_hdf5(temp_gid,'description','Horizontal focal length',ier)
   CALL h5dclose_f(temp_gid,ier)

   CALL write_var_hdf5(qid_gid,'focz',ier,DBLVAR=DBLE(focz))
   IF (ier /= 0) CALL handle_err(HDF5_WRITE_ERR,'focz',ier)
   CALL h5dopen_f(qid_gid, 'focz', temp_gid, ier)
   CALL write_att_hdf5(temp_gid,'units','cm',ier)
   CALL write_att_hdf5(temp_gid,'description','Vertical focal length',ier)
   CALL h5dclose_f(temp_gid,ier)


   CALL write_var_hdf5(qid_gid,'naperture',ier,INTVAR=naperture)
   IF (ier /= 0) CALL handle_err(HDF5_WRITE_ERR,'naperture',ier)
   CALL h5dopen_f(qid_gid, 'naperture', temp_gid, ier)
   CALL write_att_hdf5(temp_gid,'units','-',ier)
   CALL write_att_hdf5(temp_gid,'description','Number of apertures',ier)
   CALL h5dclose_f(temp_gid,ier)

   CALL write_var_hdf5(qid_gid,'ashape',naperture,ier,INTVAR=ashape)
   IF (ier /= 0) CALL handle_err(HDF5_WRITE_ERR,'ashape',ier)
   CALL h5dopen_f(qid_gid, 'ashape', temp_gid, ier)
   CALL write_att_hdf5(temp_gid,'units','-',ier)
   CALL write_att_hdf5(temp_gid,'description','Number of apertures',ier)
   CALL h5dclose_f(temp_gid,ier)

   CALL write_var_hdf5(qid_gid,'awidy',naperture,ier,DBLVAR=awidy)
   IF (ier /= 0) CALL handle_err(HDF5_WRITE_ERR,'awidy',ier)
   CALL h5dopen_f(qid_gid, 'awidy', temp_gid, ier)
   CALL write_att_hdf5(temp_gid,'units','-',ier)
   CALL write_att_hdf5(temp_gid,'description','Half-width of the aperture(s)',ier)
   CALL h5dclose_f(temp_gid,ier)

   CALL write_var_hdf5(qid_gid,'awidz',naperture,ier,DBLVAR=awidz)
   IF (ier /= 0) CALL handle_err(HDF5_WRITE_ERR,'awidz',ier)
   CALL h5dopen_f(qid_gid, 'awidz', temp_gid, ier)
   CALL write_att_hdf5(temp_gid,'units','-',ier)
   CALL write_att_hdf5(temp_gid,'description','Half-width of the aperture(s)',ier)
   CALL h5dclose_f(temp_gid,ier)

   CALL write_var_hdf5(qid_gid,'aoffy',naperture,ier,DBLVAR=aoffy)
   IF (ier /= 0) CALL handle_err(HDF5_WRITE_ERR,'aoffy',ier)
   CALL h5dopen_f(qid_gid, 'aoffy', temp_gid, ier)
   CALL write_att_hdf5(temp_gid,'units','-',ier)
   CALL write_att_hdf5(temp_gid,'description','Horizontal (y) offset of the aperture(s) relative to the +x aligned beam centerline',ier)
   CALL h5dclose_f(temp_gid,ier)

   CALL write_var_hdf5(qid_gid,'aoffz',naperture,ier,DBLVAR=aoffz)
   IF (ier /= 0) CALL handle_err(HDF5_WRITE_ERR,'aoffz',ier)
   CALL h5dopen_f(qid_gid, 'aoffz', temp_gid, ier)
   CALL write_att_hdf5(temp_gid,'units','-',ier)
   CALL write_att_hdf5(temp_gid,'description','Vertical (z) offset of the aperture(s) relative to the +x aligned beam centerline',ier)
   CALL h5dclose_f(temp_gid,ier)

   CALL write_var_hdf5(qid_gid,'adist',naperture,ier,DBLVAR=adist)
   IF (ier /= 0) CALL handle_err(HDF5_WRITE_ERR,'adist',ier)
   CALL h5dopen_f(qid_gid, 'adist', temp_gid, ier)
   CALL write_att_hdf5(temp_gid,'units','-',ier)
   CALL write_att_hdf5(temp_gid,'description','Distance from the center of the beam source grid to the aperture(s) plane',ier)
   CALL h5dclose_f(temp_gid,ier)

   CALL h5gclose_f(qid_gid, ier)

   !--------------------------------------------------------------
   !           SPEC
   !--------------------------------------------------------------
   CALL h5gcreate_f(fid,'spec', qid_gid, ier)
   !CALL write_att_hdf5(qid_gid,'date',temp_str8,ier)
   CALL write_att_hdf5(qid_gid,'coordinate_system','Right-handed cartesian',ier)
   CALL write_att_hdf5(qid_gid,'description','FIDA/BES Chord Geometry',ier)


   CALL write_var_hdf5(qid_gid,'data_source',ier,STRVAR=TRIM(spec_data_source))
   CALL write_var_hdf5(qid_gid,'system',ier,STRVAR=TRIM(system))

   CALL write_var_hdf5(qid_gid,'adist',naperture,ier,DBLVAR=adist)
   IF (ier /= 0) CALL handle_err(HDF5_WRITE_ERR,'adist',ier)
   CALL h5dopen_f(qid_gid, 'adist', temp_gid, ier)
   CALL write_att_hdf5(temp_gid,'units','-',ier)
   CALL write_att_hdf5(temp_gid,'description','Distance from the center of the beam source grid to the aperture(s) plane',ier)
   CALL h5dclose_f(temp_gid,ier)

   CALL write_var_hdf5(qid_gid,'nchan',ier,INTVAR=nchan)
   IF (ier /= 0) CALL handle_err(HDF5_WRITE_ERR,'nchan',ier)
   CALL h5dopen_f(qid_gid, 'nchan', temp_gid, ier)
   CALL write_att_hdf5(temp_gid,'units','-',ier)
   CALL write_att_hdf5(temp_gid,'description','Number of channels',ier)
   CALL h5dclose_f(temp_gid,ier)

   CALL write_var_hdf5(qid_gid,'radius',nchan,ier,DBLVAR=radius(1:nchan))
   IF (ier /= 0) CALL handle_err(HDF5_WRITE_ERR,'radius',ier)
   CALL h5dopen_f(qid_gid, 'radius', temp_gid, ier)
   CALL write_att_hdf5(temp_gid,'units','cm',ier)
   CALL write_att_hdf5(temp_gid,'description','Line of sight radius at midplane or tangency point',ier)
   CALL h5dclose_f(temp_gid,ier)

   CALL write_var_hdf5(qid_gid,'lens',3,nchan,ier,DBLVAR=lens(:,1:nchan))
   IF (ier /= 0) CALL handle_err(HDF5_WRITE_ERR,'lens',ier)
   CALL h5dopen_f(qid_gid, 'lens', temp_gid, ier)
   CALL write_att_hdf5(temp_gid,'units','cm',ier)
   CALL write_att_hdf5(temp_gid,'description','Lens location in machine coordinates',ier)
   CALL h5dclose_f(temp_gid,ier)

   CALL write_var_hdf5(qid_gid,'axis',3,nchan,ier,DBLVAR=axis_spec(:,1:nchan))
   IF (ier /= 0) CALL handle_err(HDF5_WRITE_ERR,'axis',ier)
   CALL h5dopen_f(qid_gid, 'axis', temp_gid, ier)
   CALL write_att_hdf5(temp_gid,'units','-',ier)
   CALL write_att_hdf5(temp_gid,'description','Optical axis/direction of the lines of sight',ier)
   CALL h5dclose_f(temp_gid,ier)

   CALL write_var_hdf5(qid_gid,'spot_size',nchan,ier,DBLVAR=spot_size(1:nchan))
   IF (ier /= 0) CALL handle_err(HDF5_WRITE_ERR,'spot_size',ier)
   CALL h5dopen_f(qid_gid, 'spot_size', temp_gid, ier)
   CALL write_att_hdf5(temp_gid,'units','cm',ier)
   CALL write_att_hdf5(temp_gid,'description','Radius of the collecting volume',ier)
   CALL h5dclose_f(temp_gid,ier)

   CALL write_var_hdf5(qid_gid,'sigma_pi',nchan,ier,DBLVAR=sigma_pi(1:nchan))
   IF (ier /= 0) CALL handle_err(HDF5_WRITE_ERR,'sigma_pi',ier)
   CALL h5dopen_f(qid_gid, 'sigma_pi', temp_gid, ier)
   CALL write_att_hdf5(temp_gid,'units','-',ier)
   CALL write_att_hdf5(temp_gid,'description','Ratio of the intensities of the sigma and pi stark lines',ier)
   CALL h5dclose_f(temp_gid,ier)

   CALL write_var_hdf5(qid_gid,'id',nchan,ier,STRVAR=id(1:nchan))
   IF (ier /= 0) CALL handle_err(HDF5_WRITE_ERR,'id',ier)
   CALL h5dopen_f(qid_gid, 'id', temp_gid, ier)
   CALL write_att_hdf5(temp_gid,'units','-',ier)
   CALL write_att_hdf5(temp_gid,'description','Channel ID',ier)
   CALL h5dclose_f(temp_gid,ier)


   !Close file
   CALL h5gclose_f(qid_gid, ier)
   CALL close_hdf5(fid,ier)
   IF (ier /= 0) CALL handle_err(HDF5_CLOSE_ERR,'fidasim_'//TRIM(id_string)//'_geometry.h5',ier)

!-----------------------------------------------------------------------
!     End Subroutine
!-----------------------------------------------------------------------
END SUBROUTINE write_fidasim_geometry


SUBROUTINE write_fidasim_equilibrium

        INTEGER :: ier, i, j, k, l, m, n
        INTEGER(HID_T) ::  qid_gid, qid_gid2, temp_gid
        INTEGER, ALLOCATABLE, DIMENSION(:,:,:) :: mask

        REAL*8 :: fvalE(1,3), fval(1), xparam, yparam, zparam

        DOUBLE PRECISION         :: x0, y0, z0, vol
        DOUBLE PRECISION, ALLOCATABLE :: rtemp(:,:,:), rtemp2(:,:,:), rtemp3(:,:,:), rtemp4(:,:,:), r1dtemp(:), r2dtemp(:,:), r4dtemp(:,:,:,:)

        CHARACTER(LEN=8) :: temp_str8

        INTEGER, parameter :: ict(8)=(/1,0,0,0,0,0,0,0/), ictE(8)=(/0,1,1,1,0,0,0,0/)
        DOUBLE PRECISION, PARAMETER :: e_charge      = 1.602176565e-19 !e_c
        DOUBLE PRECISION, PARAMETER :: zero          = 0.0D0 ! 0.0
        DOUBLE PRECISION, PARAMETER :: t_min          = 1.0D-3 !        
        !--------------------------------------------------------------
        !           EQUILIBRIUM - FIELDS
        !--------------------------------------------------------------

        CALL open_hdf5('fidasim_'//TRIM(id_string)//'_equilibrium.h5',fid,ier,LCREATE=.true.)
        IF (ier /= 0) CALL handle_err(HDF5_OPEN_ERR,'fidasim_'//TRIM(id_string)//'_equilibrium.h5',ier)


        CALL h5gcreate_f(fid,'fields', qid_gid, ier)
        !CALL write_att_hdf5(qid_gid,'date',temp_str8,ier)
        CALL write_att_hdf5(qid_gid,'data_source','Data initialized from BEAMS3D',ier)

        CALL write_fidasim_grid(qid_gid)

        !           MASK
        ALLOCATE(mask(nr_fida,nz_fida,nphi_fida))
        mask = 1
        CALL write_var_hdf5(qid_gid,'mask',nr_fida,nz_fida,nphi_fida,ier,INTVAR=mask) !PLACEHOLDER, should be "Boolean mask that indicates where the fields are well defined", Dim: [nr,nz,nphi]
        IF (ier /= 0) CALL handle_err(HDF5_WRITE_ERR,'mask',ier)
        CALL h5dopen_f(qid_gid, 'mask', temp_gid, ier)
        CALL write_att_hdf5(temp_gid,'description','Boolean mask that indicates where the fields are well defined',ier)
        IF (ier /= 0) CALL handle_err(HDF5_WRITE_ERR,'mask',ier)
        CALL h5dclose_f(temp_gid,ier)
        DEALLOCATE(mask)

        ALLOCATE(rtemp(nr_fida,nz_fida, nphi_fida))
        ALLOCATE(rtemp2(nr_fida,nz_fida, nphi_fida))
        ALLOCATE(rtemp3(nr_fida,nz_fida, nphi_fida))
        DO l = 1,nr_fida
        DO n = 1,nz_fida
            DO m = 1,nphi_fida
                ! Eval Spline
                x0 = MOD(phiaxis_fida(m), phimax)
                IF (x0 < 0) x0 = x0 + phimax
                i = MIN(MAX(COUNT(raxis < raxis_fida(l)),1),nr-1)
                j = MIN(MAX(COUNT(phiaxis < x0),1),nphi-1)
                k = MIN(MAX(COUNT(zaxis < zaxis_fida(n)),1),nz-1)
                xparam = (raxis_fida(l) - raxis(i)) * hri(i)
                yparam = (x0 - phiaxis(j)) * hpi(j)
                zparam = (zaxis_fida(n) - zaxis(k)) * hzi(k)
                CALL R8HERM3FCN(ict,1,1,fval,i,j,k,xparam,yparam,zparam,&
                    hr(i),hri(i),hp(j),hpi(j),hz(k),hzi(k),&
                    BR4D(1,1,1,1),nr,nphi,nz)
                rtemp(l,n,m) = fval(1)
                CALL R8HERM3FCN(ict,1,1,fval,i,j,k,xparam,yparam,zparam,&
                    hr(i),hri(i),hp(j),hpi(j),hz(k),hzi(k),&
                    BPHI4D(1,1,1,1),nr,nphi,nz)
                rtemp2(l,n,m) = fval(1)
                CALL R8HERM3FCN(ict,1,1,fval,i,j,k,xparam,yparam,zparam,&
                    hr(i),hri(i),hp(j),hpi(j),hz(k),hzi(k),&
                    BZ4D(1,1,1,1),nr,nphi,nz)
                rtemp3(l,n,m) = fval(1)

            END DO
        END DO
        END DO


        CALL write_var_hdf5(qid_gid,'br',nr_fida,nz_fida,nphi_fida,ier,DBLVAR=rtemp)
        IF (ier /= 0) CALL handle_err(HDF5_WRITE_ERR,'br',ier)
        CALL h5dopen_f(qid_gid, 'br', temp_gid, ier)
        CALL write_att_hdf5(temp_gid,'units','T',ier)
        CALL write_att_hdf5(temp_gid,'description','Magnetic field in the r-direction: Br(r,z,phi)',ier)
        CALL h5dclose_f(temp_gid,ier)

        CALL write_var_hdf5(qid_gid,'bt',nr_fida,nz_fida,nphi_fida,ier,DBLVAR=rtemp2)
        IF (ier /= 0) CALL handle_err(HDF5_WRITE_ERR,'bt',ier)
        CALL h5dopen_f(qid_gid, 'bt', temp_gid, ier)
        CALL write_att_hdf5(temp_gid,'units','T',ier)
        CALL write_att_hdf5(temp_gid,'description','Magnetic field in the theta/torodial-direction: Bt(r,z,phi)',ier)
        CALL h5dclose_f(temp_gid,ier)

        CALL write_var_hdf5(qid_gid,'bz',nr_fida,nz_fida,nphi_fida,ier,DBLVAR=rtemp3)
        IF (ier /= 0) CALL handle_err(HDF5_WRITE_ERR,'bz',ier)
        CALL h5dopen_f(qid_gid, 'bz', temp_gid, ier)
        CALL write_att_hdf5(temp_gid,'units','T',ier)
        CALL write_att_hdf5(temp_gid,'description','Magnetic field in the z-direction: Bz(r,z,phi)',ier)
        CALL h5dclose_f(temp_gid,ier)
        DEALLOCATE(rtemp)
        DEALLOCATE(rtemp2)
        DEALLOCATE(rtemp3)

        !--------------------------------------------------------------
        !           E-FIELD - NEEDS CHECKING
        !--------------------------------------------------------------

        ! Values must be equidistant in rho.
        IF (npot < 1) THEN ! Because we can run with E=0
        ALLOCATE(rtemp(nr_fida,nz_fida,nphi_fida))
        rtemp = 0.0
        CALL write_var_hdf5(qid_gid,'er',nr_fida,nz_fida,nphi_fida, ier,DBLVAR=rtemp)
        CALL write_var_hdf5(qid_gid,'et',nr_fida,nz_fida,nphi_fida, ier,DBLVAR=rtemp)
        CALL write_var_hdf5(qid_gid,'ez',nr_fida,nz_fida,nphi_fida, ier,DBLVAR=rtemp)
        DEALLOCATE(rtemp)
        ELSE
        ALLOCATE(r4dtemp(nr_fida,nz_fida,nphi_fida,3))
        ALLOCATE(r1dtemp(3))
        r1dtemp = 1
        DO l = 1,nr_fida
            DO n = 1,nz_fida
                DO m = 1,nphi_fida
                    ! Eval Spline
                    ! Get the gridpoint info (this is possible since all grids are the same)
                    x0 = MOD(phiaxis_fida(m), phimax)
                    IF (x0 < 0) x0 = x0 + phimax
                    i = MIN(MAX(COUNT(raxis < raxis_fida(l)),1),nr-1)
                    j = MIN(MAX(COUNT(phiaxis < x0),1),nphi-1)
                    k = MIN(MAX(COUNT(zaxis < zaxis_fida(n)),1),nz-1)
                    xparam = (raxis_fida(l) - raxis(i)) * hri(i)
                    yparam = (x0 - phiaxis(j)) * hpi(j)
                    zparam = (zaxis_fida(n) - zaxis(k)) * hzi(k)
                    ! Evaluate the Splines
                    CALL R8HERM3FCN(ictE,1,1,fvalE,i,j,k,xparam,yparam,zparam,& !evaluate at grid points
                    hr(i),hri(i),hp(j),hpi(j),hz(k),hzi(k),&
                    POT4D(1,1,1,1),nr,nphi,nz)
                    r1dtemp(1:3) =-fvalE(1,1:3)
                    r1dtemp(2)=r1dtemp(2)/(raxis_fida(l)+1/r_h/2)
                    r4dtemp(l,n,m,1:3) = r1dtemp(1:3)
                END DO
            END DO
        END DO
        CALL write_var_hdf5(qid_gid,'er',nr_fida,nz_fida,nphi_fida, ier,DBLVAR=r4dtemp(:,:,:,1))
        IF (ier /= 0) CALL handle_err(HDF5_WRITE_ERR,'er',ier)
        CALL h5dopen_f(qid_gid, 'er', temp_gid, ier)
        CALL write_att_hdf5(temp_gid,'units','V/m',ier)
        CALL write_att_hdf5(temp_gid,'description','Electric field in the r-direction: Er(r,z,phi)',ier)
        CALL h5dclose_f(temp_gid,ier)

        CALL write_var_hdf5(qid_gid,'et',nr_fida,nz_fida,nphi_fida, ier,DBLVAR=r4dtemp(:,:,:,2))
        IF (ier /= 0) CALL handle_err(HDF5_WRITE_ERR,'et',ier)
        CALL h5dopen_f(qid_gid, 'et', temp_gid, ier)
        CALL write_att_hdf5(temp_gid,'units','V/m',ier)
        CALL write_att_hdf5(temp_gid,'description','Electric field in the toroidal phi-direction: Et(r,z,phi)',ier)
        CALL h5dclose_f(temp_gid,ier)

        CALL write_var_hdf5(qid_gid,'ez',nr_fida,nz_fida,nphi_fida, ier,DBLVAR=r4dtemp(:,:,:,3))
        IF (ier /= 0) CALL handle_err(HDF5_WRITE_ERR,'ez',ier)
        CALL h5dopen_f(qid_gid, 'ez', temp_gid, ier)
        CALL write_att_hdf5(temp_gid,'units','V/m',ier)
        CALL write_att_hdf5(temp_gid,'description','Electric field in the z-direction: Ez(r,z,phi)',ier)
        CALL h5dclose_f(temp_gid,ier)
        DEALLOCATE(r1dtemp)
        DEALLOCATE(r4dtemp)
        END IF

        CALL h5gclose_f(qid_gid, ier)

        !--------------------------------------------------------------
        !           PLASMA
        !--------------------------------------------------------------
        CALL h5gcreate_f(fid,'plasma', qid_gid, ier)
        !CALL write_att_hdf5(qid_gid,'date',temp_str8,ier)
        CALL write_att_hdf5(qid_gid,'data_source','Data initialized from BEAMS3D ',ier)
        CALL write_att_hdf5(qid_gid,'description','no bulk plasma rotation/flow',ier)

        CALL write_fidasim_grid(qid_gid)

        !           MASK
        ALLOCATE(mask(nr_fida,nz_fida,nphi_fida))
        mask = 1
        CALL write_var_hdf5(qid_gid,'mask',nr_fida,nz_fida,nphi_fida,ier,INTVAR=mask) !PLACEHOLDER, should be "Boolean mask that indicates where the fields are well defined", Dim: [nr,nz,nphi]
        IF (ier /= 0) CALL handle_err(HDF5_WRITE_ERR,'mask',ier)
        CALL h5dopen_f(qid_gid, 'mask', temp_gid, ier)
        CALL write_att_hdf5(temp_gid,'description','Boolean mask that indicates where the fields are well defined',ier)
        IF (ier /= 0) CALL handle_err(HDF5_WRITE_ERR,'mask',ier)
        CALL h5dclose_f(temp_gid,ier)
        DEALLOCATE(mask)

        !           PLASMA ROTATION/FLOW
        ALLOCATE(rtemp(nr_fida,nz_fida,nphi_fida))
        rtemp = 0.0
        CALL write_var_hdf5(qid_gid,'vr',nr_fida,nz_fida, nphi_fida,ier,DBLVAR=rtemp)
        IF (ier /= 0) CALL handle_err(HDF5_WRITE_ERR,'vr',ier)
        CALL h5dopen_f(qid_gid, 'vr', temp_gid, ier)
        CALL write_att_hdf5(temp_gid,'description','Bulk plasma flow in the r-direction: Vr(r,z,phi)',ier)
        CALL write_att_hdf5(temp_gid,'units','cm/s',ier)
        CALL h5dclose_f(temp_gid,ier)
        CALL write_var_hdf5(qid_gid,'vt',nr_fida,nz_fida, nphi_fida,ier,DBLVAR=rtemp)
        IF (ier /= 0) CALL handle_err(HDF5_WRITE_ERR,'vt',ier)
        CALL h5dopen_f(qid_gid, 'vt', temp_gid, ier)
        CALL write_att_hdf5(temp_gid,'description','Bulk plasma flow in the toroidal phi-direction: Vphi(r,z,phi)',ier)
        CALL write_att_hdf5(temp_gid,'units','cm/s',ier)
        CALL h5dclose_f(temp_gid,ier)
        CALL write_var_hdf5(qid_gid,'vz',nr_fida,nz_fida, nphi_fida,ier,DBLVAR=rtemp)
        IF (ier /= 0) CALL handle_err(HDF5_WRITE_ERR,'vz',ier)
        CALL h5dopen_f(qid_gid, 'vz', temp_gid, ier)
        CALL write_att_hdf5(temp_gid,'description','Bulk plasma flow in the z-direction: Vz(r,z,phi)',ier)
        CALL write_att_hdf5(temp_gid,'units','cm/s',ier)
        CALL h5dclose_f(temp_gid,ier)
        DEALLOCATE(rtemp)

        ALLOCATE(rtemp(nr_fida,nz_fida, nphi_fida))
        ALLOCATE(rtemp2(nr_fida,nz_fida, nphi_fida))
        ALLOCATE(rtemp3(nr_fida,nz_fida, nphi_fida))
        ALLOCATE(rtemp4(nr_fida,nz_fida, nphi_fida))

        DO l = 1,nr_fida
        DO n = 1,nz_fida
            DO m = 1,nphi_fida
                ! Eval Spline
                ! Get the gridpoint info (this is possible since all grids are the same)
                x0 = MOD(phiaxis_fida(m), phimax)
                IF (x0 < 0) x0 = x0 + phimax
                i = MIN(MAX(COUNT(raxis < raxis_fida(l)),1),nr-1)
                j = MIN(MAX(COUNT(phiaxis < x0),1),nphi-1)
                k = MIN(MAX(COUNT(zaxis < zaxis_fida(n)),1),nz-1)
                xparam = (raxis_fida(l) - raxis(i)) * hri(i)
                yparam = (x0 - phiaxis(j)) * hpi(j)
                zparam = (zaxis_fida(n) - zaxis(k)) * hzi(k)
                ! Evaluate the Splines
                CALL R8HERM3FCN(ict,1,1,fval,i,j,k,xparam,yparam,zparam,&
                    hr(i),hri(i),hp(j),hpi(j),hz(k),hzi(k),&
                    TE4D(1,1,1,1),nr,nphi,nz)
                rtemp(l,n,m) = max(fval(1),t_min)
                CALL R8HERM3FCN(ict,1,1,fval,i,j,k,xparam,yparam,zparam,&
                    hr(i),hri(i),hp(j),hpi(j),hz(k),hzi(k),&
                    NE4D(1,1,1,1),nr,nphi,nz)
                rtemp2(l,n,m) = max(fval(1),zero)
                CALL R8HERM3FCN(ict,1,1,fval,i,j,k,xparam,yparam,zparam,&
                    hr(i),hri(i),hp(j),hpi(j),hz(k),hzi(k),&
                    TI4D(1,1,1,1),nr,nphi,nz)
                rtemp3(l,n,m) = max(fval(1),t_min)
                CALL R8HERM3FCN(ict,1,1,fval,i,j,k,xparam,yparam,zparam,&
                    hr(i),hri(i),hp(j),hpi(j),hz(k),hzi(k),&
                    ZEFF4D(1,1,1,1),nr,nphi,nz)
                rtemp4(l,n,m) = max(fval(1),one)
                !write(6,'(F8.3,F8.3,F8.3)') phiaxis_fida(m),phimax,MODULO(phiaxis_fida(m),phimax)
            END DO
        END DO
        END DO

        CALL write_var_hdf5(qid_gid,'te',nr_fida,nz_fida,nphi_fida, ier,DBLVAR=DBLE(rtemp/1000))
        IF (ier /= 0) CALL handle_err(HDF5_WRITE_ERR,'te',ier)
        CALL h5dopen_f(qid_gid, 'te', temp_gid, ier)
        CALL write_att_hdf5(temp_gid,'units','kev',ier)
        CALL write_att_hdf5(temp_gid,'description','Electron Temperature: Ti(r,z,phi)',ier)
        CALL h5dclose_f(temp_gid,ier)

        CALL write_var_hdf5(qid_gid,'dene',nr_fida,nz_fida,nphi_fida, ier,DBLVAR=DBLE(rtemp2/1000000)) !convert from m^-3 to cm^-3
        IF (ier /= 0) CALL handle_err(HDF5_WRITE_ERR,'dene',ier)
        CALL h5dopen_f(qid_gid, 'dene', temp_gid, ier)
        CALL write_att_hdf5(temp_gid,'units','cm^-3',ier)
        CALL write_att_hdf5(temp_gid,'description','Electron Number Density: Dene(r,z, phi)',ier)
        CALL h5dclose_f(temp_gid,ier)

        CALL write_var_hdf5(qid_gid,'ti',nr_fida,nz_fida,nphi_fida, ier,DBLVAR=DBLE(rtemp3/1000))
        IF (ier /= 0) CALL handle_err(HDF5_WRITE_ERR,'ti',ier)
        CALL h5dopen_f(qid_gid, 'ti', temp_gid, ier)
        CALL write_att_hdf5(temp_gid,'units','keV',ier)
        CALL write_att_hdf5(temp_gid,'description','Ion Temperature: Ti(r,z,phi)',ier)
        CALL h5dclose_f(temp_gid,ier)

        CALL write_var_hdf5(qid_gid,'zeff',nr_fida,nz_fida,nphi_fida, ier,DBLVAR=DBLE(rtemp4))
        IF (ier /= 0) CALL handle_err(HDF5_WRITE_ERR,'zeff',ier)
        CALL h5dopen_f(qid_gid, 'zeff', temp_gid, ier)
        CALL write_att_hdf5(temp_gid,'units','-',ier)
        CALL write_att_hdf5(temp_gid,'description','Effective Nuclear Charge: Zeff(r,z,phi)',ier)
        CALL h5dclose_f(temp_gid,ier)


        !--------------------------------------------------------------
        !           Profiles
        !--------------------------------------------------------------
        CALL h5gcreate_f(qid_gid,'profiles', qid_gid2, ier)
        CALL write_att_hdf5(qid_gid2,'data_source','Data initialized from BEAMS3D ',ier)
        CALL write_att_hdf5(qid_gid2,'description','no bulk plasma rotation/flow',ier)

        CALL write_var_hdf5(qid_gid2,'rho',nne, ier,DBLVAR=DBLE(SQRT(NE_AUX_S)))
        IF (ier /= 0) CALL handle_err(HDF5_WRITE_ERR,'rho',ier)
        CALL h5dopen_f(qid_gid2, 'rho', temp_gid, ier)
        CALL write_att_hdf5(temp_gid,'units','-',ier)
        CALL write_att_hdf5(temp_gid,'description','sqrt(s)',ier)
        CALL h5dclose_f(temp_gid,ier)


        CALL write_var_hdf5(qid_gid2,'dene',nne, ier,DBLVAR=DBLE(NE_AUX_F*1.0E-6))
        IF (ier /= 0) CALL handle_err(HDF5_WRITE_ERR,'dene',ier)
        CALL h5dopen_f(qid_gid2, 'dene', temp_gid, ier)
        CALL write_att_hdf5(temp_gid,'units','[m^-3]',ier)
        CALL write_att_hdf5(temp_gid,'description','Electron Density',ier)
        CALL h5dclose_f(temp_gid,ier)

        CALL write_var_hdf5(qid_gid2,'te',nne, ier,DBLVAR=DBLE(TE_AUX_F*1.0E-3))
        IF (ier /= 0) CALL handle_err(HDF5_WRITE_ERR,'te',ier)
        CALL h5dopen_f(qid_gid2, 'te', temp_gid, ier)
        CALL write_att_hdf5(temp_gid,'units','[eV]',ier)
        CALL write_att_hdf5(temp_gid,'description','Electron Temperature',ier)
        CALL h5dclose_f(temp_gid,ier)


        CALL write_var_hdf5(qid_gid2,'ti',nne, ier,DBLVAR=DBLE(TI_AUX_F*1.0E-3))
        IF (ier /= 0) CALL handle_err(HDF5_WRITE_ERR,'ti',ier)
        CALL h5dopen_f(qid_gid2, 'ti', temp_gid, ier)
        CALL write_att_hdf5(temp_gid,'units','[eV]',ier)
        CALL write_att_hdf5(temp_gid,'description','Ion Temperature',ier)
        CALL h5dclose_f(temp_gid,ier)


        CALL write_var_hdf5(qid_gid2,'zeff',nne, ier,DBLVAR=DBLE(ZEFF_AUX_F))
        IF (ier /= 0) CALL handle_err(HDF5_WRITE_ERR,'zeff',ier)
        CALL h5dopen_f(qid_gid2, 'zeff', temp_gid, ier)
        CALL write_att_hdf5(temp_gid,'units','[-]',ier)
        CALL write_att_hdf5(temp_gid,'description','Effective Charge',ier)
        CALL h5dclose_f(temp_gid,ier)


        CALL h5gclose_f(qid_gid2, ier)
        DEALLOCATE(rtemp)
        DEALLOCATE(rtemp2)
        DEALLOCATE(rtemp3)
        DEALLOCATE(rtemp4)

        CALL h5gclose_f(qid_gid, ier)
        ! Close file
        CALL close_hdf5(fid,ier)
        IF (ier /= 0) CALL handle_err(HDF5_CLOSE_ERR,'fidasim_'//TRIM(id_string)//'_equilibrium.h5',ier)
END SUBROUTINE write_fidasim_equilibrium


SUBROUTINE write_fidasim_grid(qid_gid_in)

        INTEGER :: ier
        INTEGER(HID_T), INTENT(IN)::  qid_gid_in
        INTEGER(HID_T) ::  temp_gid

        DOUBLE PRECISION, ALLOCATABLE :: r2dtemp(:,:)

               !           GRID
        CALL write_var_hdf5(qid_gid_in,'nr',ier,INTVAR=nr_fida)
        IF (ier /= 0) CALL handle_err(HDF5_WRITE_ERR,'nr',ier)
        CALL h5dopen_f(qid_gid_in, 'nr', temp_gid, ier)
        CALL write_att_hdf5(temp_gid,'units','-',ier)
        CALL write_att_hdf5(temp_gid,'description','Number of R values',ier)
        CALL h5dclose_f(temp_gid,ier)
        CALL write_var_hdf5(qid_gid_in,'nphi',ier,INTVAR=nphi_fida)
        IF (ier /= 0) CALL handle_err(HDF5_WRITE_ERR,'nphi',ier)
        CALL h5dopen_f(qid_gid_in, 'nphi', temp_gid, ier)
        CALL write_att_hdf5(temp_gid,'units','-',ier)
        CALL write_att_hdf5(temp_gid,'description','Number of Phi values',ier)
        CALL h5dclose_f(temp_gid,ier)
        CALL write_var_hdf5(qid_gid_in,'nz',ier,INTVAR=nz_fida)
        IF (ier /= 0) CALL handle_err(HDF5_WRITE_ERR,'nz',ier)
        CALL h5dopen_f(qid_gid_in, 'nz', temp_gid, ier)
        CALL write_att_hdf5(temp_gid,'units','-',ier)
        CALL write_att_hdf5(temp_gid,'description','Number of Z values',ier)
        CALL h5dclose_f(temp_gid,ier)
        CALL write_var_hdf5(qid_gid_in,'time',ier,DBLVAR=DBLE(0)) !!!!Assumes steady state/dummy
        IF (ier /= 0) CALL handle_err(HDF5_WRITE_ERR,'time',ier)
        CALL h5dopen_f(qid_gid_in, 'time', temp_gid, ier)
        CALL write_att_hdf5(temp_gid,'units','s',ier)
        CALL write_att_hdf5(temp_gid,'description','Distribution time',ier)
        CALL h5dclose_f(temp_gid,ier)

        CALL write_var_hdf5(qid_gid_in,'r',nr_fida, ier,DBLVAR=DBLE(raxis_fida*100)) !convert from m to cm
        IF (ier /= 0) CALL handle_err(HDF5_WRITE_ERR,'r',ier)
        CALL h5dopen_f(qid_gid_in, 'r', temp_gid, ier)
        CALL write_att_hdf5(temp_gid,'units','cm',ier)
        CALL write_att_hdf5(temp_gid,'description','Radius',ier)
        CALL h5dclose_f(temp_gid,ier)
        CALL write_var_hdf5(qid_gid_in,'phi',nphi_fida, ier,DBLVAR=phiaxis_fida)
        IF (ier /= 0) CALL handle_err(HDF5_WRITE_ERR,'phi',ier)
        CALL h5dopen_f(qid_gid_in, 'phi', temp_gid, ier)
        CALL write_att_hdf5(temp_gid,'units','rad',ier)
        CALL write_att_hdf5(temp_gid,'description','Toroidal angle',ier)
        CALL h5dclose_f(temp_gid,ier)
        CALL write_var_hdf5(qid_gid_in,'z',nz_fida, ier,DBLVAR=DBLE(zaxis_fida*100)) !convert from m to cm
        IF (ier /= 0) CALL handle_err(HDF5_WRITE_ERR,'z',ier)
        CALL h5dopen_f(qid_gid_in, 'z', temp_gid, ier)
        CALL write_att_hdf5(temp_gid,'units','cm',ier)
        CALL write_att_hdf5(temp_gid,'description','Z',ier)
        CALL h5dclose_f(temp_gid,ier)


        ALLOCATE(r2dtemp(nr_fida,nz_fida))
        r2dtemp = SPREAD(raxis_fida, 2, nz_fida)
        CALL write_var_hdf5(qid_gid_in,'r2d',nr_fida, nz_fida, ier,DBLVAR=DBLE(r2dtemp*100))
        IF (ier /= 0) CALL handle_err(HDF5_WRITE_ERR,'r2d',ier)
        CALL h5dopen_f(qid_gid_in, 'r2d', temp_gid, ier)
        CALL write_att_hdf5(temp_gid,'units','cm',ier)
        CALL write_att_hdf5(temp_gid,'description','Radius grid: R(r,z)',ier)
        CALL h5dclose_f(temp_gid,ier)
        r2dtemp = SPREAD(zaxis_fida, 1, nr_fida)
        CALL write_var_hdf5(qid_gid_in,'z2d',nr_fida, nz_fida, ier,DBLVAR=DBLE(r2dtemp*100))
        IF (ier /= 0) CALL handle_err(HDF5_WRITE_ERR,'z2d',ier)
        CALL h5dopen_f(qid_gid_in, 'z2d', temp_gid, ier)
        CALL write_att_hdf5(temp_gid,'units','cm',ier)
        CALL write_att_hdf5(temp_gid,'description','Z grid: Z(r,z)',ier)
        CALL h5dclose_f(temp_gid,ier)
        DEALLOCATE(r2dtemp)
END SUBROUTINE write_fidasim_grid

END MODULE fidasim_input_mod<|MERGE_RESOLUTION|>--- conflicted
+++ resolved
@@ -140,9 +140,8 @@
    !-----------------------------------------------------------------------
    IF (myworkid == master) THEN
       SELECT CASE (TRIM(write_type))
-<<<<<<< HEAD
          CASE('INIT')
-
+            
             CALL init_fidasim_input
             nz_tmp=nz !This is important for grid interpolation and necessary to prevent renaming the namelist
             ! Read namelist
@@ -160,10 +159,10 @@
                CALL handle_err(NAMELIST_READ_ERR,'fidasim_inputs_b3d in: '//'input.' //TRIM(id_string),istat)
             END IF
             CLOSE(iunit)
-            equilibrium_file = TRIM(result_dir) // TRIM(runid) //  '_equilibrium.h5'   !! File containing plasma parameters and fields
-            geometry_file = TRIM(result_dir) // TRIM(runid) //  '_geometry.h5'      !! File containing NBI and diagnostic geometry
-            distribution_file = TRIM(result_dir) // TRIM(runid) //  '_distribution.h5'      !! File containing fast-ion distribution
-            neutrals_file = TRIM(result_dir) // TRIM(runid) //  '_neutrals.h5'
+            IF (equilibrium_file .eq. 'none')   equilibrium_file = TRIM(result_dir) // TRIM(runid) //  '_equilibrium.h5'   !! File containing plasma parameters and fields
+            IF (geometry_file .eq. 'none')  geometry_file = TRIM(result_dir) // TRIM(runid) //  '_geometry.h5'      !! File containing NBI and diagnostic geometry
+            IF (distribution_file .eq. 'none') distribution_file = TRIM(result_dir) // TRIM(runid) //  '_distribution.h5'      !! File containing fast-ion distribution
+            IF (neutrals_file .eq. 'none') neutrals_file = TRIM(result_dir) // TRIM(runid) //  '_neutrals.h5'
 
             ! Open the inputs.dat file
             iunit = 10
@@ -172,39 +171,6 @@
             CALL write_fidasim_namelist(iunit, istat)
             CALL FLUSH(iunit)
             CLOSE(iunit)
-=======
-       CASE('INIT')
-
-        CALL init_fidasim_input
-		nz_tmp=nz !This is important for grid interpolation and necessary to prevent renaming the namelist
-       ! Read namelist
-   istat=0
-   iunit=12
-   INQUIRE(FILE=TRIM('input.' // TRIM(id_string)),EXIST=lexist)
-   IF (.not.lexist) stop 'Could not find input file'
-   CALL safe_open(iunit,istat,'input.' // TRIM(id_string),'old','formatted')
-   IF (istat /= 0) CALL handle_err(NAMELIST_READ_ERR,'fidasim_inputs_b3d in: ' //'input.' //TRIM(id_string),istat)
-   READ(iunit,NML=fidasim_inputs_b3d,IOSTAT=istat)
-   IF (istat /= 0) THEN
-      backspace(iunit)
-      read(iunit,fmt='(A)') line
-      write(6,'(A)') 'Invalid line in namelist: '//TRIM(line)
-      CALL handle_err(NAMELIST_READ_ERR,'fidasim_inputs_b3d in: '//'input.' //TRIM(id_string),istat)
-   END IF
-   CLOSE(iunit)
-   IF (equilibrium_file .eq. 'none')   equilibrium_file = TRIM(result_dir) // TRIM(runid) //  '_equilibrium.h5'   !! File containing plasma parameters and fields
-   IF (geometry_file .eq. 'none')  geometry_file = TRIM(result_dir) // TRIM(runid) //  '_geometry.h5'      !! File containing NBI and diagnostic geometry
-   IF (distribution_file .eq. 'none') distribution_file = TRIM(result_dir) // TRIM(runid) //  '_distribution.h5'      !! File containing fast-ion distribution
-   IF (neutrals_file .eq. 'none') neutrals_file = TRIM(result_dir) // TRIM(runid) //  '_neutrals.h5'
-
-   ! Open the inputs.dat file
-   iunit = 10
-   CALL safe_open(iunit,istat,'fidasim_'//TRIM(id_string)//'_inputs.dat','replace','formatted')
-   !WRITE(iunit,nml=fidasim_inputs)
-   CALL write_fidasim_namelist(iunit, istat)
-   CALL FLUSH(iunit)
-   CLOSE(iunit)
->>>>>>> 7c70770b
    
             nz=nz_tmp !This is important for grid interpolation and necessary to prevent renaming the namelist
 
