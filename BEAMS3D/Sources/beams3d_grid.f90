!-----------------------------------------------------------------------
!     Module:        beams3d_grid
!     Authors:       S. Lazerson (lazerson@pppl.gov), M. McMillan (matthew.mcmillan@my.wheaton.edu)
!     Date:          06/20/2012
!     Description:   This module contains the BEAMS3D grid variables.
!-----------------------------------------------------------------------
      MODULE beams3d_grid
!-----------------------------------------------------------------------
!     Libraries
!-----------------------------------------------------------------------
      USE stel_kinds, ONLY: rprec
      USE EZspline_obj
      USE EZspline
      
!-----------------------------------------------------------------------
!     Module Variables
!         nr             Number of radial gridpoints
!         nphi           Number of toroidal gridpoints
!         nz             Number of vertical gridpoints
!         rmin           Minimum radial extent of grid [m]
!         rmax           Maximum radial extent of grid [m]
!         phimin         Minimum toroidal extent of grid [radians]
!         phimax         Maximum toroidal extent of grid [radians]
!         zmin           Minimum vertical extent of grid [m]
!         zmax           Maximum vertical extent of grid [m]
!         delta_t        Stepsize [seconds]
!         vc_adapt_tol   Adaptive Integration tolerance for virtual casing
!         raxis          Radial Grid
!         phiaxis        Toroidal Grid
!         zaxis          Vertical Grid
!         B_R            Radial Magnetic Field [T]
!         B_PHI          Toroidal Magnetic Field [T]
!         B_Z            Vertical Magnetic Field [T]
!         MODB           Magnitude of Magnetic Field (|B|) [T]
!         BR_spl         EZSpline Object for B_R
!         BPHI_spl       EZSpline Object for B_PHI
!         BZ_spl         EZSpline Object for B_Z
!         MODB_spl       EZSpline Object for MODB
!         plasma_Zavg    <Z> = sum(n*Z*Z)/sum(n*Z) sum over j ion species
!         plasma_Zmean   [Z] = sum(n*Z*Z*mi/mj)/sum(n*Z) sum over j ion species (mi: plasma mass)
!-----------------------------------------------------------------------
      IMPLICIT NONE
      INTEGER  ::    nr, nphi, nz, nte, nne, nti, nzeff, npot
      INTEGER  ::    win_raxis, win_phiaxis, win_zaxis, win_B_R, win_B_PHI, win_B_Z,&
                     win_MODB, win_TE, win_NE, win_TI, win_ZEFF_ARR,&
                     win_S_ARR, win_U_ARR,win_X_ARR,win_Y_ARR, win_POT_ARR, win_BR4D, win_BPHI4D, &
                     win_BZ4D, win_MODB4D, win_TE4D, win_NE4D, win_TI4D, win_ZEFF4D, &
                     win_S4D, win_U4D,  win_X4D, win_Y4D, win_POT4D, win_req_axis, win_zeq_axis, &
                     win_wall_load, win_wall_shine, win_hr, win_hp, win_hz, &
<<<<<<< HEAD
                     win_hri, win_hpi, win_hzi, win_NI5D, win_NI
=======
                     win_hri, win_hpi, win_hzi, win_NI5D, win_NI, &
                     nr_fida, nphi_fida, nz_fida, nenergy_fida, npitch_fida
>>>>>>> d484a59c
      REAL(rprec) :: rmin, rmax, zmin, zmax, phimin, phimax, tmin, tmax, delta_t, &
                     vc_adapt_tol, psiedge_eq, phiedge_eq, plasma_Zmean, plasma_mass, &
                     reff_eq, plasma_Zavg, therm_factor, B_kick_min, B_kick_max, &
                     E_kick, freq_kick
      REAL(rprec), POINTER :: raxis(:), zaxis(:), phiaxis(:)
      REAL(rprec), POINTER :: req_axis(:), zeq_axis(:)
      REAL :: rmin_fida, rmax_fida, zmin_fida, zmax_fida, phimin_fida, phimax_fida
      REAL(rprec), POINTER :: raxis_fida(:), zaxis_fida(:), phiaxis_fida(:), energy_fida(:), pitch_fida(:)
      REAL(rprec), POINTER :: wall_load(:,:), wall_shine(:,:)
      REAL(rprec), POINTER :: B_R(:,:,:),B_PHI(:,:,:), B_Z(:,:,:), MODB(:,:,:),&
                                  TE(:,:,:), NE(:,:,:), TI(:,:,:), ZEFF_ARR(:,:,:), &
<<<<<<< HEAD
                                  S_ARR(:,:,:), U_ARR(:,:,:), POT_ARR(:,:,:)
=======
                                  S_ARR(:,:,:), U_ARR(:,:,:), X_ARR(:,:,:), Y_ARR(:,:,:), POT_ARR(:,:,:)
>>>>>>> d484a59c
      REAL(rprec), POINTER :: NI(:,:,:,:)
      REAL(rprec), DIMENSION(:,:), ALLOCATABLE :: X_BEAMLET, Y_BEAMLET, Z_BEAMLET, &
                                                  NX_BEAMLET, NY_BEAMLET, NZ_BEAMLET
      REAL(rprec), DIMENSION(:,:,:,:), POINTER :: BR4D, BPHI4D, BZ4D, MODB4D, &
                                  TE4D, NE4D, TI4D, ZEFF4D, &
<<<<<<< HEAD
                                  S4D, U4D, POT4D
=======
                                  S4D, U4D, X4D, Y4D, POT4D
>>>>>>> d484a59c
      REAL(rprec), DIMENSION(:,:,:,:,:), POINTER :: NI5D
      REAL*8 ::      eps1, eps2, eps3
      REAL*8, parameter :: small = 1.e-10_ezspline_r8
      REAL*8, POINTER :: hr(:), hp(:), hz(:)
      REAL*8, POINTER :: hri(:), hpi(:), hzi(:)
      TYPE(EZspline3_r8) :: BR_spl, BPHI_spl, BZ_spl, MODB_spl, TE_spl, NE_spl, &
                            TI_spl, ZEFF_spl, S_spl, U_spl, X_spl, Y_spl,POT_spl
      TYPE(EZspline1_r8) :: TE_spl_s, NE_spl_s, TI_spl_S, ZEFF_spl_s, Vp_spl_s, POT_spl_s
      TYPE(EZspline1_r8), DIMENSION(4) :: NI_spl_s

      END MODULE beams3d_grid<|MERGE_RESOLUTION|>--- conflicted
+++ resolved
@@ -47,12 +47,8 @@
                      win_BZ4D, win_MODB4D, win_TE4D, win_NE4D, win_TI4D, win_ZEFF4D, &
                      win_S4D, win_U4D,  win_X4D, win_Y4D, win_POT4D, win_req_axis, win_zeq_axis, &
                      win_wall_load, win_wall_shine, win_hr, win_hp, win_hz, &
-<<<<<<< HEAD
-                     win_hri, win_hpi, win_hzi, win_NI5D, win_NI
-=======
                      win_hri, win_hpi, win_hzi, win_NI5D, win_NI, &
                      nr_fida, nphi_fida, nz_fida, nenergy_fida, npitch_fida
->>>>>>> d484a59c
       REAL(rprec) :: rmin, rmax, zmin, zmax, phimin, phimax, tmin, tmax, delta_t, &
                      vc_adapt_tol, psiedge_eq, phiedge_eq, plasma_Zmean, plasma_mass, &
                      reff_eq, plasma_Zavg, therm_factor, B_kick_min, B_kick_max, &
@@ -64,21 +60,13 @@
       REAL(rprec), POINTER :: wall_load(:,:), wall_shine(:,:)
       REAL(rprec), POINTER :: B_R(:,:,:),B_PHI(:,:,:), B_Z(:,:,:), MODB(:,:,:),&
                                   TE(:,:,:), NE(:,:,:), TI(:,:,:), ZEFF_ARR(:,:,:), &
-<<<<<<< HEAD
-                                  S_ARR(:,:,:), U_ARR(:,:,:), POT_ARR(:,:,:)
-=======
                                   S_ARR(:,:,:), U_ARR(:,:,:), X_ARR(:,:,:), Y_ARR(:,:,:), POT_ARR(:,:,:)
->>>>>>> d484a59c
       REAL(rprec), POINTER :: NI(:,:,:,:)
       REAL(rprec), DIMENSION(:,:), ALLOCATABLE :: X_BEAMLET, Y_BEAMLET, Z_BEAMLET, &
                                                   NX_BEAMLET, NY_BEAMLET, NZ_BEAMLET
       REAL(rprec), DIMENSION(:,:,:,:), POINTER :: BR4D, BPHI4D, BZ4D, MODB4D, &
                                   TE4D, NE4D, TI4D, ZEFF4D, &
-<<<<<<< HEAD
-                                  S4D, U4D, POT4D
-=======
                                   S4D, U4D, X4D, Y4D, POT4D
->>>>>>> d484a59c
       REAL(rprec), DIMENSION(:,:,:,:,:), POINTER :: NI5D
       REAL*8 ::      eps1, eps2, eps3
       REAL*8, parameter :: small = 1.e-10_ezspline_r8
