!-----------------------------------------------------------------------
!     Function:      fgc_eom
!     Authors:       D. Kulla (david.kulla@ipp.mpg.de)
!     Date:          03/19/2024
!     Description:   This subroutine calculates the RHS of the ODE for 
!                    gyrocenter orbit following.  The ODE's are similar
!                    to those used by the ASCOT5 and LOCUST codes. For
!                    the derivation refer to
!                    Littlejohn R.G. 1983 Variational principles of 
!                    guiding centre motion J. Plasma Phys. 29 111–25
!              https://mathworld.wolfram.com/CylindricalCoordinates.html
!-----------------------------------------------------------------------
      SUBROUTINE fgc_eom(t,q,qdot)
!-----------------------------------------------------------------------
!     Libraries
!-----------------------------------------------------------------------
      USE stel_kinds, ONLY: rprec
      USE beams3d_grid
      USE beams3d_runtime, ONLY: lneut
      USE beams3d_lines, ONLY: moment, mycharge, mymass, myv_neut,mytdex
      USE mpi_params, ONLY: myworkid
!-----------------------------------------------------------------------
!     Input Variables
!          t          time coordinates
!          q          (q(1),q(2),q(3),q(4)) = (R,phi,Z,vll)
!          qdot       dq/dt
!-----------------------------------------------------------------------
      IMPLICIT NONE
      DOUBLE PRECISION :: t, q(4), qdot(4)
!-----------------------------------------------------------------------
!     Local Variables
!          ier        Error flag
!          r_temp     R
!          z_temp     Z
!          phi_temp   phi (radians)
!          br_temp    br evaluated from splines
!          bz_temp    bz evaluated from splines
!          bphi_temp  bphi evaluated from splines
!          modb_temp  |B| evaluated from splines
!!         br_dot     Random force for diffusion
!          moment     mu, or moment of the particle; .5mVperp^2/|B|
!          gradb      vector with gradient of |B| evaluatedfrom splines
!          gradbr     vector with gradient of Br evaluated from splines
!          gradbz     vector with gradient of Bz evaluated from splines
!          gradbphi   vector with gradient of Bphi evaluated from splines
!          Bstar     vector with B-related quantities from lagrange formulation
!          Estar     vector with E-related quantities from lagrange formulation      

!-----------------------------------------------------------------------
      INTEGER :: ier
      REAL(rprec) :: r_temp, phi_temp, z_temp, modb_temp, br_temp, bz_temp, bphi_temp,&
                      vll, rinv, binv, cinv, BhatDotBstar, A, B
      REAL(rprec) :: Bhat(3),Bstar(3),&
                    gradB(3),gradbr(3),gradbz(3),gradbphi(3),gradBcrossB(3),curlB(3),&
                    Efield(3),Estar(3),EstarcrossBhat(3),ExB(3)
      ! For splines
      INTEGER :: i,j,k
      REAL*8 :: xparam, yparam, zparam
      REAL*8 :: fval(1,4), fvalE(1,3)
<<<<<<< HEAD
      INTEGER, parameter :: ict(8)  = (/1,1,1,1,0,0,0,0/)
      INTEGER, parameter :: ictE(8) = (/0,1,1,1,0,0,0,0/)
=======
      INTEGER, parameter :: ict(8)=(/1,1,1,1,0,0,0,0/)
      INTEGER, parameter :: ictE(8)=(/0,1,1,1,0,0,0,0/)
>>>>>>> 97d772a3
      REAL*8, PARAMETER :: one = 1
!-----------------------------------------------------------------------
!     Begin Subroutine
!-----------------------------------------------------------------------

!     Do we want to convert the above vars to doubles before doing the calculations below? q and qdot are
!     doubles so it seems like that would be an option.
      ier      = 0
      r_temp   = q(1)
      phi_temp = MOD(q(2), phimax)
      IF (phi_temp < 0) phi_temp = phi_temp + phimax
      z_temp   = q(3)
      vll      = q(4)
      rinv = one/r_temp
      IF ((r_temp >= rmin-eps1) .and. (r_temp <= rmax+eps1) .and. &
          (phi_temp >= phimin-eps2) .and. (phi_temp <= phimax+eps2) .and. &
          (z_temp >= zmin-eps3) .and. (z_temp <= zmax+eps3)) THEN
         ! Get the gridpoint info
         i = MIN(MAX(COUNT(raxis < r_temp),1),nr-1)
         j = MIN(MAX(COUNT(phiaxis < phi_temp),1),nphi-1)
         k = MIN(MAX(COUNT(zaxis < z_temp),1),nz-1)
         xparam = (r_temp - raxis(i)) * hri(i)
         yparam = (phi_temp - phiaxis(j)) * hpi(j)
         zparam = (z_temp - zaxis(k)) * hzi(k)
         ! Evaluate the Splines
         CALL R8HERM3FCN(ict,1,1,fval,i,j,k,xparam,yparam,zparam,&
                         hr(i),hri(i),hp(j),hpi(j),hz(k),hzi(k),&
                         BR4D(1,1,1,1),nr,nphi,nz)
         br_temp = fval(1,1); gradbr(1:3) = fval(1,2:4)
         CALL R8HERM3FCN(ict,1,1,fval,i,j,k,xparam,yparam,zparam,&
                         hr(i),hri(i),hp(j),hpi(j),hz(k),hzi(k),&
                         BPHI4D(1,1,1,1),nr,nphi,nz)
         bphi_temp = fval(1,1); gradbphi(1:3) = fval(1,2:4)
         CALL R8HERM3FCN(ict,1,1,fval,i,j,k,xparam,yparam,zparam,&
                         hr(i),hri(i),hp(j),hpi(j),hz(k),hzi(k),&
                         BZ4D(1,1,1,1),nr,nphi,nz)
         bz_temp = fval(1,1); gradbz(1:3) = fval(1,2:4)
         CALL R8HERM3FCN(ict,1,1,fval,i,j,k,xparam,yparam,zparam,&
                         hr(i),hri(i),hp(j),hpi(j),hz(k),hzi(k),&
                         MODB4D(1,1,1,1),nr,nphi,nz)
<<<<<<< HEAD
         modb_temp = fval(1,1); gradB(1:3) = fval(1,2:4) !modb_temp=normB
=======
         modb_temp = fval(1,1); gradb(1:3) = fval(1,2:4)
>>>>>>> 97d772a3
         CALL R8HERM3FCN(ictE,1,1,fvalE,i,j,k,xparam,yparam,zparam,&
                         hr(i),hri(i),hp(j),hpi(j),hz(k),hzi(k),&
                         POT4D(1,1,1,1),nr,nphi,nz)
         Efield(1:3) =-fvalE(1,1:3)
         ! Fix grad(B) & grad(E)
         gradB(2)    = gradB(2)*rinv
         Efield(2)   = Efield(2)*rinv
         ! Simplification for Conv. Operator below
         gradbr(2)   = gradbr(2)*rinv
         gradbphi(2) = gradbphi(2)*rinv
         gradbz(2)   = gradbz(2)*rinv
         ! Calculated some helpers
         binv    = one/modb_temp
         cinv    = one/mycharge
         ! Normalization \vec{B}/|B|
         Bhat(1) = br_temp*binv
         Bhat(2) = bphi_temp*binv
         Bhat(3) = bz_temp*binv
         
         ! Curl(B) in cylindical coordiantes
         curlB(1)= gradbz(2) - gradbphi(3)
         curlB(2)= gradbr(3) - gradbz(1)
         curlB(3)=bphi_temp*rinv-gradbr(2)+gradbphi(1)
         
         ! grad(B)xB
         gradBcrossB(1) = gradB(2) * bz_temp   - gradB(3) * bphi_temp
         gradBcrossB(2) = gradB(3) * br_temp   - gradB(1) * bz_temp
         gradBcrossB(3) = gradB(1) * bphi_temp - gradB(2) * br_temp

         ! B* = B + vll*m*(curl(B) - grad(B)xb)/(B*q)
         A = vll * mymass * cinv *binv
         Bstar(1) = br_temp   + A * (curlB(1) - gradBcrossB(1) * binv )
         Bstar(2) = bphi_temp + A * (curlB(2) - gradBcrossB(2) * binv )
         Bstar(3) = br_temp   + A * (curlB(3) - gradBcrossB(3) * binv )

         ! E* = -grad(Phi) - mu*grad(B)/q
         B = moment * cinv
         Estar = Efield - B * gradB

         ! Note here we define this as 1/b.B*
         BhatDotBstar = Bhat(1)*Bstar(1) + Bhat(2)*BStar(2) + Bhat(3)*BStar(3)
         BhatDotBstar = one / BhatDotBstar

         ! dX/dt = (vll * B* + cross(E*,b))/(b.B*)
         ! dvll/dt = (q/m * B*.E*)/(b.B*)
         qdot(1) = vll * Bstar(1) + Estar(2) * Bhat(3) - Estar(3)*Bhat(2)
         qdot(2) = vll * Bstar(2) + Estar(3) * Bhat(1) - Estar(1)*Bhat(3)
         qdot(3) = vll * Bstar(3) + Estar(1) * Bhat(2) - Estar(2)*Bhat(1)
         qdot(4) = mycharge * ( Bstar(1) * Estar(1) + Bstar(2) * Estar(2) + Bstar(3) * Estar(3) ) / mymass

         qdot = qdot * BhatDotBstar

        ! Because dphi/dt = vphi/R !rad/s
         qdot(2) = qdot(2)*rinv
      ELSE
         qdot(1:4) = 0
      END IF
      
      RETURN
!-----------------------------------------------------------------------
!     End Subroutine
!-----------------------------------------------------------------------
      END SUBROUTINE fgc_eom
<|MERGE_RESOLUTION|>--- conflicted
+++ resolved
@@ -57,13 +57,8 @@
       INTEGER :: i,j,k
       REAL*8 :: xparam, yparam, zparam
       REAL*8 :: fval(1,4), fvalE(1,3)
-<<<<<<< HEAD
       INTEGER, parameter :: ict(8)  = (/1,1,1,1,0,0,0,0/)
       INTEGER, parameter :: ictE(8) = (/0,1,1,1,0,0,0,0/)
-=======
-      INTEGER, parameter :: ict(8)=(/1,1,1,1,0,0,0,0/)
-      INTEGER, parameter :: ictE(8)=(/0,1,1,1,0,0,0,0/)
->>>>>>> 97d772a3
       REAL*8, PARAMETER :: one = 1
 !-----------------------------------------------------------------------
 !     Begin Subroutine
@@ -104,11 +99,7 @@
          CALL R8HERM3FCN(ict,1,1,fval,i,j,k,xparam,yparam,zparam,&
                          hr(i),hri(i),hp(j),hpi(j),hz(k),hzi(k),&
                          MODB4D(1,1,1,1),nr,nphi,nz)
-<<<<<<< HEAD
-         modb_temp = fval(1,1); gradB(1:3) = fval(1,2:4) !modb_temp=normB
-=======
          modb_temp = fval(1,1); gradb(1:3) = fval(1,2:4)
->>>>>>> 97d772a3
          CALL R8HERM3FCN(ictE,1,1,fvalE,i,j,k,xparam,yparam,zparam,&
                          hr(i),hri(i),hp(j),hpi(j),hz(k),hzi(k),&
                          POT4D(1,1,1,1),nr,nphi,nz)
