!-----------------------------------------------------------------------
!     Module:        beams3d_input_mod
!     Authors:       S. Lazerson (samuel.lazerson@ipp.mpg.de) M. McMillan (matthew.mcmillan@my.wheaton.edu)
!     Date:          06/20/2012
!     Description:   This module contains the FIELDLINES input namelist and
!                    subroutine which initializes and reads the
!                    FIELDLINES input namelist.
!-----------------------------------------------------------------------
      MODULE beams3d_input_mod
!-----------------------------------------------------------------------
!     Libraries
!-----------------------------------------------------------------------
      USE stel_kinds, ONLY: rprec
      USE beams3d_runtime
      USE beams3d_lines, ONLY: nparticles, ns_prof1, ns_prof2, ns_prof3, &
                               ns_prof4, ns_prof5, partvmax
      USE beams3d_grid, ONLY: nr, nphi, nz, rmin, rmax, zmin, zmax, &
                              phimin, phimax, vc_adapt_tol, nte, nne, nti,&
                              nzeff, npot, plasma_mass, &
                              plasma_Zmean, therm_factor, &
                              B_kick_min, B_kick_max, freq_kick, E_kick, &
                              rho_fullorbit, &
                              rmin_fida, rmax_fida, zmin_fida, zmax_fida, phimin_fida, phimax_fida, &
                              raxis_fida, zaxis_fida, phiaxis_fida, nr_fida, nphi_fida, nz_fida, &
                              nenergy_fida, npitch_fida, energy_fida, pitch_fida, t_fida
      USE safe_open_mod, ONLY: safe_open
      USE mpi_params
      USE mpi_inc

!-----------------------------------------------------------------------
!     Module Variables
!
!-----------------------------------------------------------------------
      IMPLICIT NONE
      ! These are helpers to give the ns1_prof variables user friendly names
      INTEGER :: nrho_dist, ntheta_dist, nzeta_dist, nvpara_dist, nvperp_dist, nphi_dist
      REAL(rprec) :: temp
      ! These are helpers for backwards compatibility all values here
      ! will be ignored elsewhere in the code.
      REAL(rprec) :: plasma_zavg ! 
!-----------------------------------------------------------------------
!     Input Namelists
!         &beams3d_input
!            nr             Number of radial gridpoints
!            nphi           Number of toroidal gridpoints
!            nz             Number of vertical gridpoints
!            rmin           Minimum radial extent of grid [m]
!            rmax           Maximum radial extent of grid [m]
!            phimin         Minimum toroidal extent of grid [radians]
!            phimax         Maximum toroidal extent of grid [radians]
!            zmin           Minimum vertical extent of grid [m]
!            zmax           Maximum vertical extent of grid [m]
!            mu             Diffusion coefficient
!            r_start        Radial starting locations for fieldlines [m]
!            phi_start      Toroidal starting locations for fieldlines [radians]
!            phi_end        Toroidal ending locations for fieldlines [radians]
!            z_start        Vertical starting locations for fieldlines [m]
!            npoinc         Number of points (per field period) in which data is saved
!            dphi           Fieldlines following stepsize [radians]
!            follow_tol     Tollerance for fieldline following (LSODE and NAG)
!            vc_adapt_tol   Tollerance for adaptive integration using Virtual casing
!                           (note set to negative value to use non-adaptive integration)
!            int_type       Field line integration method
!                           'NAG','LSODE','RKH68'
!            plasma_mass    Mean plasma mass in [kg]
!            Zeff           <Z> = sum(n_k*Z_k^2)/sum(n_k*Z_k)
!            plasma_Zmean   [Z] = sum(n_k*Z_k^2*(plasma_mass/m_k))/sum(n_k*Z_k)
!
!            NOTE:  Some grid parameters may be overriden (such as
!                   phimin and phimax) to properly represent a given
!                   field period.
!-----------------------------------------------------------------------
      NAMELIST /beams3d_input/ nr, nphi, nz, rmin, rmax, zmin, zmax, &
                               phimin, phimax, nparticles_start, &
                               r_start_in, phi_start_in, z_start_in, &
                               vll_start_in, npoinc, follow_tol, &
                               t_end_in, mu_start_in, charge_in, &
                               mass_in, Zatom_in, vc_adapt_tol,  &
                               int_type, Adist_beams, Asize_beams, &
                               Div_beams, E_beams, Dex_beams, &
                               mass_beams, charge_beams, Zatom_beams, &
                               r_beams, z_beams, phi_beams, TE_AUX_S, &
                               TE_AUX_F, NE_AUX_S, NE_AUX_F, TI_AUX_S, &
                               TI_AUX_F, POT_AUX_S, POT_AUX_F, &
                               NI_AUX_S, NI_AUX_F, NI_AUX_Z, NI_AUX_M, &
                               ZEFF_AUX_S, ZEFF_AUX_F, P_beams, &
                               ldebug, ne_scale, te_scale, ti_scale, &
                               zeff_scale, &
                               plasma_zavg, plasma_mass, plasma_Zmean, &
                               therm_factor, fusion_scale, &
                               nrho_dist, ntheta_dist, & 
                               nzeta_dist, nphi_dist, nvpara_dist, nvperp_dist, &
                               partvmax, lendt_m, te_col_min, &
                               B_kick_min, B_kick_max, freq_kick, E_kick,&
                               vr_start_in, vphi_start_in, vz_start_in, &
                               rho_fullorbit, duplicate_factor, &
                               B_kick_min, B_kick_max, freq_kick, E_kick, &
                               rmin_fida, rmax_fida, zmin_fida, &
                               zmax_fida,phimin_fida, phimax_fida, &
                               raxis_fida, zaxis_fida, phiaxis_fida, &
                               nr_fida, nphi_fida, nz_fida, nenergy_fida, &
                               npitch_fida, energy_fida, pitch_fida, t_fida
      
!-----------------------------------------------------------------------
!     Subroutines
!         init_beams3d_input:   Initializes the namelist
!         read_beams3d_input:   Reads beams3d_input namelist
!-----------------------------------------------------------------------
      CONTAINS

      SUBROUTINE init_beams3d_input
      IMPLICIT NONE
      nr     = 101
      nphi   = 360
      nz     = 101
      rmin   =  0.0_rprec
      rmax   =  1.0_rprec
      zmin   = -1.0_rprec
      zmax   =  1.0_rprec
      phimin =  0.0_rprec
      phimax =  pi2
      nparticles_start = 10

      r_start_in    = -1.0
      z_start_in    = -1.0
      phi_start_in  = -1.0
      vll_start_in  = -1.0
      vr_start_in   =  0.0
      vphi_start_in =  0.0
      vz_start_in   =  0.0
      t_end_in      = -1.0
      mu_start_in   = -1.0
      mass_in       = -1.0
      charge_in     = -1.0
      Zatom_in      = -1.0

      Adist_beams = 1.0_rprec
      Asize_beams = -1.0_rprec
      Div_beams = 1.0_rprec
      Dex_beams = -1
      r_beams = 1.0_rprec
      z_beams = 0.0_rprec
      phi_beams = 0.0_rprec
      E_beams = 0.0_rprec
      mass_beams = 1.0_rprec
      charge_beams = 0.0_rprec
      Zatom_beams = 1.0_rprec
      P_beams = 0.0_rprec
      TE_AUX_S = -1
      TE_AUX_F = -1
      NE_AUX_S = -1
      NE_AUX_F = -1
      TI_AUX_S = -1
      TI_AUX_F = -1
      ZEFF_AUX_S = -1
      ZEFF_AUX_F = -1
      POT_AUX_S = -1
      POT_AUX_F = -1
      NI_AUX_S = -1
      NI_AUX_F = 0
      NI_AUX_Z = 0
      NI_AUX_M = 0
      npoinc = 1
      follow_tol   = 1.0D-7
      vc_adapt_tol = 1.0D-5
      int_type = "LSODE"
      ldebug = .false.
      ne_scale = 1.0
      te_scale = 1.0
      ti_scale = 1.0
      zeff_scale = 1.0
      fusion_scale = 1.0
      plasma_Zmean = 1.0
      plasma_mass = 1.6726219E-27 ! Assume Hydrogen
      therm_factor = 1.5 ! Factor at which to thermalize particles
      lendt_m = 0.05 ! Max distance a particle travels
      te_col_min = 10 ! Min electron temperature to consider in collisions

      ! Kick model defaults
      B_kick_min = -1.0 ! T
      B_kick_max = 0.0 ! T
      freq_kick = 38.5E6 ! Hz
      E_kick = 100 !V/m

      ! Full Oribt model
      rho_fullorbit = 1.0E10 ! Default to off
      duplicate_factor = 1 ! No particle duplication

      ! Distribution Function Defaults
      nrho_dist = 64
      ntheta_dist=8
      nzeta_dist = -1  ! Kept for historical reasons
      nphi_dist  = 4
      nvpara_dist=32
      nvperp_dist=16
      partvmax = 0 ! Allows user to set value

      !FIDASIM defaults
      rmin_fida = 0.0
      zmin_fida = 0.0
      phimin_fida = 0.0
      rmax_fida = 0.0
      zmax_fida = 0.0
      phimax_fida = 0.0
      nr_fida = 0
      nphi_fida = 0
      nz_fida = 0
      nenergy_fida = 0
      npitch_fida = 0
      t_fida = 0.0
      RETURN
      END SUBROUTINE init_beams3d_input
      
      SUBROUTINE read_beams3d_input(filename, istat)
         IMPLICIT NONE
         CHARACTER(*), INTENT(in) :: filename
         INTEGER, INTENT(out) :: istat
         LOGICAL :: lexist
         INTEGER :: iunit, local_master, i1
         CHARACTER(LEN=1000) :: line
      ! Initializations
      local_master = 0


      ! Read namelist
         IF (filename /= 'IMAS') THEN
            istat=0
            iunit=12
            INQUIRE(FILE=TRIM(filename),EXIST=lexist)
            IF (.not.lexist) stop 'Could not find input file'
            CALL safe_open(iunit,istat,TRIM(filename),'old','formatted')
            IF (istat /= 0) CALL handle_err(NAMELIST_READ_ERR,'beams3d_input in: '//TRIM(filename),istat)
            READ(iunit,NML=beams3d_input,IOSTAT=istat)
            IF (istat /= 0) THEN
               backspace(iunit)
               read(iunit,fmt='(A)') line
               write(6,'(A)') 'Invalid line in namelist: '//TRIM(line)
               CALL handle_err(NAMELIST_READ_ERR,'beams3d_input in: '//TRIM(filename),istat)
            END IF
            CLOSE(iunit)
         END IF

         ! Update dist function sizes
         ns_prof1=nrho_dist
         ns_prof2=ntheta_dist
         ns_prof3=MAX(nzeta_dist,nphi_dist)
         ns_prof4=nvpara_dist
         ns_prof5=nvperp_dist

         NE_AUX_F = NE_AUX_F*ne_scale
         TE_AUX_F = TE_AUX_F*te_scale
         TI_AUX_F = TI_AUX_F*ti_scale
         ZEFF_AUX_F = ZEFF_AUX_F*zeff_scale
         lbeam = .true.; lkick = .false.; lgcsim = .true.
         
         IF (r_start_in(1) /= -1.0) lbeam = .false.
         IF (lfusion .or. lrestart_particles) lbeam = .false.
         IF (lbbnbi) lbeam = .true.
         IF (lbeam) lcollision = .true.
         IF (B_kick_min >=0 ) lkick = .true.
         nbeams = 0
         DO WHILE ((Asize_beams(nbeams+1) >= 0.0).and.(nbeams<MAXBEAMS))
            nbeams = nbeams + 1
         END DO
         IF (lbbnbi) THEN
            nbeams = 0
            DO WHILE ((Dex_beams(nbeams+1) > 0).and.(nbeams<MAXBEAMS))
               nbeams = nbeams + 1
            END DO
            IF (nbeams == 0)  CALL handle_err(BAD_BEAMDEX_ERR,'beams3d_input in: input.'//TRIM(id_string),nbeams)
         END IF
         IF (lfusion) THEN
            r_start_in = -1
            nbeams = 4
            IF (lfusion_alpha) nbeams = 1
         END IF
         nte = 0
         DO WHILE ((TE_AUX_S(nte+1) >= 0.0).and.(nte<MAXPROFLEN))
            nte = nte + 1
         END DO
         nne = 0
         DO WHILE ((NE_AUX_S(nne+1) >= 0.0).and.(nne<MAXPROFLEN))
            nne = nne + 1
         END DO
         nti = 0
         DO WHILE ((TI_AUX_S(nti+1) >= 0.0).and.(nti<MAXPROFLEN))
            nti = nti + 1
         END DO
         nzeff = 0
         DO WHILE ((ZEFF_AUX_S(nzeff+1) >= 0.0).and.(nzeff<MAXPROFLEN))
            nzeff = nzeff + 1
         END DO
         npot = 0
         DO WHILE ((POT_AUX_S(npot+1) >= 0.0).and.(npot<MAXPROFLEN))
            npot = npot + 1
         END DO

         ! Handle multiple ion species
         IF (ANY(NI_AUX_S >0)) THEN
            nzeff = 0
            DO WHILE ((NI_AUX_S(nzeff+1) >= 0.0).and.(nzeff<MAXPROFLEN))
               nzeff = nzeff + 1
            END DO
            ! Now calc Zeff(1)
            DO i1 = 1, nzeff
               ZEFF_AUX_S(i1) = NI_AUX_S(i1)
               temp = SUM(NI_AUX_F(:,i1)*NI_AUX_Z(:))
               IF (temp > 0) THEN
                  ZEFF_AUX_F(i1) = MAX(SUM(NI_AUX_F(:,i1)*NI_AUX_Z(:)*NI_AUX_Z(:))/temp,1.0)
               ELSE
                  ZEFF_AUX_F(i1) = 1
               END IF
            END DO
            plasma_mass = SUM(NI_AUX_F(:,1)*NI_AUX_M*NI_AUX_M)/(SUM(NI_AUX_F(:,1)*NI_AUX_M))
            plasma_Zmean = SUM(NI_AUX_F(:,1)*NI_AUX_Z*NI_AUX_Z*plasma_mass/NI_AUX_M,DIM=1,MASK=(NI_AUX_M>1E-27))/(SUM(NI_AUX_F(:,1)*NI_AUX_Z))
         ELSEIF (lfusion) THEN ! Assume 50/50 D T
            nzeff=nne
            NI_AUX_S = NE_AUX_S
            NI_AUX_F(1,:) = 0.5*NE_AUX_F
            NI_AUX_F(2,:) = 0.5*NE_AUX_F
            NI_AUX_M(1) = 3.3435837724E-27;   NI_AUX_Z(1) = 1
            NI_AUX_M(2) = 5.008267217094E-27; NI_AUX_Z(2) = 1 
            ! Now calc Zeff(1)
            DO i1 = 1, nzeff
               ZEFF_AUX_S(i1) = NI_AUX_S(i1)
               temp = SUM(NI_AUX_F(:,i1)*NI_AUX_Z(:))
               IF (temp > 0) THEN
                  ZEFF_AUX_F(i1) = MAX(SUM(NI_AUX_F(:,i1)*NI_AUX_Z(:)*NI_AUX_Z(:))/temp,1.0)
               ELSE
                  ZEFF_AUX_F(i1) = 1
               END IF
            END DO
            plasma_mass = SUM(NI_AUX_F(:,1)*NI_AUX_M*NI_AUX_M)/(SUM(NI_AUX_F(:,1)*NI_AUX_M))
            plasma_Zmean = SUM(NI_AUX_F(:,1)*NI_AUX_Z*NI_AUX_Z*plasma_mass/NI_AUX_M,DIM=1,MASK=(NI_AUX_M>1E-27))/(SUM(NI_AUX_F(:,1)*NI_AUX_Z))
         ELSEIF (nne > 0) THEN ! Ni=Ne, Z=Zeff
<<<<<<< HEAD
            NI_AUX_S = NE_AUX_S
            NI_AUX_F(1,:) = NE_AUX_F ! NI=NE
            NI_AUX_Z(1) = 1 ! Assume Hydrogen Plasma
            NI_AUX_M(1) = plasma_mass
            IF (.not. ANY(ZEFF_AUX_S >0)) THEN
               nzeff = nne
               DO i1 = 1, nzeff
                  ZEFF_AUX_S(i1) = NI_AUX_S(i1)
                  ZEFF_AUX_F(i1) = SUM(NI_AUX_F(:,i1)*NI_AUX_Z(:)*NI_AUX_Z(:))/SUM(NI_AUX_F(:,i1)*NI_AUX_Z(:))
               END DO
=======
            NI_AUX_Z(1) = 1 ! Assume Hydrogen Plasma
            NI_AUX_M(1) = plasma_mass
            NI_AUX_S = NE_AUX_S
            NI_AUX_F(1,:) = NE_AUX_F
            ! First check if user provided ZEFF
            IF (.not. ANY(ZEFF_AUX_S >0)) THEN
               ! NI=NE
               ! Default ZEFF_AUX_S
               nzeff = 6
               ZEFF_AUX_S(1:6) = (/0.0,0.2,0.4,0.6,0.8,1.0/)
               ZEFF_AUX_F(1:6) = (/1.0,1.0,1.0,1.0,1.0,1.0/)
>>>>>>> 777dbdbe
            END IF
         ELSE
            nzeff = 6
            ZEFF_AUX_S(1:6) = (/0.0,0.2,0.4,0.6,0.8,1.0/)
            ZEFF_AUX_F(1:6) = (/1.0,1.0,1.0,1.0,1.0,1.0/)
            NI_AUX_S(1:6)   = (/0.0,0.2,0.4,0.6,0.8,1.0/)
            NI_AUX_F(:,1:6) = 0
            NI_AUX_Z(1) = 1
            NI_AUX_M(1) = plasma_mass
         END IF

         nparticles = 0
         DO WHILE ((r_start_in(nparticles+1) >= 0.0).and.(nparticles<MAXPARTICLES))
            nparticles = nparticles + 1
         END DO
!      END IF

#if !defined(NAG)
      IF (int_type=='NAG') THEN
         int_type = 'LSODE'
         IF (lverb) THEN
            WRITE(6,*) '======================================='
            WRITE(6,*) '  INT_TYPE = NAG in input but BEAMS3D'
            WRITE(6,*) '  is not linked to NAG library.'
            WRITE(6,*) '  Using INT_TYPE = LSODE instead.'
            WRITE(6,*) '======================================='
         END IF
      END IF
#endif

#if defined(HDF5_PAR)
      ! Makes sure that NPARTICLES is divisible by the number of processes
      ! Needed for HDF5 parallel writes.
      IF (lbeam .or. lfusion) THEN
         i1 = nparticles_start/nprocs_beams
         IF (i1*nprocs_beams .ne. nparticles_start) THEN
            nparticles_start = (i1+1)*nprocs_beams
         END IF
      END IF
#endif

      END SUBROUTINE read_beams3d_input

      SUBROUTINE write_beams3d_namelist(iunit_out, istat)
      INTEGER, INTENT(in) :: iunit_out
      INTEGER, INTENT(out) :: istat
      INTEGER :: ik, n
      CHARACTER(LEN=*), PARAMETER :: outboo  = "(2X,A,1X,'=',1X,L1)"
      CHARACTER(LEN=*), PARAMETER :: outint  = "(2X,A,1X,'=',1X,I0)"
      CHARACTER(LEN=*), PARAMETER :: outflt  = "(2X,A,1X,'=',1X,ES22.12E3)"
      CHARACTER(LEN=*), PARAMETER :: outexp  = "(2X,A,1X,'=',1X,ES22.12E3)"
      CHARACTER(LEN=*), PARAMETER :: outcmp  = "(2x,A,1X,'=','(',i3,',',i3,')')"
      CHARACTER(LEN=*), PARAMETER :: outstr  = "(2X,A,1X,'=',1X,'''',A,'''')"
      CHARACTER(LEN=*), PARAMETER :: onevar  = "(2X,A,1X,'=',1X,L1,2(2X,A,1X,'=',1X,ES22.12E3))"
      CHARACTER(LEN=*), PARAMETER :: vecvar  = "(2X,A,'(',I3.3,')',1X,'=',1X,ES22.12E3)"
      CHARACTER(LEN=*), PARAMETER :: vecvar2  = "(2X,A,'(',I3.3,',',I3.3,')',1X,'=',1X,ES22.12E3)"
      istat = 0
      WRITE(iunit_out,'(A)') '&BEAMS3D_INPUT'
      WRITE(iunit_out,'(A)') '!---------- General Parameters ------------'
      WRITE(iunit_out,outint) 'NR',nr
      WRITE(iunit_out,outint) 'NZ',nz
      WRITE(iunit_out,outint) 'NPHI',nphi
      WRITE(iunit_out,outflt) 'RMIN',rmin
      WRITE(iunit_out,outflt) 'RMAX',rmax
      WRITE(iunit_out,outflt) 'ZMIN',zmin
      WRITE(iunit_out,outflt) 'ZMAX',zmax
      WRITE(iunit_out,outflt) 'PHIMIN',phimin
      WRITE(iunit_out,outflt) 'PHIMAX',phimax
      WRITE(iunit_out,outint) 'NPOINC',npoinc
      WRITE(iunit_out,outstr) 'INT_TYPE',TRIM(int_type)
      WRITE(iunit_out,outflt) 'FOLLOW_TOL',follow_tol
      WRITE(iunit_out,outflt) 'VC_ADAPT_TOL',vc_adapt_tol
      WRITE(iunit_out,outint) 'NPARTICLES_START',nparticles_start
      WRITE(iunit_out,'(A)') '!---------- Plasma Parameters ------------'
      WRITE(iunit_out,outflt) 'PLASMA_MASS',plasma_mass
      WRITE(iunit_out,outflt) 'PLASMA_ZMEAN',plasma_zmean
      WRITE(iunit_out,outflt) 'THERM_FACTOR',therm_factor
      WRITE(iunit_out,'(A)') '!---------- Distribution Parameters ------------'
      WRITE(iunit_out,outint) 'NRHO_DIST',ns_prof1
      WRITE(iunit_out,outint) 'NTHETA_DIST',ns_prof2
      WRITE(iunit_out,outint) 'NPHI_DIST',ns_prof3
      WRITE(iunit_out,outint) 'NVPARA_DIST',ns_prof4
      WRITE(iunit_out,outint) 'NVPERP_DIST',ns_prof5
      WRITE(iunit_out,outflt) 'PARTVMAX',partvmax
      IF (B_kick_min>0) THEN
         WRITE(iunit_out,'(A)') '!---------- Kick Model Parameters ------------'
         WRITE(iunit_out,outflt) 'E_KICK',E_kick
         WRITE(iunit_out,outflt) 'FREQ_KICK',freq_kick
         WRITE(iunit_out,outflt) 'B_KICK_MIN',B_kick_min
         WRITE(iunit_out,outflt) 'B_KICK_MAX',B_kick_max
      END IF
      IF (lbeam) THEN
         WRITE(iunit_out,"(A)") '!---------- Profiles ------------'
         WRITE(iunit_out,outflt) 'NE_SCALE',NE_SCALE
         WRITE(iunit_out,outflt) 'TE_SCALE',TE_SCALE
         WRITE(iunit_out,outflt) 'TI_SCALE',TI_SCALE
         WRITE(iunit_out,outflt) 'ZEFF_SCALE',ZEFF_SCALE
         WRITE(iunit_out,"(2X,A,1X,'=',4(1X,ES22.12E3))") 'NE_AUX_S',(ne_aux_s(n), n=1,nne)
         WRITE(iunit_out,"(2X,A,1X,'=',4(1X,ES22.12E3))") 'NE_AUX_F',(ne_aux_f(n), n=1,nne)
         WRITE(iunit_out,"(2X,A,1X,'=',4(1X,ES22.12E3))") 'TE_AUX_S',(te_aux_s(n), n=1,nte)
         WRITE(iunit_out,"(2X,A,1X,'=',4(1X,ES22.12E3))") 'TE_AUX_F',(te_aux_f(n), n=1,nte)
         WRITE(iunit_out,"(2X,A,1X,'=',4(1X,ES22.12E3))") 'TI_AUX_S',(ti_aux_s(n), n=1,nti)
         WRITE(iunit_out,"(2X,A,1X,'=',4(1X,ES22.12E3))") 'TI_AUX_F',(ti_aux_f(n), n=1,nti)
         WRITE(iunit_out,"(2X,A,1X,'=',4(1X,ES22.12E3))") 'ZEFF_AUX_S',(zeff_aux_s(n), n=1,nzeff)
         WRITE(iunit_out,"(2X,A,1X,'=',4(1X,ES22.12E3))") 'ZEFF_AUX_F',(zeff_aux_f(n), n=1,nzeff)
         WRITE(iunit_out,"(2X,A,1X,'=',4(1X,ES22.12E3))") 'POT_AUX_S',(zeff_aux_s(n), n=1,npot)
         WRITE(iunit_out,"(2X,A,1X,'=',4(1X,ES22.12E3))") 'POT_AUX_F',(zeff_aux_f(n), n=1,npot)
         DO n = 1, nbeams
            WRITE(iunit_out,"(A,I2.2)") '!---- BEAM #',n
            IF (dex_beams(n)>0) &
               WRITE(iunit_out,vecvar) 'DEX_BEAMS',n,dex_beams(n)
            WRITE(iunit_out,vecvar) 'T_END_IN',n,t_end_in(n)
            WRITE(iunit_out,vecvar) 'DEX_BEAMS',n,dex_beams(n)
            WRITE(iunit_out,vecvar) 'DIV_BEAMS',n,div_beams(n)
            WRITE(iunit_out,vecvar) 'ADIST_BEAMS',n,adist_beams(n)
            WRITE(iunit_out,vecvar) 'ASIZE_BEAMS',n,asize_beams(n)
            WRITE(iunit_out,vecvar) 'MASS_BEAMS',n,mass_beams(n)
            WRITE(iunit_out,vecvar) 'ZATOM_BEAMS',n,zatom_beams(n)
            WRITE(iunit_out,vecvar) 'CHARGE_BEAMS',n,charge_beams(n)
            WRITE(iunit_out,vecvar) 'E_BEAMS',n,e_beams(n)
            WRITE(iunit_out,vecvar) 'P_BEAMS',n,p_beams(n)
            WRITE(iunit_out,vecvar2) 'R_BEAMS',n,1,r_beams(n,1)
            WRITE(iunit_out,vecvar2) 'PHI_BEAMS',n,1,phi_beams(n,1)
            WRITE(iunit_out,vecvar2) 'Z_BEAMS',n,1,z_beams(n,1)
            WRITE(iunit_out,vecvar2) 'R_BEAMS',n,2,r_beams(n,2)
            WRITE(iunit_out,vecvar2) 'PHI_BEAMS',n,2,phi_beams(n,2)
            WRITE(iunit_out,vecvar2) 'Z_BEAMS',n,2,z_beams(n,2)
         END DO
      ELSE
         n = COUNT(r_start_in > 0)
         WRITE(iunit_out,"(2X,A,1X,'=',10(1X,ES22.12E3))") 'R_START_IN',(r_start_in(ik), ik=1,n)
         WRITE(iunit_out,"(2X,A,1X,'=',10(1X,ES22.12E3))") 'Z_START_IN',(z_start_in(ik), ik=1,n)
         WRITE(iunit_out,"(2X,A,1X,'=',10(1X,ES22.12E3))") 'PHI_START_IN',(phi_start_in(ik), ik=1,n)
         WRITE(iunit_out,"(2X,A,1X,'=',10(1X,ES22.12E3))") 'VLL_START_IN',(vll_start_in(ik), ik=1,n)
         WRITE(iunit_out,"(2X,A,1X,'=',10(1X,ES22.12E3))") 'MU_START_IN',(mu_start_in(ik), ik=1,n)
         WRITE(iunit_out,"(2X,A,1X,'=',10(1X,ES22.12E3))") 'MASS_IN',(mass_in(ik), ik=1,n)
         WRITE(iunit_out,"(2X,A,1X,'=',10(1X,ES22.12E3))") 'CHARGE_IN',(charge_in(ik), ik=1,n)
         WRITE(iunit_out,"(2X,A,1X,'=',10(1X,ES22.12E3))") 'ZATOM_IN',(zatom_in(ik), ik=1,n)
         n = COUNT(t_end_in > -1)
         WRITE(iunit_out,"(2X,A,1X,'=',I0,'*',ES22.12E3)") 'T_END_IN',n,MAXVAL(t_end_in)
      END IF
      WRITE(iunit_out,'(A)') '/'

      END SUBROUTINE write_beams3d_namelist

      SUBROUTINE BCAST_BEAMS3D_INPUT(local_master,comm,istat)
      USE mpi_inc
      IMPLICIT NONE
      
      INTEGER, INTENT(inout) :: comm
      INTEGER, INTENT(in)    :: local_master
      INTEGER, INTENT(inout) :: istat
      IF (istat .ne. 0) RETURN
#if defined(MPI_OPT)
      CALL MPI_BCAST(lbeam, 1, MPI_LOGICAL, local_master, comm,istat)
      CALL MPI_BCAST(nr,1,MPI_INTEGER, local_master, comm,istat)
      CALL MPI_BCAST(nphi,1,MPI_INTEGER, local_master, comm,istat)
      CALL MPI_BCAST(nz,1,MPI_INTEGER, local_master, comm,istat)


      CALL MPI_BCAST(ns_prof1,1,MPI_INTEGER, local_master, comm,istat)
      CALL MPI_BCAST(ns_prof2,1,MPI_INTEGER, local_master, comm,istat)
      CALL MPI_BCAST(ns_prof3,1,MPI_INTEGER, local_master, comm,istat)
      CALL MPI_BCAST(ns_prof4,1,MPI_INTEGER, local_master, comm,istat)
      CALL MPI_BCAST(ns_prof5,1,MPI_INTEGER, local_master, comm,istat)
      CALL MPI_BCAST(partvmax,1,MPI_REAL8, local_master, comm,istat)

      CALL MPI_BCAST(nbeams,1,MPI_INTEGER, local_master, comm,istat)
      CALL MPI_BCAST(nparticles_start,1,MPI_INTEGER, local_master, comm,istat)
      CALL MPI_BCAST(nparticles,1,MPI_INTEGER, local_master, comm,istat)
      CALL MPI_BCAST(npoinc,1,MPI_INTEGER, local_master, comm,istat)
      CALL MPI_BCAST(rmin,1,MPI_REAL8, local_master, comm,istat)
      CALL MPI_BCAST(rmax,1,MPI_REAL8, local_master, comm,istat)
      CALL MPI_BCAST(zmin,1,MPI_REAL8, local_master, comm,istat)
      CALL MPI_BCAST(zmax,1,MPI_REAL8, local_master, comm,istat)
      CALL MPI_BCAST(phimin,1,MPI_REAL8, local_master, comm,istat)
      CALL MPI_BCAST(phimax,1,MPI_REAL8, local_master, comm,istat)
      CALL MPI_BCAST(vc_adapt_tol,1,MPI_REAL8, local_master, comm,istat)
      CALL MPI_BCAST(plasma_mass,1,MPI_REAL8, local_master, comm,istat)

      CALL MPI_BCAST(nte,1,MPI_INTEGER, local_master, comm,istat)
      CALL MPI_BCAST(nne,1,MPI_INTEGER, local_master, comm,istat)
      CALL MPI_BCAST(nti,1,MPI_INTEGER, local_master, comm,istat)
      CALL MPI_BCAST(TE_AUX_S,MAXPROFLEN,MPI_REAL8, local_master, comm,istat)
      CALL MPI_BCAST(TE_AUX_F,MAXPROFLEN,MPI_REAL8, local_master, comm,istat)
      CALL MPI_BCAST(NE_AUX_S,MAXPROFLEN,MPI_REAL8, local_master, comm,istat)
      CALL MPI_BCAST(NE_AUX_F,MAXPROFLEN,MPI_REAL8, local_master, comm,istat)
      CALL MPI_BCAST(TI_AUX_S,MAXPROFLEN,MPI_REAL8, local_master, comm,istat)
      CALL MPI_BCAST(TI_AUX_F,MAXPROFLEN,MPI_REAL8, local_master, comm,istat)
      CALL MPI_BCAST(te_scale,1,MPI_REAL8, local_master, comm,istat)
      CALL MPI_BCAST(ne_scale,1,MPI_REAL8, local_master, comm,istat)
      CALL MPI_BCAST(ti_scale,1,MPI_REAL8, local_master, comm,istat)
      CALL MPI_BCAST(zeff_scale,1,MPI_REAL8, local_master, comm,istat)

      CALL MPI_BCAST(t_end_in,MAXPARTICLES,MPI_REAL8, local_master, comm,istat)

      IF (lbeam) THEN
          CALL MPI_BCAST(Adist_beams,MAXBEAMS,MPI_REAL8, local_master, comm,istat)
          CALL MPI_BCAST(Dex_beams,MAXBEAMS,MPI_INTEGER, local_master, comm,istat)
          CALL MPI_BCAST(Asize_beams,MAXBEAMS,MPI_REAL8, local_master, comm,istat)
          CALL MPI_BCAST(Div_beams,MAXBEAMS,MPI_REAL8, local_master, comm,istat)
          CALL MPI_BCAST(E_beams,MAXBEAMS,MPI_REAL8, local_master, comm,istat)
          CALL MPI_BCAST(r_beams,MAXBEAMS*2,MPI_REAL8, local_master, comm,istat)
          CALL MPI_BCAST(z_beams,MAXBEAMS*2,MPI_REAL8, local_master, comm,istat)
          CALL MPI_BCAST(phi_beams,MAXBEAMS*2,MPI_REAL8, local_master, comm,istat)
          CALL MPI_BCAST(mass_beams,MAXBEAMS,MPI_REAL8, local_master, comm,istat)
          CALL MPI_BCAST(charge_beams,MAXBEAMS,MPI_REAL8, local_master, comm,istat)
          CALL MPI_BCAST(Zatom_beams,MAXBEAMS,MPI_REAL8, local_master, comm,istat)
      ELSE
          CALL MPI_BCAST(r_start_in,nparticles,MPI_REAL8, local_master, comm,istat)
          CALL MPI_BCAST(z_start_in,nparticles,MPI_REAL8, local_master, comm,istat)
          CALL MPI_BCAST(phi_start_in,nparticles,MPI_REAL8, local_master, comm,istat)
          CALL MPI_BCAST(mu_start_in,nparticles,MPI_REAL8, local_master, comm,istat)
          CALL MPI_BCAST(vll_start_in,nparticles,MPI_REAL8, local_master, comm,istat)
          CALL MPI_BCAST(mass_in,nparticles,MPI_REAL8, local_master, comm,istat)
          CALL MPI_BCAST(charge_in,nparticles,MPI_REAL8, local_master, comm,istat)
          CALL MPI_BCAST(Zatom_in,nparticles,MPI_REAL8, local_master, comm,istat)
      END IF

      CALL MPI_BCAST(follow_tol,1,MPI_REAL8, local_master, comm,istat)
      CALL MPI_BCAST(int_type, 256, MPI_CHARACTER, local_master, comm,istat)
#endif
      END SUBROUTINE BCAST_BEAMS3D_INPUT

      END MODULE beams3d_input_mod<|MERGE_RESOLUTION|>--- conflicted
+++ resolved
@@ -333,18 +333,6 @@
             plasma_mass = SUM(NI_AUX_F(:,1)*NI_AUX_M*NI_AUX_M)/(SUM(NI_AUX_F(:,1)*NI_AUX_M))
             plasma_Zmean = SUM(NI_AUX_F(:,1)*NI_AUX_Z*NI_AUX_Z*plasma_mass/NI_AUX_M,DIM=1,MASK=(NI_AUX_M>1E-27))/(SUM(NI_AUX_F(:,1)*NI_AUX_Z))
          ELSEIF (nne > 0) THEN ! Ni=Ne, Z=Zeff
-<<<<<<< HEAD
-            NI_AUX_S = NE_AUX_S
-            NI_AUX_F(1,:) = NE_AUX_F ! NI=NE
-            NI_AUX_Z(1) = 1 ! Assume Hydrogen Plasma
-            NI_AUX_M(1) = plasma_mass
-            IF (.not. ANY(ZEFF_AUX_S >0)) THEN
-               nzeff = nne
-               DO i1 = 1, nzeff
-                  ZEFF_AUX_S(i1) = NI_AUX_S(i1)
-                  ZEFF_AUX_F(i1) = SUM(NI_AUX_F(:,i1)*NI_AUX_Z(:)*NI_AUX_Z(:))/SUM(NI_AUX_F(:,i1)*NI_AUX_Z(:))
-               END DO
-=======
             NI_AUX_Z(1) = 1 ! Assume Hydrogen Plasma
             NI_AUX_M(1) = plasma_mass
             NI_AUX_S = NE_AUX_S
@@ -356,7 +344,6 @@
                nzeff = 6
                ZEFF_AUX_S(1:6) = (/0.0,0.2,0.4,0.6,0.8,1.0/)
                ZEFF_AUX_F(1:6) = (/1.0,1.0,1.0,1.0,1.0,1.0/)
->>>>>>> 777dbdbe
             END IF
          ELSE
             nzeff = 6
