--- conflicted
+++ resolved
@@ -19,13 +19,10 @@
                               nzeff, npot, plasma_mass, plasma_Zavg, &
                               plasma_Zmean, therm_factor, &
                               B_kick_min, B_kick_max, freq_kick, E_kick, &
-<<<<<<< HEAD
-                              rho_fullorbit
-=======
+                              rho_fullorbit, &
                               rmin_fida, rmax_fida, zmin_fida, zmax_fida, phimin_fida, phimax_fida, &
                               raxis_fida, zaxis_fida, phiaxis_fida, nr_fida, nphi_fida, nz_fida, &
                               nenergy_fida, npitch_fida, energy_fida, pitch_fida
->>>>>>> 0ff0a311
       USE safe_open_mod, ONLY: safe_open
       USE mpi_params
       USE mpi_inc
@@ -90,18 +87,15 @@
                                fusion_scale, nrho_dist, ntheta_dist, & 
                                nzeta_dist, nvpara_dist, nvperp_dist, &
                                partvmax, lendt_m, te_col_min, &
-<<<<<<< HEAD
                                B_kick_min, B_kick_max, freq_kick, E_kick,&
                                vr_start_in, vphi_start_in, vz_start_in, &
-                               rho_fullorbit, duplicate_factor
-=======
+                               rho_fullorbit, duplicate_factor, &
                                B_kick_min, B_kick_max, freq_kick, E_kick, &
                                rmin_fida, rmax_fida, zmin_fida, &
                                zmax_fida,phimin_fida, phimax_fida, &
                                raxis_fida, zaxis_fida, phiaxis_fida, &
                                nr_fida, nphi_fida, nz_fida, nenergy_fida, &
                                npitch_fida, energy_fida, pitch_fida
->>>>>>> 0ff0a311
       
 !-----------------------------------------------------------------------
 !     Subroutines
