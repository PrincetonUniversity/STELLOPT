--- conflicted
+++ resolved
@@ -82,7 +82,6 @@
       Div_beams, E_beams, Dex_beams, &
       mass_beams, charge_beams, Zatom_beams, &
       r_beams, z_beams, phi_beams, s_max, TE_AUX_S, &
-<<<<<<< HEAD
       TE_AUX_F, NE_AUX_S, NE_AUX_F, TI_AUX_S, &
       TI_AUX_F, POT_AUX_S, POT_AUX_F, &
       NI_AUX_S, NI_AUX_F, NI_AUX_Z, NI_AUX_M, &
@@ -100,9 +99,8 @@
       B_kick_min, B_kick_max, freq_kick, E_kick, &
       rmin_fida, rmax_fida, zmin_fida, &
       zmax_fida, phimin_fida, phimax_fida, &
-      raxis_fida, zaxis_fida, phiaxis_fida, &
       nr_fida, nphi_fida, nz_fida, nenergy_fida, &
-      npitch_fida, energy_fida, pitch_fida, t_fida
+      npitch_fida, t_fida
 
    ! -----------------------------------------------------------------------
    ! Subroutines
@@ -112,36 +110,6 @@
 CONTAINS
 
    SUBROUTINE init_beams3d_input
-=======
-                               TE_AUX_F, NE_AUX_S, NE_AUX_F, TI_AUX_S, &
-                               TI_AUX_F, POT_AUX_S, POT_AUX_F, &
-                               NI_AUX_S, NI_AUX_F, NI_AUX_Z, NI_AUX_M, &
-                               ZEFF_AUX_S, ZEFF_AUX_F, P_beams, &
-                               ldebug, ne_scale, te_scale, ti_scale, &
-                               zeff_scale, &
-                               plasma_zavg, plasma_mass, plasma_Zmean, &
-                               therm_factor, fusion_scale, &
-                               nrho_dist, ntheta_dist, & 
-                               nzeta_dist, nphi_dist, nvpara_dist, nvperp_dist, &
-                               partvmax, lendt_m, te_col_min, &
-                               B_kick_min, B_kick_max, freq_kick, E_kick,&
-                               vr_start_in, vphi_start_in, vz_start_in, &
-                               rho_fullorbit, duplicate_factor, &
-                               B_kick_min, B_kick_max, freq_kick, E_kick, &
-                               rmin_fida, rmax_fida, zmin_fida, &
-                               zmax_fida,phimin_fida, phimax_fida, &
-                               nr_fida, nphi_fida, nz_fida, nenergy_fida, &
-                               npitch_fida, t_fida
-      
-!-----------------------------------------------------------------------
-!     Subroutines
-!         init_beams3d_input:   Initializes the namelist
-!         read_beams3d_input:   Reads beams3d_input namelist
-!-----------------------------------------------------------------------
-      CONTAINS
-
-      SUBROUTINE init_beams3d_input
->>>>>>> 056bfb90
       IMPLICIT NONE
       nr     = 101
       nphi   = 360
