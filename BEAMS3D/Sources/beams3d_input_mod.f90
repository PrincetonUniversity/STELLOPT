!-----------------------------------------------------------------------
!     Module:        beams3d_input_mod
!     Authors:       S. Lazerson (samuel.lazerson@ipp.mpg.de) M. McMillan (matthew.mcmillan@my.wheaton.edu)
!     Date:          06/20/2012
!     Description:   This module contains the FIELDLINES input namelist and
!                    subroutine which initializes and reads the
!                    FIELDLINES input namelist.
!-----------------------------------------------------------------------
      MODULE beams3d_input_mod
!-----------------------------------------------------------------------
!     Libraries
!-----------------------------------------------------------------------
      USE stel_kinds, ONLY: rprec
      USE beams3d_runtime
      USE beams3d_lines, ONLY: nparticles, ns_prof1, ns_prof2, ns_prof3, &
                               ns_prof4, ns_prof5, partvmax
      USE beams3d_grid, ONLY: nr, nphi, nz, rmin, rmax, zmin, zmax, &
                              phimin, phimax, vc_adapt_tol, nte, nne, nti,&
                              nzeff, npot, plasma_mass, &
                              plasma_Zmean, therm_factor, &
                              B_kick_min, B_kick_max, freq_kick, E_kick, &
                              rmin_fida, rmax_fida, zmin_fida, zmax_fida, phimin_fida, phimax_fida, &
                              raxis_fida, zaxis_fida, phiaxis_fida, nr_fida, nphi_fida, nz_fida, &
                              nenergy_fida, npitch_fida, energy_fida, pitch_fida, t_fida
      USE safe_open_mod, ONLY: safe_open
      USE mpi_params
      USE mpi_inc

!-----------------------------------------------------------------------
!     Module Variables
!
!-----------------------------------------------------------------------
      IMPLICIT NONE
      ! These are helpers to give the ns1_prof variables user friendly names
      INTEGER :: nrho_dist, ntheta_dist, nzeta_dist, nvpara_dist, nvperp_dist, nphi_dist
      REAL(rprec) :: temp
      ! These are helpers for backwards compatibility all values here
      ! will be ignored elsewhere in the code.
      REAL(rprec) :: plasma_zavg ! 
!-----------------------------------------------------------------------
!     Input Namelists
!         &beams3d_input
!            nr             Number of radial gridpoints
!            nphi           Number of toroidal gridpoints
!            nz             Number of vertical gridpoints
!            rmin           Minimum radial extent of grid [m]
!            rmax           Maximum radial extent of grid [m]
!            phimin         Minimum toroidal extent of grid [radians]
!            phimax         Maximum toroidal extent of grid [radians]
!            zmin           Minimum vertical extent of grid [m]
!            zmax           Maximum vertical extent of grid [m]
!            mu             Diffusion coefficient
!            r_start        Radial starting locations for fieldlines [m]
!            phi_start      Toroidal starting locations for fieldlines [radians]
!            phi_end        Toroidal ending locations for fieldlines [radians]
!            z_start        Vertical starting locations for fieldlines [m]
!            npoinc         Number of points (per field period) in which data is saved
!            dphi           Fieldlines following stepsize [radians]
!            follow_tol     Tollerance for fieldline following (LSODE and NAG)
!            vc_adapt_tol   Tollerance for adaptive integration using Virtual casing
!                           (note set to negative value to use non-adaptive integration)
!            int_type       Field line integration method
!                           'NAG','LSODE','RKH68'
!            plasma_mass    Mean plasma mass in [kg]
!            Zeff           <Z> = sum(n_k*Z_k^2)/sum(n_k*Z_k)
!            plasma_Zmean   [Z] = sum(n_k*Z_k^2*(plasma_mass/m_k))/sum(n_k*Z_k)
!
!            NOTE:  Some grid parameters may be overriden (such as
!                   phimin and phimax) to properly represent a given
!                   field period.
!-----------------------------------------------------------------------
      NAMELIST /beams3d_input/ nr, nphi, nz, rmin, rmax, zmin, zmax, &
                               phimin, phimax, nparticles_start, &
                               r_start_in, phi_start_in, z_start_in, &
                               vll_start_in, npoinc, follow_tol, &
                               t_end_in, mu_start_in, charge_in, &
                               mass_in, Zatom_in, vc_adapt_tol,  &
                               int_type, Adist_beams, Asize_beams, &
                               Div_beams, E_beams, Dex_beams, &
                               mass_beams, charge_beams, Zatom_beams, &
                               r_beams, z_beams, phi_beams, TE_AUX_S, &
                               TE_AUX_F, NE_AUX_S, NE_AUX_F, TI_AUX_S, &
                               TI_AUX_F, POT_AUX_S, POT_AUX_F, &
                               NI_AUX_S, NI_AUX_F, NI_AUX_Z, NI_AUX_M, &
                               ZEFF_AUX_S, ZEFF_AUX_F, P_beams, &
                               ldebug, ne_scale, te_scale, ti_scale, &
                               zeff_scale, &
                               plasma_zavg, plasma_mass, plasma_Zmean, &
                               therm_factor, fusion_scale, &
                               nrho_dist, ntheta_dist, & 
                               nzeta_dist, nphi_dist, nvpara_dist, nvperp_dist, &
                               partvmax, lendt_m, te_col_min, &
                               B_kick_min, B_kick_max, freq_kick, E_kick, &
                               rmin_fida, rmax_fida, zmin_fida, &
                               zmax_fida,phimin_fida, phimax_fida, &
                               raxis_fida, zaxis_fida, phiaxis_fida, &
                               nr_fida, nphi_fida, nz_fida, nenergy_fida, &
                               npitch_fida, energy_fida, pitch_fida, t_fida
      
!-----------------------------------------------------------------------
!     Subroutines
!         read_beams3d_input:   Reads beams3d_input namelist
!-----------------------------------------------------------------------
      CONTAINS

      SUBROUTINE init_beams3d_input
      IMPLICIT NONE
      nr     = 101
      nphi   = 360
      nz     = 101
      rmin   =  0.0_rprec
      rmax   =  1.0_rprec
      zmin   = -1.0_rprec
      zmax   =  1.0_rprec
      phimin =  0.0_rprec
      phimax =  pi2
      nparticles_start = 10

      r_start_in   = -1.0
      z_start_in   = -1.0
      phi_start_in = -1.0
      vll_start_in = -1.0
      t_end_in     = -1.0
      mu_start_in  = -1.0
      mass_in      = -1.0
      charge_in    = -1.0
      Zatom_in     = -1.0

      Adist_beams = 1.0_rprec
      Asize_beams = -1.0_rprec
      Div_beams = 1.0_rprec
      Dex_beams = -1
      r_beams = 1.0_rprec
      z_beams = 0.0_rprec
      phi_beams = 0.0_rprec
      E_beams = 0.0_rprec
      mass_beams = 1.0_rprec
      charge_beams = 0.0_rprec
      Zatom_beams = 1.0_rprec
      P_beams = 0.0_rprec
      TE_AUX_S = -1
      TE_AUX_F = -1
      NE_AUX_S = -1
      NE_AUX_F = -1
      TI_AUX_S = -1
      TI_AUX_F = -1
      ZEFF_AUX_S = -1
      ZEFF_AUX_F = -1
      POT_AUX_S = -1
      POT_AUX_F = -1
      NI_AUX_S = -1
      NI_AUX_F = 0
      NI_AUX_Z = 0
      NI_AUX_M = 0
      npoinc = 1
      follow_tol   = 1.0D-7
      vc_adapt_tol = 1.0D-5
      int_type = "LSODE"
      ldebug = .false.
      ne_scale = 1.0
      te_scale = 1.0
      ti_scale = 1.0
      zeff_scale = 1.0
      fusion_scale = 1.0
      plasma_Zmean = 1.0
      plasma_mass = 1.6726219E-27 ! Assume Hydrogen
      therm_factor = 1.5 ! Factor at which to thermalize particles
      lendt_m = 0.05 ! Max distance a particle travels
      te_col_min = 10 ! Min electron temperature to consider in collisions

      ! Kick model defaults
      B_kick_min = -1.0 ! T
      B_kick_max = 0.0 ! T
      freq_kick = 38.5E6 ! Hz
      E_kick = 100 !V/m

      ! Distribution Function Defaults
      nrho_dist = 64
      ntheta_dist=8
      nzeta_dist = -1  ! Kept for historical reasons
      nphi_dist  = 4
      nvpara_dist=32
      nvperp_dist=16
      partvmax = 0 ! Allows user to set value

      !FIDASIM defaults
      rmin_fida = 0.0
      zmin_fida = 0.0
      phimin_fida = 0.0
      rmax_fida = 0.0
      zmax_fida = 0.0
      phimax_fida = 0.0
      nr_fida = 0
      nphi_fida = 0
      nz_fida = 0
      nenergy_fida = 0
      npitch_fida = 0
<<<<<<< HEAD
      t_fida = 0.0
=======
      RETURN
      END SUBROUTINE init_beams3d_input
      
      SUBROUTINE read_beams3d_input(filename, istat)
         IMPLICIT NONE
         CHARACTER(*), INTENT(in) :: filename
         INTEGER, INTENT(out) :: istat
         LOGICAL :: lexist
         INTEGER :: iunit, local_master, i1
         CHARACTER(LEN=1000) :: line
      ! Initializations
      local_master = 0
>>>>>>> 121f584e


      ! Read namelist
         IF (filename /= 'IMAS') THEN
            istat=0
            iunit=12
            INQUIRE(FILE=TRIM(filename),EXIST=lexist)
            IF (.not.lexist) stop 'Could not find input file'
            CALL safe_open(iunit,istat,TRIM(filename),'old','formatted')
            IF (istat /= 0) CALL handle_err(NAMELIST_READ_ERR,'beams3d_input in: input.'//TRIM(id_string),istat)
            READ(iunit,NML=beams3d_input,IOSTAT=istat)
            IF (istat /= 0) THEN
               backspace(iunit)
               read(iunit,fmt='(A)') line
               write(6,'(A)') 'Invalid line in namelist: '//TRIM(line)
               CALL handle_err(NAMELIST_READ_ERR,'beams3d_input in: input.'//TRIM(id_string),istat)
            END IF
            CLOSE(iunit)
         END IF

         ! Update dist function sizes
         ns_prof1=nrho_dist
         ns_prof2=ntheta_dist
         ns_prof3=MAX(nzeta_dist,nphi_dist)
         ns_prof4=nvpara_dist
         ns_prof5=nvperp_dist

         NE_AUX_F = NE_AUX_F*ne_scale
         TE_AUX_F = TE_AUX_F*te_scale
         TI_AUX_F = TI_AUX_F*ti_scale
         ZEFF_AUX_F = ZEFF_AUX_F*zeff_scale
         lbeam = .true.; lkick = .false.
         IF (r_start_in(1) /= -1.0) lbeam = .false.
         IF (lfusion .or. lrestart_particles) lbeam = .false.
         IF (lbbnbi) lbeam = .true.
         IF (lbeam) lcollision = .true.
         IF (B_kick_min >=0 ) lkick = .true.
         nbeams = 0
         DO WHILE ((Asize_beams(nbeams+1) >= 0.0).and.(nbeams<MAXBEAMS))
            nbeams = nbeams + 1
         END DO
         IF (lbbnbi) THEN
            nbeams = 0
            DO WHILE ((Dex_beams(nbeams+1) > 0).and.(nbeams<MAXBEAMS))
               nbeams = nbeams + 1
            END DO
            IF (nbeams == 0)  CALL handle_err(BAD_BEAMDEX_ERR,'beams3d_input in: input.'//TRIM(id_string),nbeams)
         END IF
         IF (lfusion) THEN
            r_start_in = -1
            nbeams = 4
            IF (lfusion_alpha) nbeams = 1
         END IF
         nte = 0
         DO WHILE ((TE_AUX_S(nte+1) >= 0.0).and.(nte<MAXPROFLEN))
            nte = nte + 1
         END DO
         nne = 0
         DO WHILE ((NE_AUX_S(nne+1) >= 0.0).and.(nne<MAXPROFLEN))
            nne = nne + 1
         END DO
         nti = 0
         DO WHILE ((TI_AUX_S(nti+1) >= 0.0).and.(nti<MAXPROFLEN))
            nti = nti + 1
         END DO
         nzeff = 0
         DO WHILE ((ZEFF_AUX_S(nzeff+1) >= 0.0).and.(nzeff<MAXPROFLEN))
            nzeff = nzeff + 1
         END DO
         npot = 0
         DO WHILE ((POT_AUX_S(npot+1) >= 0.0).and.(npot<MAXPROFLEN))
            npot = npot + 1
         END DO

         ! Handle multiple ion species
         IF (ANY(NI_AUX_S >0)) THEN
            nzeff = 0
            DO WHILE ((NI_AUX_S(nzeff+1) >= 0.0).and.(nzeff<MAXPROFLEN))
               nzeff = nzeff + 1
            END DO
            ! Now calc Zeff(1)
            DO i1 = 1, nzeff
               ZEFF_AUX_S(i1) = NI_AUX_S(i1)
               temp = SUM(NI_AUX_F(:,i1)*NI_AUX_Z(:))
               IF (temp > 0) THEN
                  ZEFF_AUX_F(i1) = MAX(SUM(NI_AUX_F(:,i1)*NI_AUX_Z(:)*NI_AUX_Z(:))/temp,1.0)
               ELSE
                  ZEFF_AUX_F(i1) = 1
               END IF
            END DO
            plasma_mass = SUM(NI_AUX_F(:,1)*NI_AUX_M*NI_AUX_M)/(SUM(NI_AUX_F(:,1)*NI_AUX_M))
<<<<<<< HEAD
            plasma_Zavg = SUM(NI_AUX_F(:,1)*NI_AUX_Z*NI_AUX_Z)/(SUM(NI_AUX_F(:,1)*NI_AUX_Z)) ! Note this is just Zeff
            plasma_Zmean = SUM(NI_AUX_F(:,1)*NI_AUX_Z*NI_AUX_Z*plasma_mass/NI_AUX_M)/(SUM(NI_AUX_F(:,1)*NI_AUX_Z))
=======
            plasma_Zmean = SUM(NI_AUX_F(:,1)*NI_AUX_Z*NI_AUX_Z*plasma_mass/NI_AUX_M,DIM=1,MASK=(NI_AUX_M>1E-27))/(SUM(NI_AUX_F(:,1)*NI_AUX_Z))
>>>>>>> 121f584e
         ELSEIF (lfusion) THEN ! Assume 50/50 D T
            nzeff=nne
            NI_AUX_S = NE_AUX_S
            NI_AUX_F(1,:) = 0.5*NE_AUX_F
            NI_AUX_F(2,:) = 0.5*NE_AUX_F
            NI_AUX_M(1) = 3.3435837724E-27;   NI_AUX_Z(1) = 1
            NI_AUX_M(2) = 5.008267217094E-27; NI_AUX_Z(2) = 1 
            ! Now calc Zeff(1)
            DO i1 = 1, nzeff
               ZEFF_AUX_S(i1) = NI_AUX_S(i1)
               temp = SUM(NI_AUX_F(:,i1)*NI_AUX_Z(:))
               IF (temp > 0) THEN
                  ZEFF_AUX_F(i1) = MAX(SUM(NI_AUX_F(:,i1)*NI_AUX_Z(:)*NI_AUX_Z(:))/temp,1.0)
               ELSE
                  ZEFF_AUX_F(i1) = 1
               END IF
            END DO
            plasma_mass = SUM(NI_AUX_F(:,1)*NI_AUX_M*NI_AUX_M)/(SUM(NI_AUX_F(:,1)*NI_AUX_M))
<<<<<<< HEAD
            plasma_Zavg = SUM(NI_AUX_F(:,1)*NI_AUX_Z*NI_AUX_Z)/(SUM(NI_AUX_F(:,1)*NI_AUX_Z)) ! Note this is just Zeff
            plasma_Zmean = SUM(NI_AUX_F(:,1)*NI_AUX_Z*NI_AUX_Z*plasma_mass/NI_AUX_M)/(SUM(NI_AUX_F(:,1)*NI_AUX_Z))
=======
            plasma_Zmean = SUM(NI_AUX_F(:,1)*NI_AUX_Z*NI_AUX_Z*plasma_mass/NI_AUX_M,DIM=1,MASK=(NI_AUX_M>1E-27))/(SUM(NI_AUX_F(:,1)*NI_AUX_Z))
>>>>>>> 121f584e
         ELSEIF (nne > 0) THEN ! Ni=Ne, Z=Zeff
            nzeff = nne
            NI_AUX_S = NE_AUX_S
            NI_AUX_F(1,:) = NE_AUX_F ! NI=NE
            NI_AUX_Z(1) = 1 ! Assume Hydrogen Plasma
            NI_AUX_M(1) = plasma_mass
            IF (.not. ANY(ZEFF_AUX_S >0)) THEN
               DO i1 = 1, nzeff
                  ZEFF_AUX_S(i1) = NI_AUX_S(i1)
                  ZEFF_AUX_F(i1) = SUM(NI_AUX_F(:,i1)*NI_AUX_Z(:)*NI_AUX_Z(:))/SUM(NI_AUX_F(:,i1)*NI_AUX_Z(:))
               END DO
            END IF
         ELSE
            nzeff = 6
            ZEFF_AUX_S(1:6) = (/0.0,0.2,0.4,0.6,0.8,1.0/)
            ZEFF_AUX_F(1:6) = (/1.0,1.0,1.0,1.0,1.0,1.0/)
            NI_AUX_S(1:6)   = (/0.0,0.2,0.4,0.6,0.8,1.0/)
            NI_AUX_F(:,1:6) = 0
            NI_AUX_Z(1) = 1
            NI_AUX_M(1) = plasma_mass
         END IF

         nparticles = 0
         DO WHILE ((r_start_in(nparticles+1) >= 0.0).and.(nparticles<MAXPARTICLES))
            nparticles = nparticles + 1
         END DO
!      END IF

#if defined(HDF5_PAR)
      ! Makes sure that NPARTICLES is divisible by the number of processes
      ! Needed for HDF5 parallel writes.
      IF (lbeam .or. lfusion) THEN
         i1 = nparticles_start/nprocs_beams
         IF (i1*nprocs_beams .ne. nparticles_start) THEN
            nparticles_start = (i1+1)*nprocs_beams
         END IF
      END IF
#endif

      END SUBROUTINE read_beams3d_input

      SUBROUTINE write_beams3d_namelist(iunit_out, istat)
      INTEGER, INTENT(in) :: iunit_out
      INTEGER, INTENT(out) :: istat
      INTEGER :: ik, n
      CHARACTER(LEN=*), PARAMETER :: outboo  = "(2X,A,1X,'=',1X,L1)"
      CHARACTER(LEN=*), PARAMETER :: outint  = "(2X,A,1X,'=',1X,I0)"
      CHARACTER(LEN=*), PARAMETER :: outflt  = "(2X,A,1X,'=',1X,ES22.12E3)"
      CHARACTER(LEN=*), PARAMETER :: outexp  = "(2X,A,1X,'=',1X,ES22.12E3)"
      CHARACTER(LEN=*), PARAMETER :: outcmp  = "(2x,A,1X,'=','(',i3,',',i3,')')"
      CHARACTER(LEN=*), PARAMETER :: outstr  = "(2X,A,1X,'=',1X,'''',A,'''')"
      CHARACTER(LEN=*), PARAMETER :: onevar  = "(2X,A,1X,'=',1X,L1,2(2X,A,1X,'=',1X,ES22.12E3))"
      CHARACTER(LEN=*), PARAMETER :: vecvar  = "(2X,A,'(',I3.3,')',1X,'=',1X,ES22.12E3)"
      CHARACTER(LEN=*), PARAMETER :: vecvar2  = "(2X,A,'(',I3.3,',',I3.3,')',1X,'=',1X,ES22.12E3)"
      istat = 0
      WRITE(iunit_out,'(A)') '&BEAMS3D_INPUT'
      WRITE(iunit_out,'(A)') '!---------- General Parameters ------------'
      WRITE(iunit_out,outint) 'NR',nr
      WRITE(iunit_out,outint) 'NZ',nz
      WRITE(iunit_out,outint) 'NPHI',nphi
      WRITE(iunit_out,outflt) 'RMIN',rmin
      WRITE(iunit_out,outflt) 'RMAX',rmax
      WRITE(iunit_out,outflt) 'ZMIN',zmin
      WRITE(iunit_out,outflt) 'ZMAX',zmax
      WRITE(iunit_out,outflt) 'PHIMIN',phimin
      WRITE(iunit_out,outflt) 'PHIMAX',phimax
      WRITE(iunit_out,outint) 'NPOINC',npoinc
      WRITE(iunit_out,outstr) 'INT_TYPE',TRIM(int_type)
      WRITE(iunit_out,outflt) 'FOLLOW_TOL',follow_tol
      WRITE(iunit_out,outflt) 'VC_ADAPT_TOL',vc_adapt_tol
      WRITE(iunit_out,outint) 'NPARTICLES_START',nparticles_start
      WRITE(iunit_out,'(A)') '!---------- Plasma Parameters ------------'
      WRITE(iunit_out,outflt) 'PLASMA_MASS',plasma_mass
      WRITE(iunit_out,outflt) 'PLASMA_ZMEAN',plasma_zmean
      WRITE(iunit_out,outflt) 'THERM_FACTOR',therm_factor
      WRITE(iunit_out,'(A)') '!---------- Distribution Parameters ------------'
      WRITE(iunit_out,outint) 'NRHO_DIST',ns_prof1
      WRITE(iunit_out,outint) 'NTHETA_DIST',ns_prof2
      WRITE(iunit_out,outint) 'NPHI_DIST',ns_prof3
      WRITE(iunit_out,outint) 'NVPARA_DIST',ns_prof4
      WRITE(iunit_out,outint) 'NVPERP_DIST',ns_prof5
      WRITE(iunit_out,outflt) 'PARTVMAX',partvmax
      IF (B_kick_min>0) THEN
         WRITE(iunit_out,'(A)') '!---------- Kick Model Parameters ------------'
         WRITE(iunit_out,outflt) 'E_KICK',E_kick
         WRITE(iunit_out,outflt) 'FREQ_KICK',freq_kick
         WRITE(iunit_out,outflt) 'B_KICK_MIN',B_kick_min
         WRITE(iunit_out,outflt) 'B_KICK_MAX',B_kick_max
      END IF
      IF (lbeam) THEN
         WRITE(iunit_out,"(A)") '!---------- Profiles ------------'
         WRITE(iunit_out,outflt) 'NE_SCALE',NE_SCALE
         WRITE(iunit_out,outflt) 'TE_SCALE',TE_SCALE
         WRITE(iunit_out,outflt) 'TI_SCALE',TI_SCALE
         WRITE(iunit_out,outflt) 'ZEFF_SCALE',ZEFF_SCALE
         WRITE(iunit_out,"(2X,A,1X,'=',4(1X,ES22.12E3))") 'NE_AUX_S',(ne_aux_s(n), n=1,nne)
         WRITE(iunit_out,"(2X,A,1X,'=',4(1X,ES22.12E3))") 'NE_AUX_F',(ne_aux_f(n), n=1,nne)
         WRITE(iunit_out,"(2X,A,1X,'=',4(1X,ES22.12E3))") 'TE_AUX_S',(te_aux_s(n), n=1,nte)
         WRITE(iunit_out,"(2X,A,1X,'=',4(1X,ES22.12E3))") 'TE_AUX_F',(te_aux_f(n), n=1,nte)
         WRITE(iunit_out,"(2X,A,1X,'=',4(1X,ES22.12E3))") 'TI_AUX_S',(ti_aux_s(n), n=1,nti)
         WRITE(iunit_out,"(2X,A,1X,'=',4(1X,ES22.12E3))") 'TI_AUX_F',(ti_aux_f(n), n=1,nti)
         WRITE(iunit_out,"(2X,A,1X,'=',4(1X,ES22.12E3))") 'ZEFF_AUX_S',(zeff_aux_s(n), n=1,nzeff)
         WRITE(iunit_out,"(2X,A,1X,'=',4(1X,ES22.12E3))") 'ZEFF_AUX_F',(zeff_aux_f(n), n=1,nzeff)
         WRITE(iunit_out,"(2X,A,1X,'=',4(1X,ES22.12E3))") 'POT_AUX_S',(zeff_aux_s(n), n=1,npot)
         WRITE(iunit_out,"(2X,A,1X,'=',4(1X,ES22.12E3))") 'POT_AUX_F',(zeff_aux_f(n), n=1,npot)
         DO n = 1, nbeams
            WRITE(iunit_out,"(A,I2.2)") '!---- BEAM #',n
            IF (dex_beams(n)>0) &
               WRITE(iunit_out,vecvar) 'DEX_BEAMS',n,dex_beams(n)
            WRITE(iunit_out,vecvar) 'T_END_IN',n,t_end_in(n)
            WRITE(iunit_out,vecvar) 'DEX_BEAMS',n,dex_beams(n)
            WRITE(iunit_out,vecvar) 'DIV_BEAMS',n,div_beams(n)
            WRITE(iunit_out,vecvar) 'ADIST_BEAMS',n,adist_beams(n)
            WRITE(iunit_out,vecvar) 'ASIZE_BEAMS',n,asize_beams(n)
            WRITE(iunit_out,vecvar) 'MASS_BEAMS',n,mass_beams(n)
            WRITE(iunit_out,vecvar) 'ZATOM_BEAMS',n,zatom_beams(n)
            WRITE(iunit_out,vecvar) 'CHARGE_BEAMS',n,charge_beams(n)
            WRITE(iunit_out,vecvar) 'E_BEAMS',n,e_beams(n)
            WRITE(iunit_out,vecvar) 'P_BEAMS',n,p_beams(n)
            WRITE(iunit_out,vecvar2) 'R_BEAMS',n,1,r_beams(n,1)
            WRITE(iunit_out,vecvar2) 'PHI_BEAMS',n,1,phi_beams(n,1)
            WRITE(iunit_out,vecvar2) 'Z_BEAMS',n,1,z_beams(n,1)
            WRITE(iunit_out,vecvar2) 'R_BEAMS',n,2,r_beams(n,2)
            WRITE(iunit_out,vecvar2) 'PHI_BEAMS',n,2,phi_beams(n,2)
            WRITE(iunit_out,vecvar2) 'Z_BEAMS',n,2,z_beams(n,2)
         END DO
      ELSE
         n = COUNT(r_start_in > 0)
         WRITE(iunit_out,"(2X,A,1X,'=',10(1X,ES22.12E3))") 'R_START_IN',(r_start_in(ik), ik=1,n)
         WRITE(iunit_out,"(2X,A,1X,'=',10(1X,ES22.12E3))") 'Z_START_IN',(z_start_in(ik), ik=1,n)
         WRITE(iunit_out,"(2X,A,1X,'=',10(1X,ES22.12E3))") 'PHI_START_IN',(phi_start_in(ik), ik=1,n)
         WRITE(iunit_out,"(2X,A,1X,'=',10(1X,ES22.12E3))") 'VLL_START_IN',(vll_start_in(ik), ik=1,n)
         WRITE(iunit_out,"(2X,A,1X,'=',10(1X,ES22.12E3))") 'MU_START_IN',(mu_start_in(ik), ik=1,n)
         WRITE(iunit_out,"(2X,A,1X,'=',10(1X,ES22.12E3))") 'MASS_IN',(mass_in(ik), ik=1,n)
         WRITE(iunit_out,"(2X,A,1X,'=',10(1X,ES22.12E3))") 'CHARGE_IN',(charge_in(ik), ik=1,n)
         WRITE(iunit_out,"(2X,A,1X,'=',10(1X,ES22.12E3))") 'ZATOM_IN',(zatom_in(ik), ik=1,n)
         n = COUNT(t_end_in > -1)
         WRITE(iunit_out,"(2X,A,1X,'=',I0,'*',ES22.12E3)") 'T_END_IN',n,MAXVAL(t_end_in)
      END IF
      WRITE(iunit_out,'(A)') '/'

      END SUBROUTINE write_beams3d_namelist

      SUBROUTINE BCAST_BEAMS3D_INPUT(local_master,comm,istat)
      USE mpi_inc
      IMPLICIT NONE
      
      INTEGER, INTENT(inout) :: comm
      INTEGER, INTENT(in)    :: local_master
      INTEGER, INTENT(inout) :: istat
      IF (istat .ne. 0) RETURN
#if defined(MPI_OPT)
      CALL MPI_BCAST(lbeam, 1, MPI_LOGICAL, local_master, comm,istat)
      CALL MPI_BCAST(nr,1,MPI_INTEGER, local_master, comm,istat)
      CALL MPI_BCAST(nphi,1,MPI_INTEGER, local_master, comm,istat)
      CALL MPI_BCAST(nz,1,MPI_INTEGER, local_master, comm,istat)


      CALL MPI_BCAST(ns_prof1,1,MPI_INTEGER, local_master, comm,istat)
      CALL MPI_BCAST(ns_prof2,1,MPI_INTEGER, local_master, comm,istat)
      CALL MPI_BCAST(ns_prof3,1,MPI_INTEGER, local_master, comm,istat)
      CALL MPI_BCAST(ns_prof4,1,MPI_INTEGER, local_master, comm,istat)
      CALL MPI_BCAST(ns_prof5,1,MPI_INTEGER, local_master, comm,istat)
      CALL MPI_BCAST(partvmax,1,MPI_REAL8, local_master, comm,istat)

      CALL MPI_BCAST(nbeams,1,MPI_INTEGER, local_master, comm,istat)
      CALL MPI_BCAST(nparticles_start,1,MPI_INTEGER, local_master, comm,istat)
      CALL MPI_BCAST(nparticles,1,MPI_INTEGER, local_master, comm,istat)
      CALL MPI_BCAST(npoinc,1,MPI_INTEGER, local_master, comm,istat)
      CALL MPI_BCAST(rmin,1,MPI_REAL8, local_master, comm,istat)
      CALL MPI_BCAST(rmax,1,MPI_REAL8, local_master, comm,istat)
      CALL MPI_BCAST(zmin,1,MPI_REAL8, local_master, comm,istat)
      CALL MPI_BCAST(zmax,1,MPI_REAL8, local_master, comm,istat)
      CALL MPI_BCAST(phimin,1,MPI_REAL8, local_master, comm,istat)
      CALL MPI_BCAST(phimax,1,MPI_REAL8, local_master, comm,istat)
      CALL MPI_BCAST(vc_adapt_tol,1,MPI_REAL8, local_master, comm,istat)
      CALL MPI_BCAST(plasma_mass,1,MPI_REAL8, local_master, comm,istat)

      CALL MPI_BCAST(nte,1,MPI_INTEGER, local_master, comm,istat)
      CALL MPI_BCAST(nne,1,MPI_INTEGER, local_master, comm,istat)
      CALL MPI_BCAST(nti,1,MPI_INTEGER, local_master, comm,istat)
      CALL MPI_BCAST(TE_AUX_S,MAXPROFLEN,MPI_REAL8, local_master, comm,istat)
      CALL MPI_BCAST(TE_AUX_F,MAXPROFLEN,MPI_REAL8, local_master, comm,istat)
      CALL MPI_BCAST(NE_AUX_S,MAXPROFLEN,MPI_REAL8, local_master, comm,istat)
      CALL MPI_BCAST(NE_AUX_F,MAXPROFLEN,MPI_REAL8, local_master, comm,istat)
      CALL MPI_BCAST(TI_AUX_S,MAXPROFLEN,MPI_REAL8, local_master, comm,istat)
      CALL MPI_BCAST(TI_AUX_F,MAXPROFLEN,MPI_REAL8, local_master, comm,istat)
      CALL MPI_BCAST(te_scale,1,MPI_REAL8, local_master, comm,istat)
      CALL MPI_BCAST(ne_scale,1,MPI_REAL8, local_master, comm,istat)
      CALL MPI_BCAST(ti_scale,1,MPI_REAL8, local_master, comm,istat)
      CALL MPI_BCAST(zeff_scale,1,MPI_REAL8, local_master, comm,istat)

      CALL MPI_BCAST(t_end_in,MAXPARTICLES,MPI_REAL8, local_master, comm,istat)

      IF (lbeam) THEN
          CALL MPI_BCAST(Adist_beams,MAXBEAMS,MPI_REAL8, local_master, comm,istat)
          CALL MPI_BCAST(Dex_beams,MAXBEAMS,MPI_INTEGER, local_master, comm,istat)
          CALL MPI_BCAST(Asize_beams,MAXBEAMS,MPI_REAL8, local_master, comm,istat)
          CALL MPI_BCAST(Div_beams,MAXBEAMS,MPI_REAL8, local_master, comm,istat)
          CALL MPI_BCAST(E_beams,MAXBEAMS,MPI_REAL8, local_master, comm,istat)
          CALL MPI_BCAST(r_beams,MAXBEAMS*2,MPI_REAL8, local_master, comm,istat)
          CALL MPI_BCAST(z_beams,MAXBEAMS*2,MPI_REAL8, local_master, comm,istat)
          CALL MPI_BCAST(phi_beams,MAXBEAMS*2,MPI_REAL8, local_master, comm,istat)
          CALL MPI_BCAST(mass_beams,MAXBEAMS,MPI_REAL8, local_master, comm,istat)
          CALL MPI_BCAST(charge_beams,MAXBEAMS,MPI_REAL8, local_master, comm,istat)
          CALL MPI_BCAST(Zatom_beams,MAXBEAMS,MPI_REAL8, local_master, comm,istat)
      ELSE
          CALL MPI_BCAST(r_start_in,nparticles,MPI_REAL8, local_master, comm,istat)
          CALL MPI_BCAST(z_start_in,nparticles,MPI_REAL8, local_master, comm,istat)
          CALL MPI_BCAST(phi_start_in,nparticles,MPI_REAL8, local_master, comm,istat)
          CALL MPI_BCAST(mu_start_in,nparticles,MPI_REAL8, local_master, comm,istat)
          CALL MPI_BCAST(vll_start_in,nparticles,MPI_REAL8, local_master, comm,istat)
          CALL MPI_BCAST(mass_in,nparticles,MPI_REAL8, local_master, comm,istat)
          CALL MPI_BCAST(charge_in,nparticles,MPI_REAL8, local_master, comm,istat)
          CALL MPI_BCAST(Zatom_in,nparticles,MPI_REAL8, local_master, comm,istat)
      END IF

      CALL MPI_BCAST(follow_tol,1,MPI_REAL8, local_master, comm,istat)
      CALL MPI_BCAST(int_type, 256, MPI_CHARACTER, local_master, comm,istat)
#endif
      END SUBROUTINE BCAST_BEAMS3D_INPUT

      END MODULE beams3d_input_mod<|MERGE_RESOLUTION|>--- conflicted
+++ resolved
@@ -195,9 +195,7 @@
       nz_fida = 0
       nenergy_fida = 0
       npitch_fida = 0
-<<<<<<< HEAD
       t_fida = 0.0
-=======
       RETURN
       END SUBROUTINE init_beams3d_input
       
@@ -210,7 +208,6 @@
          CHARACTER(LEN=1000) :: line
       ! Initializations
       local_master = 0
->>>>>>> 121f584e
 
 
       ! Read namelist
@@ -302,12 +299,7 @@
                END IF
             END DO
             plasma_mass = SUM(NI_AUX_F(:,1)*NI_AUX_M*NI_AUX_M)/(SUM(NI_AUX_F(:,1)*NI_AUX_M))
-<<<<<<< HEAD
-            plasma_Zavg = SUM(NI_AUX_F(:,1)*NI_AUX_Z*NI_AUX_Z)/(SUM(NI_AUX_F(:,1)*NI_AUX_Z)) ! Note this is just Zeff
-            plasma_Zmean = SUM(NI_AUX_F(:,1)*NI_AUX_Z*NI_AUX_Z*plasma_mass/NI_AUX_M)/(SUM(NI_AUX_F(:,1)*NI_AUX_Z))
-=======
             plasma_Zmean = SUM(NI_AUX_F(:,1)*NI_AUX_Z*NI_AUX_Z*plasma_mass/NI_AUX_M,DIM=1,MASK=(NI_AUX_M>1E-27))/(SUM(NI_AUX_F(:,1)*NI_AUX_Z))
->>>>>>> 121f584e
          ELSEIF (lfusion) THEN ! Assume 50/50 D T
             nzeff=nne
             NI_AUX_S = NE_AUX_S
@@ -326,12 +318,7 @@
                END IF
             END DO
             plasma_mass = SUM(NI_AUX_F(:,1)*NI_AUX_M*NI_AUX_M)/(SUM(NI_AUX_F(:,1)*NI_AUX_M))
-<<<<<<< HEAD
-            plasma_Zavg = SUM(NI_AUX_F(:,1)*NI_AUX_Z*NI_AUX_Z)/(SUM(NI_AUX_F(:,1)*NI_AUX_Z)) ! Note this is just Zeff
-            plasma_Zmean = SUM(NI_AUX_F(:,1)*NI_AUX_Z*NI_AUX_Z*plasma_mass/NI_AUX_M)/(SUM(NI_AUX_F(:,1)*NI_AUX_Z))
-=======
             plasma_Zmean = SUM(NI_AUX_F(:,1)*NI_AUX_Z*NI_AUX_Z*plasma_mass/NI_AUX_M,DIM=1,MASK=(NI_AUX_M>1E-27))/(SUM(NI_AUX_F(:,1)*NI_AUX_Z))
->>>>>>> 121f584e
          ELSEIF (nne > 0) THEN ! Ni=Ne, Z=Zeff
             nzeff = nne
             NI_AUX_S = NE_AUX_S
