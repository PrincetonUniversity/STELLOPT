!-----------------------------------------------------------------------
!     Module:        beams3d_init
!     Authors:       S. Lazerson (lazerson@pppl.gov), M. McMillan (matthew.mcmillan@my.wheaton.edu)
!     Date:          06/20/2012
!     Description:   This subroutine initializes the fields on the
!                    R, phi, Z grid.
!-----------------------------------------------------------------------
SUBROUTINE beams3d_init
!-----------------------------------------------------------------------
!     Libraries
!-----------------------------------------------------------------------
   USE stel_kinds, ONLY: rprec
   USE vmec_input,  ONLY: extcur_in => extcur, read_indata_namelist,&
      nv_in => nzeta, nfp_in => nfp, nigroup
   USE read_eqdsk_mod, ONLY: read_gfile, get_eqdsk_grid
   USE read_hint_mod, ONLY: read_hint_mag, get_hint_grid
   USE read_fieldlines_mod, ONLY: read_fieldlines_mag, get_fieldlines_grid
   USE beams3d_runtime
   USE beams3d_grid
   USE beams3d_input_mod, ONLY: read_beams3d_input, init_beams3d_input
   USE beams3d_lines, ONLY: nparticles, epower_prof, ipower_prof, &
      ndot_prof, j_prof, dense_prof, &
      partvmax, partpmax, &
      end_state, ns_prof1, ns_prof2, ns_prof3, &
      ns_prof4, ns_prof5, dist5d_prof, win_dist5d, &
      dist5d_fida, win_dist5d_fida,&
      win_epower, win_ipower, win_ndot, win_jprof, &
      win_dense, nsh_prof4, h2_prof, h3_prof, &
      h4_prof, h5_prof, r_h, p_h, z_h, e_h, pi_h
   USE wall_mod
   USE mpi_params
   USE adas_mod_parallel, ONLY: adas_load_tables, adas_tables_avail
   USE mpi_inc
   USE mpi_sharmem
   USE beams3d_physics_mod, ONLY: beams3d_suv2rzp ! remove if test below removed
!-----------------------------------------------------------------------
!     Local Variables
!          ier            Error Flag
!          iunit          File ID Number
!-----------------------------------------------------------------------
   IMPLICIT NONE
#if defined(NAG)
   LOGICAL        :: licval
   INTEGER        :: mkmaj, mkmin
   CHARACTER(128) :: impl,prec,pcode,hdware,opsys,fcomp,vend
#endif
   INTEGER :: i,j,k,ier, iunit, nextcur_in, nshar
   INTEGER :: bcs1(2), bcs2(2), bcs3(2), bcs1_s(2)
   REAL(rprec) :: br, bphi, bz, ti_temp, vtemp
   REAL(rprec), DIMENSION(:), ALLOCATABLE :: R_wall_temp
   REAL(rprec) :: stemp, utemp, rtemp, ztemp, phitemp
!-----------------------------------------------------------------------
!     External Functions
!          A00ADF               NAG Detection
!-----------------------------------------------------------------------
!      EXTERNAL A00ADF
!-----------------------------------------------------------------------
!     Begin Subroutine
!-----------------------------------------------------------------------
   bcs1=(/ 0, 0/)
   bcs2=(/-1,-1/)
   bcs3=(/ 0, 0/)
   !partvmax = 0.0
   partpmax = 9.10938356E-31 ! Electron mass

   ! If we pass a vessel then we want to use it for NBI injection
   lvessel_beam = .FALSE.
   IF (lvessel) lvessel_beam = .TRUE.

   !!!!!!!!!!!!!!!!!!!!!!!!!!!!!!!!!!!!!!!!!!!!!!!!!!!!!!!!!!!!!!!!!!
   !!              Initialize Runtime from namelist
   !!!!!!!!!!!!!!!!!!!!!!!!!!!!!!!!!!!!!!!!!!!!!!!!!!!!!!!!!!!!!!!!!!

   ! First Read The Input Namelist
   iunit = 11
   IF (lverb) WRITE(6,'(A)') '----- Input Parameters -----'
#if defined(MPI_OPT)
   CALL MPI_BARRIER(MPI_COMM_BEAMS,ierr_mpi)
   IF (ierr_mpi /= MPI_SUCCESS) CALL handle_err(MPI_BARRIER_ERR,'beams3d_init0',ierr_mpi)
#endif

   ! Initialize namelist
   CALL init_beams3d_input

   ! Now read files
   IF (lvmec.and. lread_input) THEN
      CALL read_beams3d_input('input.' // TRIM(id_string),ier)
      IF (lverb) WRITE(6,'(A)') '   FILE: input.' // TRIM(id_string)
   ELSE IF (lpies .and. lread_input) THEN
      CALL read_beams3d_input(TRIM(id_string) // '.in',ier)
      IF (lverb) WRITE(6,'(A)') '   FILE: ' // TRIM(id_string) // '.in'
   ELSE IF (lspec .and. lread_input) THEN
      CALL read_beams3d_input('input.' // TRIM(id_string),ier)
      IF (lverb) WRITE(6,'(A)') '   FILE: input.' // TRIM(id_string)
   ELSE IF (leqdsk .and. lread_input) THEN
      CALL read_beams3d_input('input.' // TRIM(id_string),ier)
      IF (lverb) WRITE(6,'(A)') '   FILE: input.' // TRIM(id_string)
      CALL read_gfile(eqdsk_string,ier)
      IF (lverb) WRITE(6,'(A)') '   G-FILE: '// TRIM(eqdsk_string)
      CALL get_eqdsk_grid(nr,nz,rmin,rmax,zmin,zmax)
      phimin = 0; phimax=pi2
   ELSE IF (lhint .and. lread_input) THEN
      CALL read_beams3d_input(TRIM(id_string)//'.input',ier)
      IF (lverb) WRITE(6,'(A)') '   FILE:     ' // TRIM(id_string) // '.input'
      IF (lverb) WRITE(6,'(A)') '   MAG_FILE: ' // TRIM(id_string) // '.magslice'
      CALL read_hint_mag(TRIM(id_string)//'.magslice',ier)
      phimin = 0
      CALL get_hint_grid(nr,nz,nphi,rmin,rmax,zmin,zmax,phimax)
   ELSE IF (lfieldlines .and. lread_input) THEN
      CALL read_beams3d_input('input.'//TRIM(id_string),ier)
      IF (lverb) WRITE(6,'(A)') '   FILE:     input.' // TRIM(id_string)
      IF (lverb) WRITE(6,'(A)') '   FIELDLINES FILE: fieldlines_' // TRIM(id_string) // '.h5'
      CALL read_fieldlines_mag('fieldlines_'//TRIM(id_string)//'.h5',MPI_COMM_SHARMEM,ier)
      phimin = 0
      CALL get_fieldlines_grid(nr,nz,nphi,rmin,rmax,zmin,zmax,phimax)
   END IF

   IF (lrestart_particles .or. lrestart_grid) THEN
      ldepo = .false.
      lbbnbi = .false.
      lbeam = .false.
   END IF

   IF (ldepo .and. (lfidasim .or. lfidasim2)) THEN
      lfidasim = .false.
      lfidasim2 = .false.
      WRITE(6,'(A)') 'DEPO RUN DETECTED, DISABLING FIDASIM OUTPUT!'
   END IF

   ! Handle existence of ADAS for NBI
   IF (lbeam .and. .not.lsuzuki .and. myid_sharmem==master) THEN
      lsuzuki = .not.adas_tables_avail()
   END IF
   CALL MPI_BCAST(lsuzuki,1,MPI_LOGICAL, master, MPI_COMM_SHARMEM,ierr_mpi)
   IF (ierr_mpi /= MPI_SUCCESS) CALL handle_err(MPI_BCAST_ERR,'beams3d_init:lsuzuki',ierr_mpi)

   ! Output some information
   IF (lverb ) THEN
      IF (.not. lrestart_grid) THEN
         WRITE(6,'(A,F9.5,A,F9.5,A,I4)') '   R   = [',rmin,',',rmax,'];  NR:   ',nr
         WRITE(6,'(A,F8.5,A,F8.5,A,I4)') '   PHI = [',phimin,',',phimax,'];  NPHI: ',nphi
         WRITE(6,'(A,F8.5,A,F8.5,A,I4)') '   Z   = [',zmin,',',zmax,'];  NZ:   ',nz
         IF (lbeam) THEN
            WRITE(6,'(A,I8)')               '   # of Particles to Start: ', nparticles_start
            WRITE(6,'(A,I6)')                          '   # of Beams:   ', nbeams
         ELSEIF (lfusion) THEN
            WRITE(6,'(A,I8)')               '   # of Particles to Start: ', nparticles_start
            WRITE(6,'(A,I6)')                          '   # of species: ', nbeams
         ELSE
            WRITE(6,'(A,I8)')               '   # of Particles to Start: ', nparticles
         END IF
         IF (lvessel) WRITE(6,'(A)')    '   VESSEL: ' // TRIM(vessel_string)
         IF (lcoil) WRITE(6,'(A)')    '   COIL: ' // TRIM(coil_string)
         IF (lmgrid) WRITE(6,'(A)')    '   MGRID: ' // TRIM(mgrid_string)
      END IF
      IF (lcollision) WRITE(6,'(A)') '   COLLISION OPERATOR ON!'
      IF (lkick) WRITE(6,'(A)') '   KICK MODEL ON!'
      IF (lvac)  WRITE(6,'(A)') '   VACUUM FIELDS ONLY!'
      IF (ldepo) WRITE(6,'(A)') '   DEPOSITION ONLY!'
      IF (lw7x) WRITE(6,'(A)') '   W7-X BEAM Model!'
      IF (lascot) WRITE(6,'(A)') '   ASCOT5 OUTPUT ON!'
      IF (lfidasim) WRITE(6,'(A)') '   FIDASIM OUTPUT ON!'
      IF (lsplit) WRITE(6,'(A)') '   FIDASIM DISTRIBUTION SPLIT TO NBEAMS!'
      IF (lascotfl) WRITE(6,'(A)') '   ASCOT5 FIELDLINE OUTPUT ON!'
      IF (lascot4) WRITE(6,'(A)') '   ASCOT4 OUTPUT ON!'
      IF (lbbnbi) WRITE(6,'(A)') '   BEAMLET BEAM Model!'
      IF (lsuzuki) WRITE(6,'(A)') '   SUZUKI DEPOSITION MODEL!'
      IF (lfusion) WRITE(6,'(A)') '   NUCLEAR FUSION BIRTH MODEL!'
      IF (lplasma_only) WRITE(6,'(A)') '   MAGNETIC FIELD FROM PLASMA ONLY!'
      IF (lrestart_particles) WRITE(6,'(A)') '   Restarting particles!'
      IF (lrandomize .and. lbeam) WRITE(6,'(A)') '   Randomizing particle processor!'
      IF (npot > 0) WRITE(6,'(A)') '   RADIAL ELECTRIC FIELD PRESENT!'
      CALL FLUSH(6)
   END IF

   ! Construct 1D splines
   bcs1_s=(/ 0, 0 /)
   IF ((lvmec .or. leqdsk .or. lhint) .and. .not.lvac) THEN
      IF (lverb) WRITE(6,'(A)') '----- Plasma Parameters -----'
      ! TE
      IF (nte>0) THEN
         CALL EZspline_init(TE_spl_s,nte,bcs1_s,ier)
         IF (ier /=0) CALL handle_err(EZSPLINE_ERR,'beams3d_init1',ier)
         TE_spl_s%isHermite   = 0
         TE_spl_s%x1          = TE_AUX_S(1:nte)
         CALL EZspline_setup(TE_spl_s,TE_AUX_F(1:nte),ier,EXACT_DIM=.true.)
         IF (ier /=0) CALL handle_err(EZSPLINE_ERR,'beams3d_init2',ier)
         IF (lverb) WRITE(6,'(A,F9.5,A,F9.5,A,I4)') '   Te   = [', &
            MINVAL(TE_AUX_F(1:nte))*1E-3,',',MAXVAL(TE_AUX_F(1:nte))*1E-3,'] keV;  NTE:   ',nte
      END IF
      ! TI
      IF (nti>0) THEN
         CALL EZspline_init(TI_spl_s,nti,bcs1_s,ier)
         IF (ier /=0) CALL handle_err(EZSPLINE_ERR,'beams3d_init3',ier)
         TI_spl_s%isHermite   = 0
         TI_spl_s%x1          = TI_AUX_S(1:nti)
         CALL EZspline_setup(TI_spl_s,TI_AUX_F(1:nti),ier,EXACT_DIM=.true.)
         IF (ier /=0) CALL handle_err(EZSPLINE_ERR,'beams3d_init4',ier)
         IF (lverb) WRITE(6,'(A,F9.5,A,F9.5,A,I4)') '   Ti   = [', &
            MINVAL(TI_AUX_F(1:nti))*1E-3,',',MAXVAL(TI_AUX_F(1:nti))*1E-3,'] keV;  NTI:   ',nti
      END IF
      ! NE
      IF (nne>0) THEN
         ! Check values
         IF (ALL(NE_AUX_F(1:nne) < 1E4)) THEN
            IF (lverb) WRITE(6,'(A)') '   Rescaling Electron Density (1E18)'
            NE_AUX_F(1:nne) = NE_AUX_F(1:nne)*1E18
         END IF
         CALL EZspline_init(NE_spl_s,nne,bcs1_s,ier)
         IF (ier /=0) CALL handle_err(EZSPLINE_ERR,'beams3d_init5',ier)
         NE_spl_s%x1          = NE_AUX_S(1:nne)
         NE_spl_s%isHermite   = 0
         CALL EZspline_setup(NE_spl_s,NE_AUX_F(1:nne),ier,EXACT_DIM=.true.)
         IF (ier /=0) CALL handle_err(EZSPLINE_ERR,'beams3d_init6',ier)
         IF (lverb) WRITE(6,'(A,F9.5,A,F9.5,A,I4,A)') '   Ne   = [', &
            MINVAL(NE_AUX_F(1:nne))*1E-20,',',MAXVAL(NE_AUX_F(1:nne))*1E-20,'] E20 m^-3;  NNE:   ',nne
      END IF
      ! NION
      DO i = 1, NION
         k = COUNT(NI_AUX_S .ge. 0)
         CALL EZspline_init(NI_spl_s(i),k,bcs1_s,ier)
         IF (ier /=0) CALL handle_err(EZSPLINE_ERR,'beams3d_init9b',ier)
         NI_spl_s(i)%x1          = NI_AUX_S(1:k)
         NI_spl_s(i)%isHermite   = 0
         CALL EZspline_setup(NI_spl_s(i),NI_AUX_F(i,1:k),ier,EXACT_DIM=.true.)
         IF (ier /=0) CALL handle_err(EZSPLINE_ERR,'beams3d_init10b',ier)
         IF (lverb .and. ANY(NI_AUX_F(i,:)>0)) WRITE(6,'(A,I1,A,F9.5,A,F9.5,A,I3,A,I2)') '   Ni(',i,')= [', &
            MINVAL(NI_AUX_F(i,1:k))*1E-20,',',MAXVAL(NI_AUX_F(i,1:k))*1E-20,'] E20 m^-3;  M: ',&
            NINT(NI_AUX_M(i)/1.66053906660E-27),' amu;  Z: ',NI_AUX_Z(i)
      END DO
      ! ZEFF
      IF (nzeff>0) THEN
         CALL EZspline_init(ZEFF_spl_s,nzeff,bcs1_s,ier)
         IF (ier /=0) CALL handle_err(EZSPLINE_ERR,'beams3d_init7',ier)
         ZEFF_spl_s%isHermite   = 0
         ZEFF_spl_s%x1          = ZEFF_AUX_S(1:nzeff)
         CALL EZspline_setup(ZEFF_spl_s,ZEFF_AUX_F(1:nzeff),ier,EXACT_DIM=.true.)
         IF (ier /=0) CALL handle_err(EZSPLINE_ERR,'beams3d_init8',ier)
         IF (lverb) WRITE(6,'(A,F9.5,A,F9.5,A,I4)') '   Zeff = [', &
            MINVAL(ZEFF_AUX_F(1:nzeff)),',',MAXVAL(ZEFF_AUX_F(1:nzeff)),'];  NZEFF: ',nzeff
      END IF
      ! POTENTIAL
      IF (npot>0) THEN
         CALL EZspline_init(POT_spl_s,npot,bcs1_s,ier)
         IF (ier /=0) CALL handle_err(EZSPLINE_ERR,'beams3d_init9',ier)
         POT_spl_s%x1          = POT_AUX_S(1:npot)
         POT_spl_s%isHermite   = 0
         CALL EZspline_setup(POT_spl_s,POT_AUX_F(1:npot),ier,EXACT_DIM=.true.)
         IF (ier /=0) CALL handle_err(EZSPLINE_ERR,'beams3d_init10',ier)
         IF (lverb) WRITE(6,'(A,F9.5,A,F9.5,A,I4)') '   V    = [', &
            MINVAL(POT_AUX_F(1:npot))*1E-3,',',MAXVAL(POT_AUX_F(1:npot))*1E-3,'] kV;  NPOT: ',npot
      END IF

      ! Construct 1D splines
      bcs1_s=(/ 0, 0 /)
      IF ((lvmec .or. leqdsk .or. lhint .or. lfieldlines) .and. .not.lvac) THEN
         IF (lverb) WRITE(6,'(A)') '----- Plasma Parameters -----'
         ! TE
         IF (nte>0) THEN
            CALL EZspline_init(TE_spl_s,nte,bcs1_s,ier)
            IF (ier /=0) CALL handle_err(EZSPLINE_ERR,'beams3d_init1',ier)
            TE_spl_s%isHermite   = 0
            TE_spl_s%x1          = TE_AUX_S(1:nte)
            CALL EZspline_setup(TE_spl_s,TE_AUX_F(1:nte),ier,EXACT_DIM=.true.)
            IF (ier /=0) CALL handle_err(EZSPLINE_ERR,'beams3d_init2',ier)
            IF (lverb) WRITE(6,'(A,F9.5,A,F9.5,A,I4)') '   Te   = [', &
               MINVAL(TE_AUX_F(1:nte))*1E-3,',',MAXVAL(TE_AUX_F(1:nte))*1E-3,'] keV;  NTE:   ',nte
         END IF
         ! TI
         IF (nti>0) THEN
            CALL EZspline_init(TI_spl_s,nti,bcs1_s,ier)
            IF (ier /=0) CALL handle_err(EZSPLINE_ERR,'beams3d_init3',ier)
            TI_spl_s%isHermite   = 0
            TI_spl_s%x1          = TI_AUX_S(1:nti)
            CALL EZspline_setup(TI_spl_s,TI_AUX_F(1:nti),ier,EXACT_DIM=.true.)
            IF (ier /=0) CALL handle_err(EZSPLINE_ERR,'beams3d_init4',ier)
            IF (lverb) WRITE(6,'(A,F9.5,A,F9.5,A,I4)') '   Ti   = [', &
               MINVAL(TI_AUX_F(1:nti))*1E-3,',',MAXVAL(TI_AUX_F(1:nti))*1E-3,'] keV;  NTI:   ',nti
         END IF
         ! NE
         IF (nne>0) THEN
            ! Check values
            IF (ALL(NE_AUX_F(1:nne) < 1E4)) THEN
               IF (lverb) WRITE(6,'(A)') '   Rescaling Electron Density (1E18)'
               NE_AUX_F(1:nne) = NE_AUX_F(1:nne)*1E18
            END IF
            CALL EZspline_init(NE_spl_s,nne,bcs1_s,ier)
            IF (ier /=0) CALL handle_err(EZSPLINE_ERR,'beams3d_init5',ier)
            NE_spl_s%x1          = NE_AUX_S(1:nne)
            NE_spl_s%isHermite   = 0
            CALL EZspline_setup(NE_spl_s,NE_AUX_F(1:nne),ier,EXACT_DIM=.true.)
            IF (ier /=0) CALL handle_err(EZSPLINE_ERR,'beams3d_init6',ier)
            IF (lverb) WRITE(6,'(A,F9.5,A,F9.5,A,I4,A)') '   Ne   = [', &
               MINVAL(NE_AUX_F(1:nne))*1E-20,',',MAXVAL(NE_AUX_F(1:nne))*1E-20,'] E20 m^-3;  NNE:   ',nne
         END IF
         ! NION
         DO i = 1, NION
            k = COUNT(NI_AUX_S .ge. 0)
            CALL EZspline_init(NI_spl_s(i),k,bcs1_s,ier)
            IF (ier /=0) CALL handle_err(EZSPLINE_ERR,'beams3d_init9b',ier)
            NI_spl_s(i)%x1          = NI_AUX_S(1:k)
            NI_spl_s(i)%isHermite   = 0
            CALL EZspline_setup(NI_spl_s(i),NI_AUX_F(i,1:k),ier,EXACT_DIM=.true.)
            IF (ier /=0) CALL handle_err(EZSPLINE_ERR,'beams3d_init10b',ier)
            IF (lverb .and. ANY(NI_AUX_F(i,:)>0)) WRITE(6,'(A,I1,A,F9.5,A,F9.5,A,I3,A,I2)') '   Ni(',i,')= [', &
               MINVAL(NI_AUX_F(i,1:k))*1E-20,',',MAXVAL(NI_AUX_F(i,1:k))*1E-20,'] E20 m^-3;  M: ',&
               NINT(NI_AUX_M(i)/1.66053906660E-27),' amu;  Z: ',NI_AUX_Z(i)
         END DO
         ! ZEFF
         IF (nzeff>0) THEN
            CALL EZspline_init(ZEFF_spl_s,nzeff,bcs1_s,ier)
            IF (ier /=0) CALL handle_err(EZSPLINE_ERR,'beams3d_init7',ier)
            ZEFF_spl_s%isHermite   = 0
            ZEFF_spl_s%x1          = ZEFF_AUX_S(1:nzeff)
            CALL EZspline_setup(ZEFF_spl_s,ZEFF_AUX_F(1:nzeff),ier,EXACT_DIM=.true.)
            IF (ier /=0) CALL handle_err(EZSPLINE_ERR,'beams3d_init8',ier)
            IF (lverb) WRITE(6,'(A,F9.5,A,F9.5,A,I4)') '   Zeff = [', &
               MINVAL(ZEFF_AUX_F(1:nzeff)),',',MAXVAL(ZEFF_AUX_F(1:nzeff)),'];  NZEFF: ',nzeff
         END IF
         ! POTENTIAL
         IF (npot>0) THEN
            CALL EZspline_init(POT_spl_s,npot,bcs1_s,ier)
            IF (ier /=0) CALL handle_err(EZSPLINE_ERR,'beams3d_init9',ier)
            POT_spl_s%x1          = POT_AUX_S(1:npot)
            POT_spl_s%isHermite   = 0
            CALL EZspline_setup(POT_spl_s,POT_AUX_F(1:npot),ier,EXACT_DIM=.true.)
            IF (ier /=0) CALL handle_err(EZSPLINE_ERR,'beams3d_init10',ier)
            IF (lverb) WRITE(6,'(A,F9.5,A,F9.5,A,I4)') '   V    = [', &
               MINVAL(POT_AUX_F(1:npot))*1E-3,',',MAXVAL(POT_AUX_F(1:npot))*1E-3,'] kV;  NPOT: ',npot
         END IF

         IF (lverb) THEN
            WRITE(6,'(A,F9.5,A)') '   PLASMA_MASS =  ',plasma_mass/1.66053906660E-27,' amu'
            WRITE(6,'(A,F9.5,A)') '   PLASMA_ZMEAN =  ',plasma_zmean,' [Z]'
         END IF

      END IF

   END IF



   !!!!!!!!!!!!!!!!!!!!!!!!!!!!!!!!!!!!!!!!!!!!!!!!!!!!!!!!!!!!!!!!!!
   !!              Initialize Background Grids
   !!!!!!!!!!!!!!!!!!!!!!!!!!!!!!!!!!!!!!!!!!!!!!!!!!!!!!!!!!!!!!!!!!

   IF (lrestart_grid) THEN
      CALL beams3d_init_restart
      CALL MPI_BARRIER(MPI_COMM_SHARMEM, ier)
      CALL mpialloc(X_ARR, nr, nphi, nz, myid_sharmem, 0, MPI_COMM_SHARMEM, win_X_ARR)
      CALL mpialloc(Y_ARR, nr, nphi, nz, myid_sharmem, 0, MPI_COMM_SHARMEM, win_Y_ARR)
      CALL mpialloc(hr, nr-1, myid_sharmem, 0, MPI_COMM_SHARMEM, win_hr)
      CALL mpialloc(hp, nphi-1, myid_sharmem, 0, MPI_COMM_SHARMEM, win_hp)
      CALL mpialloc(hz, nz-1, myid_sharmem, 0, MPI_COMM_SHARMEM, win_hz)
      CALL mpialloc(hri, nr-1, myid_sharmem, 0, MPI_COMM_SHARMEM, win_hri)
      CALL mpialloc(hpi, nphi-1, myid_sharmem, 0, MPI_COMM_SHARMEM, win_hpi)
      CALL mpialloc(hzi, nz-1, myid_sharmem, 0, MPI_COMM_SHARMEM, win_hzi)
      CALL mpialloc(MODB, nr, nphi, nz, myid_sharmem, 0, MPI_COMM_SHARMEM, win_MODB)
<<<<<<< HEAD
=======
      ! CALL mpialloc(B_R, nr, nphi, nz, myid_sharmem, 0, MPI_COMM_SHARMEM, win_B_R)
      ! CALL mpialloc(B_PHI, nr, nphi, nz, myid_sharmem, 0, MPI_COMM_SHARMEM, win_B_PHI)
      ! CALL mpialloc(B_Z, nr, nphi, nz, myid_sharmem, 0, MPI_COMM_SHARMEM, win_B_Z)
      ! CALL mpialloc(TE, nr, nphi, nz, myid_sharmem, 0, MPI_COMM_SHARMEM, win_TE)
      ! CALL mpialloc(NE, nr, nphi, nz, myid_sharmem, 0, MPI_COMM_SHARMEM, win_NE)
      ! WRITE (29, '(EN12.3)') NE
      ! CALL mpialloc(TI, nr, nphi, nz, myid_sharmem, 0, MPI_COMM_SHARMEM, win_TI)
      ! CALL mpialloc(ZEFF_ARR, nr, nphi, nz, myid_sharmem, 0, MPI_COMM_SHARMEM, win_ZEFF_ARR)
      ! CALL mpialloc(POT_ARR, nr, nphi, nz, myid_sharmem, 0, MPI_COMM_SHARMEM, win_POT_ARR)
      ! CALL mpialloc(S_ARR, nr, nphi, nz, myid_sharmem, 0, MPI_COMM_SHARMEM, win_S_ARR)
      ! CALL mpialloc(U_ARR, nr, nphi, nz, myid_sharmem, 0, MPI_COMM_SHARMEM, win_U_ARR)
      ! CALL mpialloc(X_ARR, nr, nphi, nz, myid_sharmem, 0, MPI_COMM_SHARMEM, win_X_ARR)
      ! CALL mpialloc(Y_ARR, nr, nphi, nz, myid_sharmem, 0, MPI_COMM_SHARMEM, win_Y_ARR)
      ! CALL mpialloc(NI, NION, nr, nphi, nz, myid_sharmem, 0, MPI_COMM_SHARMEM, win_NI)
>>>>>>> bc83cef0
      ldepo=.false. !Restart can never be depo run
      IF (myid_sharmem == 0) THEN
         X_ARR = 1.5
         Y_ARR = 1.5
         ! Setup grid helpers
         ! Note: All helpers are defined in terms of differences on half grid
         !       so values are indexed from 1 to n-1.  Which we store at n
         !        i = MIN(MAX(COUNT(raxis < r_temp),1),nr-1)
         !        hr(i) = raxis(i+1) - raxis(i)
         !        hri    = one / hr
         FORALL(i = 1:nr-1) hr(i) = raxis(i+1) - raxis(i)
         FORALL(i = 1:nz-1) hz(i) = zaxis(i+1) - zaxis(i)
         FORALL(i = 1:nphi-1) hp(i) = phiaxis(i+1) - phiaxis(i)
         hri = one / hr
         hpi = one / hp
         hzi = one / hz
      END IF
   ELSE
      ! Create the background grid
      CALL mpialloc(raxis, nr, myid_sharmem, 0, MPI_COMM_SHARMEM, win_raxis)
      CALL mpialloc(phiaxis, nphi, myid_sharmem, 0, MPI_COMM_SHARMEM, win_phiaxis)
      CALL mpialloc(zaxis, nz, myid_sharmem, 0, MPI_COMM_SHARMEM, win_zaxis)
      CALL mpialloc(hr, nr-1, myid_sharmem, 0, MPI_COMM_SHARMEM, win_hr)
      CALL mpialloc(hp, nphi-1, myid_sharmem, 0, MPI_COMM_SHARMEM, win_hp)
      CALL mpialloc(hz, nz-1, myid_sharmem, 0, MPI_COMM_SHARMEM, win_hz)
      CALL mpialloc(hri, nr-1, myid_sharmem, 0, MPI_COMM_SHARMEM, win_hri)
      CALL mpialloc(hpi, nphi-1, myid_sharmem, 0, MPI_COMM_SHARMEM, win_hpi)
      CALL mpialloc(hzi, nz-1, myid_sharmem, 0, MPI_COMM_SHARMEM, win_hzi)
      CALL mpialloc(B_R, nr, nphi, nz, myid_sharmem, 0, MPI_COMM_SHARMEM, win_B_R)
      CALL mpialloc(B_PHI, nr, nphi, nz, myid_sharmem, 0, MPI_COMM_SHARMEM, win_B_PHI)
      CALL mpialloc(B_Z, nr, nphi, nz, myid_sharmem, 0, MPI_COMM_SHARMEM, win_B_Z)
      CALL mpialloc(MODB, nr, nphi, nz, myid_sharmem, 0, MPI_COMM_SHARMEM, win_MODB)
      CALL mpialloc(TE, nr, nphi, nz, myid_sharmem, 0, MPI_COMM_SHARMEM, win_TE)
      CALL mpialloc(NE, nr, nphi, nz, myid_sharmem, 0, MPI_COMM_SHARMEM, win_NE)
      CALL mpialloc(TI, nr, nphi, nz, myid_sharmem, 0, MPI_COMM_SHARMEM, win_TI)
      CALL mpialloc(ZEFF_ARR, nr, nphi, nz, myid_sharmem, 0, MPI_COMM_SHARMEM, win_ZEFF_ARR)
      CALL mpialloc(POT_ARR, nr, nphi, nz, myid_sharmem, 0, MPI_COMM_SHARMEM, win_POT_ARR)
      CALL mpialloc(S_ARR, nr, nphi, nz, myid_sharmem, 0, MPI_COMM_SHARMEM, win_S_ARR)
      CALL mpialloc(U_ARR, nr, nphi, nz, myid_sharmem, 0, MPI_COMM_SHARMEM, win_U_ARR)
      CALL mpialloc(X_ARR, nr, nphi, nz, myid_sharmem, 0, MPI_COMM_SHARMEM, win_X_ARR)
      CALL mpialloc(Y_ARR, nr, nphi, nz, myid_sharmem, 0, MPI_COMM_SHARMEM, win_Y_ARR)
      CALL mpialloc(NI, NION, nr, nphi, nz, myid_sharmem, 0, MPI_COMM_SHARMEM, win_NI)
      IF (myid_sharmem == 0) THEN
         FORALL(i = 1:nr) raxis(i) = (i-1)*(rmax-rmin)/(nr-1) + rmin
         FORALL(i = 1:nz) zaxis(i) = (i-1)*(zmax-zmin)/(nz-1) + zmin
         FORALL(i = 1:nphi) phiaxis(i) = (i-1)*(phimax-phimin)/(nphi-1) + phimin
         S_ARR = 1.5
         X_ARR = 1.5
         Y_ARR = 1.5
         POT_ARR = 0
         NI = 0
         ! Setup grid helpers
         ! Note: All helpers are defined in terms of differences on half grid
         !       so values are indexed from 1 to n-1.  Which we store at n
         !        i = MIN(MAX(COUNT(raxis < r_temp),1),nr-1)
         !        hr(i) = raxis(i+1) - raxis(i)
         !        hri    = one / hr
         FORALL(i = 1:nr-1) hr(i) = raxis(i+1) - raxis(i)
         FORALL(i = 1:nz-1) hz(i) = zaxis(i+1) - zaxis(i)
         FORALL(i = 1:nphi-1) hp(i) = phiaxis(i+1) - phiaxis(i)
         hri = one / hr
         hpi = one / hp
         hzi = one / hz
         ! Do this here so EQDSK vac RMP works.
         B_R = 0
         B_PHI = 0
         B_Z = 0
         MODB = 0
      END IF
   END IF

   !!!!!!!!!!!!!!!!!!!!!!!!!!!!!!!!!!!!!!!!!!!!!!!!!!!!!!!!!!!!!!!!!!
   !!              Fidasim Grid Spec
   !!!!!!!!!!!!!!!!!!!!!!!!!!!!!!!!!!!!!!!!!!!!!!!!!!!!!!!!!!!!!!!!!!
   IF (lfidasim) THEN !Replace empty values with those of the BEAMS3D grid
      IF (rmin_fida .eq. 0.0) rmin_fida = rmin
      IF (zmin_fida .eq. 0.0) zmin_fida = zmin
      IF (phimin_fida .eq. 0.0) phimin_fida = phimin
      IF (rmax_fida .eq. 0.0) rmax_fida = rmax
      IF (zmax_fida .eq. 0.0) zmax_fida = zmax
      IF (phimax_fida .eq. 0.0) phimax_fida = phimax
      IF (lrestart_grid) THEN
         IF (nr_fida .eq. 0) nr_fida = ns_prof1
         IF (nphi_fida .eq. 0) nphi_fida = ns_prof3
         IF (nz_fida .eq. 0) nz_fida = ns_prof2
      ELSE
         IF (nr_fida .eq. 0) nr_fida = nr
         IF (nphi_fida .eq. 0) nphi_fida = nphi
         IF (nz_fida .eq. 0) nz_fida = nz
      END IF
      IF (nenergy_fida .eq. 0) nenergy_fida = ns_prof4
      IF (npitch_fida .eq. 0) npitch_fida = ns_prof5
   END IF
   IF (lfidasim2) THEN
      CALL mpialloc(raxis_fida, nr_fida, myid_sharmem, 0, MPI_COMM_SHARMEM, win_raxis_fida)
      CALL mpialloc(phiaxis_fida, nphi_fida, myid_sharmem, 0, MPI_COMM_SHARMEM, win_phiaxis_fida)
      CALL mpialloc(zaxis_fida, nz_fida, myid_sharmem, 0, MPI_COMM_SHARMEM, win_zaxis_fida)
      CALL mpialloc(energy_fida,nenergy_fida, myid_sharmem, 0, MPI_COMM_SHARMEM, win_energy_fida)
      CALL mpialloc(pitch_fida, npitch_fida, myid_sharmem, 0, MPI_COMM_SHARMEM, win_pitch_fida)
   END IF
   ! Put the plasma field on the background grid
   IF (lrestart_grid) THEN
      continue
   ELSE IF (lvmec .and. .not.lvac) THEN
      CALL mpialloc(req_axis, nphi, myid_sharmem, 0, MPI_COMM_SHARMEM, win_req_axis)
      CALL mpialloc(zeq_axis, nphi, myid_sharmem, 0, MPI_COMM_SHARMEM, win_zeq_axis)
      CALL beams3d_init_vmec
   ELSE IF (lpies .and. .not.lvac) THEN
      !CALL beams3d_init_pies
   ELSE IF (lspec .and. .not.lvac) THEN
      !CALL beams3d_init_spec
   ELSE IF (lhint .and. .not.lvac) THEN
      CALL mpialloc(req_axis, nphi, myid_sharmem, 0, MPI_COMM_SHARMEM, win_req_axis)
      CALL mpialloc(zeq_axis, nphi, myid_sharmem, 0, MPI_COMM_SHARMEM, win_zeq_axis)
      CALL beams3d_init_hint
   ELSE IF (lfieldlines) THEN
      CALL mpialloc(req_axis, nphi, myid_sharmem, 0, MPI_COMM_SHARMEM, win_req_axis)
      CALL mpialloc(zeq_axis, nphi, myid_sharmem, 0, MPI_COMM_SHARMEM, win_zeq_axis)
      CALL beams3d_init_fieldlines
   ELSE IF (leqdsk) THEN
      CALL mpialloc(req_axis, nphi, myid_sharmem, 0, MPI_COMM_SHARMEM, win_req_axis)
      CALL mpialloc(zeq_axis, nphi, myid_sharmem, 0, MPI_COMM_SHARMEM, win_zeq_axis)
      CALL beams3d_init_eqdsk
   END IF

   CALL MPI_BARRIER(MPI_COMM_SHARMEM, ier)


   ! Put the vacuum field on the background grid
   IF (lmgrid) THEN
      CALL beams3d_init_mgrid
   ELSE IF (lcoil) THEN
      CALL beams3d_init_coil
   END IF

   ! Adjust the torodial distribution function grid
   ns_prof3 = MAX(ns_prof3,8*NINT(pi2/phimax)) ! Min 8 per field period

   !!!!!!!!!!!!!!!!!!!!!!!!!!!!!!!!!!!!!!!!!!!!!!!!!!!!!!!!!!!!!!!!!!
   !!              Initialize Vessel (we need nbeams here)
   !!!!!!!!!!!!!!!!!!!!!!!!!!!!!!!!!!!!!!!!!!!!!!!!!!!!!!!!!!!!!!!!!!

   ! Load vessel if not done already vessel
   IF (lvessel .and. (.not. lwall_loaded)) THEN
      CALL wall_load_txt(TRIM(vessel_string),ier,lverb,MPI_COMM_BEAMS)
      IF (lverb) THEN
         IF (ier /=0 ) WRITE(6,'(A)') 'ERROR: Loading VESSEL : ' // TRIM(vessel_string)
         IF (ier ==-327 ) WRITE(6,'(A)') '   ZERO Area Triagle detected!!!!'
      END IF
   END IF

   !!!!!!!!!!!!!!!!!!!!!!!!!!!!!!!!!!!!!!!!!!!!!!!!!!!!!!!!!!!!!!!!!!
   !!              Secondary Code Output
   !!!!!!!!!!!!!!!!!!!!!!!!!!!!!!!!!!!!!!!!!!!!!!!!!!!!!!!!!!!!!!!!!!

   ! For testing I put this here
   IF (lascot4) THEN
      CALL beams3d_write_ascoth4('INIT')
   END IF
   IF (lascot) THEN
      CALL beams3d_write_ascoth5('INIT')
   END IF
   !WRITE_FIDASIM comes after spline setup as it needs 3D Grids


   !!!!!!!!!!!!!!!!!!!!!!!!!!!!!!!!!!!!!!!!!!!!!!!!!!!!!!!!!!!!!!!!!!
   !!              Setup Splines
   !!!!!!!!!!!!!!!!!!!!!!!!!!!!!!!!!!!!!!!!!!!!!!!!!!!!!!!!!!!!!!!!!!

   ! Construct 3D Profile Splines
   IF (.not. lvac) THEN
      ! First Allocated Spline on master threads
      IF (myid_sharmem == master) THEN
         CALL EZspline_init(TE_spl,nr,nphi,nz,bcs1,bcs2,bcs3,ier)
         IF (ier /=0) CALL handle_err(EZSPLINE_ERR,'beams3d_init: TE',ier)
         CALL EZspline_init(NE_spl,nr,nphi,nz,bcs1,bcs2,bcs3,ier)
         IF (ier /=0) CALL handle_err(EZSPLINE_ERR,'beams3d_init: NE',ier)
         CALL EZspline_init(TI_spl,nr,nphi,nz,bcs1,bcs2,bcs3,ier)
         IF (ier /=0) CALL handle_err(EZSPLINE_ERR,'beams3d_init: TI',ier)
         CALL EZspline_init(ZEFF_spl,nr,nphi,nz,bcs1,bcs2,bcs3,ier)
         IF (ier /=0) CALL handle_err(EZSPLINE_ERR,'beams3d_init: ZEFF',ier)
         TE_spl%isHermite   = 1
         NE_spl%isHermite   = 1
         TI_spl%isHermite   = 1
         ZEFF_spl%isHermite = 1
         TE_spl%x1   = raxis
         NE_spl%x1   = raxis
         TI_spl%x1   = raxis
         ZEFF_spl%x1 = raxis
         TE_spl%x2   = phiaxis
         NE_spl%x2   = phiaxis
         TI_spl%x2   = phiaxis
         ZEFF_spl%x2 = phiaxis
         TE_spl%x3   = zaxis
         NE_spl%x3   = zaxis
         TI_spl%x3   = zaxis
         ZEFF_spl%x3 = zaxis
         CALL EZspline_setup(TE_spl,TE,ier,EXACT_DIM=.true.)
         IF (ier /=0) CALL handle_err(EZSPLINE_ERR,'beams3d_init: TE',ier)
         CALL EZspline_setup(NE_spl,NE,ier,EXACT_DIM=.true.)
         IF (ier /=0) CALL handle_err(EZSPLINE_ERR,'beams3d_init: NE',ier)
         CALL EZspline_setup(TI_spl,TI,ier,EXACT_DIM=.true.)
         IF (ier /=0) CALL handle_err(EZSPLINE_ERR,'beams3d_init: TI',ier)
         CALL EZspline_setup(ZEFF_spl,ZEFF_ARR,ier,EXACT_DIM=.true.)
         IF (ier /=0) CALL handle_err(EZSPLINE_ERR,'beams3d_init: ZEFF_ARR',ier)
      END IF
      ! Now allocate the 4D spline array (which is all we need)
      CALL mpialloc(TE4D, 8, nr, nphi, nz, myid_sharmem, 0, MPI_COMM_SHARMEM, win_TE4D)
      CALL mpialloc(NE4D, 8, nr, nphi, nz, myid_sharmem, 0, MPI_COMM_SHARMEM, win_NE4D)
      CALL mpialloc(TI4D, 8, nr, nphi, nz, myid_sharmem, 0, MPI_COMM_SHARMEM, win_TI4D)
      CALL mpialloc(ZEFF4D, 8, nr, nphi, nz, myid_sharmem, 0, MPI_COMM_SHARMEM, win_ZEFF4D)
      ! Now have master copy data over and free the splines
      IF (myid_sharmem == master) THEN
         TE4D = TE_SPL%fspl
         NE4D = NE_SPL%fspl
         TI4D = TI_SPL%fspl
         ZEFF4D = ZEFF_SPL%fspl
         CALL EZspline_free(TE_spl,ier)
         CALL EZspline_free(NE_spl,ier)
         CALL EZspline_free(TI_spl,ier)
         CALL EZspline_free(ZEFF_spl,ier)
      END IF
      ! Handle the NI array separately (Use NE_spl since it should be free now)
      CALL mpialloc(NI5D, 8, nr, nphi, nz, NION, myid_sharmem, 0, MPI_COMM_SHARMEM, win_NI5D)
      IF (myid_sharmem == 0) THEN
         DO i = 1, NION
            CALL EZspline_init(NE_spl,nr,nphi,nz,bcs1,bcs2,bcs3,ier)
            IF (ier /=0) CALL handle_err(EZSPLINE_ERR,'beams3d_init: NI',ier)
            NE_spl%isHermite   = 1
            NE_spl%x1   = raxis
            NE_spl%x2   = phiaxis
            NE_spl%x3   = zaxis
            CALL EZspline_setup(NE_spl,NI(i,:,:,:),ier,EXACT_DIM=.true.)
            IF (ier /=0) CALL handle_err(EZSPLINE_ERR,'beams3d_init: NI',ier)
            NI5D(:,:,:,:,i) = NE_SPL%fspl
            CALL EZspline_free(NE_spl,ier)
         END DO
      END IF
      CALL MPI_BARRIER(MPI_COMM_SHARMEM, ier)
   END IF

   ! Construct MODB

   IF (myid_sharmem == master) MODB = SQRT(B_R*B_R+B_PHI*B_PHI+B_Z*B_Z)




   ! Construct Splines on shared memory master nodes
   IF (myid_sharmem == master) THEN
      bcs1=(/ 0, 0/)
      bcs2=(/-1,-1/)
      bcs3=(/ 0, 0/)
      CALL EZspline_init(BR_spl,nr,nphi,nz,bcs1,bcs2,bcs3,ier)
      IF (ier /=0) CALL handle_err(EZSPLINE_ERR,'beams3d_init:BR_spl',ier)
      CALL EZspline_init(BPHI_spl,nr,nphi,nz,bcs1,bcs2,bcs3,ier)
      IF (ier /=0) CALL handle_err(EZSPLINE_ERR,'beams3d_init:BPHI_spl',ier)
      CALL EZspline_init(BZ_spl,nr,nphi,nz,bcs1,bcs2,bcs3,ier)
      IF (ier /=0) CALL handle_err(EZSPLINE_ERR,'beams3d_init:BZ_spl',ier)
      CALL EZspline_init(MODB_spl,nr,nphi,nz,bcs1,bcs2,bcs3,ier)
      IF (ier /=0) CALL handle_err(EZSPLINE_ERR,'beams3d_init:MODB_spl',ier)
      CALL EZspline_init(S_spl,nr,nphi,nz,bcs1,bcs2,bcs3,ier)
      IF (ier /=0) CALL handle_err(EZSPLINE_ERR,'beams3d_init:S_spl',ier)
      CALL EZspline_init(U_spl,nr,nphi,nz,bcs1,bcs2,bcs3,ier)
      IF (ier /=0) CALL handle_err(EZSPLINE_ERR,'beams3d_init:U_spl',ier)
      CALL EZspline_init(X_spl,nr,nphi,nz,bcs1,bcs2,bcs3,ier)
      IF (ier /=0) CALL handle_err(EZSPLINE_ERR,'beams3d_init:X_spl',ier)
      CALL EZspline_init(Y_spl,nr,nphi,nz,bcs1,bcs2,bcs3,ier)
      IF (ier /=0) CALL handle_err(EZSPLINE_ERR,'beams3d_init:Y_spl',ier)
      CALL EZspline_init(POT_spl,nr,nphi,nz,bcs1,bcs2,bcs3,ier)
      IF (ier /=0) CALL handle_err(EZSPLINE_ERR,'beams3d_init:POT_spl',ier)
      BR_spl%isHermite   = 1
      BR_spl%x1   = raxis
      BR_spl%x2   = phiaxis
      BR_spl%x3   = zaxis
      BPHI_spl%isHermite = 1
      BPHI_spl%x1 = raxis
      BPHI_spl%x2 = phiaxis
      BPHI_spl%x3 = zaxis
      BZ_spl%isHermite   = 1
      BZ_spl%x1   = raxis
      BZ_spl%x2   = phiaxis
      BZ_spl%x3   = zaxis
      MODB_spl%isHermite = 1
      MODB_spl%x1 = raxis
      MODB_spl%x2 = phiaxis
      MODB_spl%x3 = zaxis
      S_spl%isHermite = 1
      S_spl%x1 = raxis
      S_spl%x2 = phiaxis
      S_spl%x3 = zaxis
      U_spl%isHermite = 1
      U_spl%x1 = raxis
      U_spl%x2 = phiaxis
      U_spl%x3 = zaxis
      X_spl%isHermite = 1
      X_spl%x1 = raxis
      X_spl%x2 = phiaxis
      X_spl%x3 = zaxis
      Y_spl%isHermite = 1
      Y_spl%x1 = raxis
      Y_spl%x2 = phiaxis
      Y_spl%x3 = zaxis
      POT_spl%isHermite = 1
      POT_spl%x1 = raxis
      POT_spl%x2 = phiaxis
      POT_spl%x3 = zaxis
      CALL EZspline_setup(BR_spl,B_R,ier,EXACT_DIM=.true.)
      IF (ier /=0) CALL handle_err(EZSPLINE_ERR,'beams3d_init:BR_spl',ier)
      CALL EZspline_setup(BPHI_spl,B_PHI,ier,EXACT_DIM=.true.)
      IF (ier /=0) CALL handle_err(EZSPLINE_ERR,'beams3d_init:BPHI_spl',ier)
      CALL EZspline_setup(BZ_spl,B_Z,ier,EXACT_DIM=.true.)
      IF (ier /=0) CALL handle_err(EZSPLINE_ERR,'beams3d_init:BZ_spl',ier)
      CALL EZspline_setup(MODB_spl,MODB,ier,EXACT_DIM=.true.)
      IF (ier /=0) CALL handle_err(EZSPLINE_ERR,'beams3d_init:MODB_spl',ier)
      CALL EZspline_setup(S_spl,S_ARR,ier,EXACT_DIM=.true.)
      IF (ier /=0) CALL handle_err(EZSPLINE_ERR,'beams3d_init:S_spl',ier)
      CALL EZspline_setup(U_spl,U_ARR,ier,EXACT_DIM=.true.)
      IF (ier /=0) CALL handle_err(EZSPLINE_ERR,'beams3d_init:U_spl',ier)
      CALL EZspline_setup(POT_spl,POT_ARR,ier,EXACT_DIM=.true.)
      IF (ier /=0) CALL handle_err(EZSPLINE_ERR,'beams3d_init:POT_spl',ier)

   END IF
   ! Allocate Shared memory space
   CALL MPI_BARRIER(MPI_COMM_SHARMEM, ier)
   CALL mpialloc(BR4D, 8, nr, nphi, nz, myid_sharmem, 0, MPI_COMM_SHARMEM, win_BR4D)
   CALL mpialloc(BPHI4D, 8, nr, nphi, nz, myid_sharmem, 0, MPI_COMM_SHARMEM, win_BPHI4D)
   CALL mpialloc(BZ4D, 8, nr, nphi, nz, myid_sharmem, 0, MPI_COMM_SHARMEM, win_BZ4D)
   CALL mpialloc(MODB4D, 8, nr, nphi, nz, myid_sharmem, 0, MPI_COMM_SHARMEM, win_MODB4D)
   CALL mpialloc(S4D, 8, nr, nphi, nz, myid_sharmem, 0, MPI_COMM_SHARMEM, win_S4D)
   CALL mpialloc(U4D, 8, nr, nphi, nz, myid_sharmem, 0, MPI_COMM_SHARMEM, win_U4D)
   CALL mpialloc(X4D, 8, nr, nphi, nz, myid_sharmem, 0, MPI_COMM_SHARMEM, win_X4D)
   CALL mpialloc(Y4D, 8, nr, nphi, nz, myid_sharmem, 0, MPI_COMM_SHARMEM, win_Y4D)
   CALL mpialloc(POT4D, 8, nr, nphi, nz, myid_sharmem, 0, MPI_COMM_SHARMEM, win_POT4D)
   ! Copy Spline info to shared memory and Free
   IF (myid_sharmem == master) THEN
      BR4D = BR_SPL%fspl
      BPHI4D = BPHI_SPL%fspl
      BZ4D = BZ_SPL%fspl
      MODB4D = MODB_SPL%fspl
      S4D = S_SPL%fspl
      U4D = U_SPL%fspl
      POT4D = POT_SPL%fspl
      S4D = S4D / rho_scale !Apply scale to enable distribution outside LCFS
      X_ARR = S4D(1,:,:,:) * COS(U4D(1,:,:,:))
      Y_ARR = S4D(1,:,:,:) * SIN(U4D(1,:,:,:))
      CALL EZspline_setup(X_spl,X_ARR,ier,EXACT_DIM=.true.)
      IF (ier /=0) CALL handle_err(EZSPLINE_ERR,'beams3d_init:X_spl',ier)

      CALL EZspline_setup(Y_spl,Y_ARR,ier,EXACT_DIM=.true.)
      IF (ier /=0) CALL handle_err(EZSPLINE_ERR,'beams3d_init:Y_spl',ier)
      X4D = X_SPL%fspl
      Y4D = Y_SPL%fspl
      ! WRITE (27, '(F7.3)') BPHI4D(1,:,:,:)
      ! WRITE (28, '(F7.3)') S4D(1,:,:,:)
      ! WRITE (29, '(F7.3)') X4D(1,:,:,:)
      CALL EZspline_free(BR_spl,ier)
      CALL EZspline_free(BPHI_spl,ier)
      CALL EZspline_free(BZ_spl,ier)
      CALL EZspline_free(MODB_spl,ier)
      CALL EZspline_free(S_spl,ier)
      CALL EZspline_free(U_spl,ier)
      CALL EZspline_free(X_spl,ier)
      CALL EZspline_free(Y_spl,ier)

      CALL EZspline_free(POT_spl,ier)
   END IF
   ! These are helpers for range
   eps1 = (rmax-rmin)*small
   eps2 = (phimax-phimin)*small
   eps3 = (zmax-zmin)*small

   ! Print Grid info to screen
   IF (lverb) THEN
      WRITE(6,'(A)')'----- Constructing Splines -----'
      WRITE(6,'(A,F9.5,A,F9.5,A,I4)') '   R   = [',MINVAL(raxis),',',MAXVAL(raxis),'];  NR:   ',nr
      WRITE(6,'(A,F8.5,A,F8.5,A,I4)') '   PHI = [',MINVAL(phiaxis),',',MAXVAL(phiaxis),'];  NPHI: ',nphi
      WRITE(6,'(A,F8.5,A,F8.5,A,I4)') '   Z   = [',MINVAL(zaxis),',',MAXVAL(zaxis),'];  NZ:   ',nz
      WRITE(6,'(A,I1)')               '   HERMITE FORM: ',1
      CALL FLUSH(6)
   END IF

   IF (myid_sharmem==master) CALL beams3d_volume !requires S_ARR

   ! Output Grid
   CALL beams3d_write('GRID_INIT')
   !IF (lverb)  WRITE(6,'(A)')  'Grid_Init Completed'
   !IF (.not. lrestart_grid) THEN
   CALL mpidealloc(B_R,win_B_R)
   CALL mpidealloc(B_PHI,win_B_PHI)
   CALL mpidealloc(B_Z,win_B_Z)
   CALL mpidealloc(MODB,win_MODB)
   CALL mpidealloc(S_ARR,win_S_ARR)
   CALL mpidealloc(U_ARR,win_U_ARR)
   CALL mpidealloc(X_ARR,win_X_ARR)
   CALL mpidealloc(Y_ARR,win_Y_ARR)
   CALL mpidealloc(POT_ARR,win_POT_ARR)
   IF (.not. lvac) THEN
      CALL mpidealloc(TE,win_TE)
      CALL mpidealloc(NE,win_NE)
      CALL mpidealloc(NI,win_NI)
      CALL mpidealloc(TI,win_TI)
      CALL mpidealloc(ZEFF_ARR,win_ZEFF_ARR)
   END IF
   !END IF

   ! DEALLOCATE Variables
   IF (.not.lvac .and. .not. lrestart_grid) THEN
      IF (nte > 0) CALL EZspline_free(TE_spl_s,ier)
      IF (nne > 0) CALL EZspline_free(NE_spl_s,ier)
      IF (nti > 0) CALL EZspline_free(TI_spl_s,ier)
      IF (npot > 0) CALL EZspline_free(POT_spl_s,ier)
      IF (nzeff > 0) THEN
         CALL EZspline_free(ZEFF_spl_s,ier)
         DO i = 1, NION
            CALL EZspline_free(NI_spl_s(i),ier)
         END DO
      END IF
   END IF


   !!!!!!!!!!!!!!!!!!!!!!!!!!!!!!!!!!!!!!!!!!!!!!!!!!!!!!!!!!!!!!!!!!
   !!              Initialize Particles
   !!!!!!!!!!!!!!!!!!!!!!!!!!!!!!!!!!!!!!!!!!!!!!!!!!!!!!!!!!!!!!!!!!

   ! Initialize Random Number generator
   CALL RANDOM_SEED

   ! Initialize beams (define a distribution of directions and weights)
   IF (lrestart_grid) THEN
      CONTINUE
   ELSEIF (lbeam) THEN
      IF (.not. lsuzuki) CALL adas_load_tables(myid_sharmem, MPI_COMM_SHARMEM)
      IF (lw7x) THEN
         CALL beams3d_init_beams_w7x
      ELSEIF (lbbnbi) THEN
         CALL beams3d_init_beams_bbnbi
      ELSE
         CALL beams3d_init_beams
      END IF
      ! Randomize particles Only for beam depo runs
      IF (lrandomize) CALL beams3d_randomize_particles
   ELSEIF (lrestart_particles) THEN
      CALL beams3d_init_restart
   ELSEIF (lfusion) THEN
      CALL beams3d_init_fusion
   ELSE
      ALLOCATE(  R_start(nparticles), phi_start(nparticles), Z_start(nparticles), &
         v_neut(3,nparticles), mass(nparticles), charge(nparticles), &
         mu_start(nparticles), Zatom(nparticles), t_end(nparticles), vll_start(nparticles), &
         beam(nparticles), weight(nparticles) )
      R_start = r_start_in(1:nparticles)
      phi_start = phi_start_in(1:nparticles)
      Z_start = z_start_in(1:nparticles)
      vll_start = vll_start_in(1:nparticles)
      v_neut = 0.0
      weight = 1.0/nparticles
      Zatom = Zatom_in(1:nparticles)
      mass = mass_in(1:nparticles)
      charge = charge_in(1:nparticles)
      mu_start = mu_start_in(1:nparticles)
      t_end = t_end_in(1:nparticles)
      beam  = 1
      nbeams = 1
      charge_beams(1) = charge_in(1)
      mass_beams(1)   = mass_in(1)
   END IF
   IF (ALLOCATED(end_state)) DEALLOCATE(end_state)

   ! In all cases create an end_state array
   ALLOCATE(end_state(nparticles))
   end_state=0

   ! Setup distribution
   
   ALLOCATE(epower_prof(nbeams,ns_prof1), ipower_prof(nbeams,ns_prof1), &
      ndot_prof(nbeams,ns_prof1))
   ipower_prof=0; epower_prof=0; ndot_prof=0
   CALL MPI_BARRIER(MPI_COMM_SHARMEM, ier)
   CALL mpialloc(dist5d_prof, nbeams, ns_prof1, ns_prof2, ns_prof3, ns_prof4, ns_prof5, myid_sharmem, 0, MPI_COMM_SHARMEM, win_dist5d)
   IF (lfidasim2)       CALL mpialloc(dist5d_fida, nr_fida, nz_fida, nphi_fida, nenergy_fida, npitch_fida, myid_sharmem, 0, MPI_COMM_SHARMEM, win_dist5d_fida)
   IF (myid_sharmem == master) THEN
      dist5d_prof = 0
      IF (lfidasim2) dist5d_fida = 0
   END IF
   h2_prof = ns_prof2*invpi2
   h3_prof = ns_prof3*invpi2




   ! Determine maximum particle velocity
   partvmax=MAX(MAXVAL(ABS(vll_start))*6.0/5.0,partvmax)
   !IF (lverb) WRITE(6,'(A,F8.5)') '   PARTVMAX  = ',partvmax
   !partpmax=MAX(MAXVAL(ABS(partvmax*mass)),partpmax)
   nsh_prof4 = ns_prof4/2
   h4_prof = 0.5*ns_prof4/partvmax
   h5_prof = ns_prof5/partvmax

   ! Fida Distribution
   IF (lfidasim2) THEN
      r_h = (nr_fida) / (rmax_fida - rmin_fida)
      z_h = (nz_fida) / (zmax_fida - zmin_fida)
      p_h = (nphi_fida) / (phimax_fida - phimin_fida)
   END IF

   ! Do a reality check
   IF (ANY(ABS(vll_start)>3E8) .and. lverb) THEN
      ! This is an error code check
      PRINT *,'!!!!!!!!!!!!!!!!!!!!!!!!!!!!!!!!!!!!!!!!!!!!!!!!!!!!!!'
      PRINT *,'!!!!!  Super-luminal particle velocity detected  !!!!!'
      PRINT *,'!!!!!!!!!!!!!!!!!!!!!!!!!!!!!!!!!!!!!!!!!!!!!!!!!!!!!!'
      STOP
   END IF


   !!!!!!!!!!!!!!!!!!!!!!!!!!!!!!!!!!!!!!!!!!!!!!!!!!!!!!!!!!!!!!!!!!
   !!              Wall Load Helpers here
   !!!!!!!!!!!!!!!!!!!!!!!!!!!!!!!!!!!!!!!!!!!!!!!!!!!!!!!!!!!!!!!!!!

   ! Setup wall heat flux tracking
   IF (lwall_loaded) THEN
      IF (lverb) THEN
         CALL wall_info(6)
         !IF (ALLOCATED(R_wall_temp)) DEALLOCATE(R_wall_temp)
         ALLOCATE(R_wall_temp(nvertex))
         FORALL (i = 1:nvertex) R_wall_temp(i) = SQRT(vertex(i,1)*vertex(i,1)+vertex(i,2)*vertex(i,2))
         WRITE(6,'(A,F9.5,A,F9.5,A)') '   R_WALL   = [',MINVAL(R_wall_temp),',',MAXVAL(R_wall_temp),']'
         WRITE(6,'(A,F9.5,A,F9.5,A)') '   Z_WALL   = [',MINVAL(vertex(:,3)),',',MAXVAL(vertex(:,3)),']'
         IF ((MINVAL(R_wall_temp)<rmin) .or. &
            (MAXVAL(R_wall_temp)>rmax) .or. &
            (MINVAL(vertex(:,3))<zmin) .or. &
            (MAXVAL(vertex(:,3))>zmax)) THEN
            IF (.not. lplasma_only) WRITE(6,'(A)') '   WALL OUTSIDE GRID DOMAIN!'
         END IF
         DEALLOCATE(R_wall_temp)
      END IF
      CALL FLUSH(6)
      CALL mpialloc(wall_load, nbeams, nface, myid_sharmem, 0, MPI_COMM_SHARMEM, win_wall_load)
      IF (myid_sharmem == master) wall_load = 0
      CALL mpialloc(wall_shine, nbeams, nface, myid_sharmem, 0, MPI_COMM_SHARMEM, win_wall_shine)
      IF (myid_sharmem == master) wall_shine = 0
   END IF


   IF (lfidasim) THEN
      ALLOCATE(raxis_fida(nr_fida))
      ALLOCATE(zaxis_fida(nz_fida))
      ALLOCATE(phiaxis_fida(nphi_fida))
      ALLOCATE(energy_fida(nenergy_fida))
      ALLOCATE(pitch_fida(npitch_fida))
      FORALL(i = 1:nr_fida) raxis_fida(i) = (i-1)*(rmax_fida-rmin_fida)/(nr_fida) + rmin_fida !Lower grid edges
      FORALL(i = 1:nz_fida) zaxis_fida(i) = (i-1)*(zmax_fida-zmin_fida)/(nz_fida) + zmin_fida
      FORALL(i = 1:nphi_fida) phiaxis_fida(i) = (i-1)*(phimax_fida-phimin_fida)/(nphi_fida) + phimin_fida
      FORALL(i = 1:nenergy_fida) energy_fida(i) = REAL(i-0.5) / REAL(nenergy_fida) * 0.5 * MAXVAL(mass) * partvmax * partvmax /1.60217662E-19 / 1000.0 !Calculate maximum possible energy
      FORALL(i = 1:npitch_fida) pitch_fida(i) = REAL(i-0.5) / REAL(npitch_fida) * 2.0 - 1.0
      e_h = 1/( energy_fida(2) - energy_fida(1)) !(energy_fida(nenergy_fida) - energy_fida(1)) / (nenergy_fida)
      pi_h = 1/(pitch_fida(2) - pitch_fida(1))!(pitch_fida(npitch_fida) - pitch_fida(1)) / (npitch_fida)
      emin_fida = energy_fida(1)-1/e_h/2
      pimin_fida = pitch_fida(1)-1/pi_h/2
      !IF (myid_sharmem == master .and. myworkid == master) THEN
      !END IF
      IF (lfidasim .and. lverb) THEN
         WRITE(6,'(A)') '----- FIDASIM Grid Parameters -----'
         WRITE(6,'(A,F9.5)') '   T_FIDA   = ',t_fida
         WRITE(6,'(A,F9.5,A,F9.5,A,I4)') '   R_FIDA   = [',rmin_fida,',',rmax_fida,'];  NR:   ',nr_fida
         WRITE(6,'(A,F8.5,A,F8.5,A,I4)') '   PHI_FIDA = [',phimin_fida,',',phimax_fida,'];  NPHI: ',nphi_fida
         WRITE(6,'(A,F8.5,A,F8.5,A,I4)') '   Z_FIDA   = [',zmin_fida,',',zmax_fida,'];  NZ:   ',nz_fida
         !WRITE(6,'(A,EN12.3,F8.5,A)') '   PARTVMAX, MASS_BEAMS  = [',partvmaxk,',', mass_beams(1),'];'
         WRITE(6,'(A,F8.5,A,F10.5,A,I4)') '   ENERGY_FIDA   = [',energy_fida(1),',',energy_fida(nenergy_fida),'];  NENERGY:   ',nenergy_fida
         WRITE(6,'(A,F8.5,A,F8.5,A,I4)') '   PITCH_FIDA   = [',pitch_fida(1),',',pitch_fida(npitch_fida),'];  NPITCH:   ',npitch_fida
         !WRITE(6,'(A,I4, A,I4)') '   NENERGY_FIDA   = ',nenergy_fida,';  NPITCH_FIDA:   ',npitch_fida
      END IF
   END IF
   ! WRITE_FIDASIM INIT
   IF (lfidasim) THEN
      CALL beams3d_write_fidasim('INIT')
   END IF

   ! Some tests
   IF (.false. .and. lverb) THEN
      CALL beams3d_distnorm
      STOP
   END IF

   ! WRITE (6, '(F7.3)') MAXVAL(BPHI4D(1,:,:,:))

#if defined(MPI_OPT)
   CALL MPI_BARRIER(MPI_COMM_BEAMS,ierr_mpi)
   IF (ierr_mpi /= MPI_SUCCESS) CALL handle_err(MPI_BARRIER_ERR,'beams3d_init',ierr_mpi)
#endif
!-----------------------------------------------------------------------
!     End Subroutine
!-----------------------------------------------------------------------
END SUBROUTINE beams3d_init<|MERGE_RESOLUTION|>--- conflicted
+++ resolved
@@ -356,23 +356,6 @@
       CALL mpialloc(hpi, nphi-1, myid_sharmem, 0, MPI_COMM_SHARMEM, win_hpi)
       CALL mpialloc(hzi, nz-1, myid_sharmem, 0, MPI_COMM_SHARMEM, win_hzi)
       CALL mpialloc(MODB, nr, nphi, nz, myid_sharmem, 0, MPI_COMM_SHARMEM, win_MODB)
-<<<<<<< HEAD
-=======
-      ! CALL mpialloc(B_R, nr, nphi, nz, myid_sharmem, 0, MPI_COMM_SHARMEM, win_B_R)
-      ! CALL mpialloc(B_PHI, nr, nphi, nz, myid_sharmem, 0, MPI_COMM_SHARMEM, win_B_PHI)
-      ! CALL mpialloc(B_Z, nr, nphi, nz, myid_sharmem, 0, MPI_COMM_SHARMEM, win_B_Z)
-      ! CALL mpialloc(TE, nr, nphi, nz, myid_sharmem, 0, MPI_COMM_SHARMEM, win_TE)
-      ! CALL mpialloc(NE, nr, nphi, nz, myid_sharmem, 0, MPI_COMM_SHARMEM, win_NE)
-      ! WRITE (29, '(EN12.3)') NE
-      ! CALL mpialloc(TI, nr, nphi, nz, myid_sharmem, 0, MPI_COMM_SHARMEM, win_TI)
-      ! CALL mpialloc(ZEFF_ARR, nr, nphi, nz, myid_sharmem, 0, MPI_COMM_SHARMEM, win_ZEFF_ARR)
-      ! CALL mpialloc(POT_ARR, nr, nphi, nz, myid_sharmem, 0, MPI_COMM_SHARMEM, win_POT_ARR)
-      ! CALL mpialloc(S_ARR, nr, nphi, nz, myid_sharmem, 0, MPI_COMM_SHARMEM, win_S_ARR)
-      ! CALL mpialloc(U_ARR, nr, nphi, nz, myid_sharmem, 0, MPI_COMM_SHARMEM, win_U_ARR)
-      ! CALL mpialloc(X_ARR, nr, nphi, nz, myid_sharmem, 0, MPI_COMM_SHARMEM, win_X_ARR)
-      ! CALL mpialloc(Y_ARR, nr, nphi, nz, myid_sharmem, 0, MPI_COMM_SHARMEM, win_Y_ARR)
-      ! CALL mpialloc(NI, NION, nr, nphi, nz, myid_sharmem, 0, MPI_COMM_SHARMEM, win_NI)
->>>>>>> bc83cef0
       ldepo=.false. !Restart can never be depo run
       IF (myid_sharmem == 0) THEN
          X_ARR = 1.5
