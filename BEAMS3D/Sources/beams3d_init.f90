!-----------------------------------------------------------------------
!     Module:        beams3d_init
!     Authors:       S. Lazerson (lazerson@pppl.gov), M. McMillan (matthew.mcmillan@my.wheaton.edu)
!     Date:          06/20/2012
!     Description:   This subroutine initializes the fields on the
!                    R, phi, Z grid.  
!-----------------------------------------------------------------------
      SUBROUTINE beams3d_init
!-----------------------------------------------------------------------
!     Libraries
!-----------------------------------------------------------------------
      USE stel_kinds, ONLY: rprec
      USE vmec_input,  ONLY: extcur_in => extcur, read_indata_namelist,&
                             nv_in => nzeta, nfp_in => nfp, nigroup
      USE read_eqdsk_mod, ONLY: read_gfile, get_eqdsk_grid
      USE read_hint_mod, ONLY: read_hint_mag, get_hint_grid
      USE beams3d_runtime
      USE beams3d_grid
      USE beams3d_input_mod, ONLY: read_beams3d_input
      USE beams3d_lines, ONLY: nparticles, epower_prof, ipower_prof, &
                               ndot_prof, j_prof, dense_prof, &
                               partvmax, partpmax, &
                               end_state, ns_prof1, ns_prof2, ns_prof3, &
                               ns_prof4, ns_prof5, dist5d_prof, win_dist5d, &
                               win_epower, win_ipower, win_ndot, win_jprof, &
                               win_dense, nsh_prof4, h2_prof, h3_prof, &
                               h4_prof, h5_prof
      USE wall_mod
      USE mpi_params
      USE adas_mod_parallel, ONLY: adas_load_tables, adas_tables_avail
      USE mpi_inc
      USE mpi_sharmem
      USE beams3d_physics_mod, ONLY: beams3d_suv2rzp ! remove if test below removed
!-----------------------------------------------------------------------
!     Local Variables
!          ier            Error Flag
!          iunit          File ID Number
!-----------------------------------------------------------------------
      IMPLICIT NONE
#if defined(NAG)
      LOGICAL        :: licval
      INTEGER        :: mkmaj, mkmin
      CHARACTER(128) :: impl,prec,pcode,hdware,opsys,fcomp,vend
#endif
      INTEGER :: i,j,k,ier, iunit, nextcur_in, nshar
      INTEGER :: bcs1(2), bcs2(2), bcs3(2), bcs1_s(2)
      REAL(rprec) :: br, bphi, bz, ti_temp, vtemp
      REAL(rprec), DIMENSION(:), ALLOCATABLE :: R_wall_temp
      REAL(rprec) :: stemp, utemp, rtemp, ztemp, phitemp
!-----------------------------------------------------------------------
!     External Functions
!          A00ADF               NAG Detection
!-----------------------------------------------------------------------
!      EXTERNAL A00ADF
!-----------------------------------------------------------------------
!     Begin Subroutine
!-----------------------------------------------------------------------
      bcs1=(/ 0, 0/)
      bcs2=(/-1,-1/)
      bcs3=(/ 0, 0/)
      !partvmax = 0.0
      partpmax = 9.10938356E-31 ! Electron mass
      
      ! If we pass a vessel then we want to use it for NBI injection
      lvessel_beam = .FALSE.
      IF (lvessel) lvessel_beam = .TRUE.

      !!!!!!!!!!!!!!!!!!!!!!!!!!!!!!!!!!!!!!!!!!!!!!!!!!!!!!!!!!!!!!!!!!
      !!              Initialize Runtime from namelist
      !!!!!!!!!!!!!!!!!!!!!!!!!!!!!!!!!!!!!!!!!!!!!!!!!!!!!!!!!!!!!!!!!!
      
      ! First Read The Input Namelist
      iunit = 11
      IF (lverb) WRITE(6,'(A)') '----- Input Parameters -----'
#if defined(MPI_OPT)
      CALL MPI_BARRIER(MPI_COMM_BEAMS,ierr_mpi)
      IF (ierr_mpi /= MPI_SUCCESS) CALL handle_err(MPI_BARRIER_ERR,'beams3d_init0',ierr_mpi)
#endif

      IF (lvmec.and. lread_input) THEN
         CALL read_beams3d_input('input.' // TRIM(id_string),ier)
         IF (lverb) WRITE(6,'(A)') '   FILE: input.' // TRIM(id_string)
      ELSE IF (lpies .and. lread_input) THEN
         CALL read_beams3d_input(TRIM(id_string) // '.in',ier)
         IF (lverb) WRITE(6,'(A)') '   FILE: ' // TRIM(id_string) // '.in'
      ELSE IF (lspec .and. lread_input) THEN
         CALL read_beams3d_input('input.' // TRIM(id_string),ier)
         IF (lverb) WRITE(6,'(A)') '   FILE: input.' // TRIM(id_string)
      ELSE IF (leqdsk .and. lread_input) THEN
         CALL read_beams3d_input('input.' // TRIM(id_string),ier)
         IF (lverb) WRITE(6,'(A)') '   FILE: input.' // TRIM(id_string)
         CALL read_gfile(eqdsk_string,ier)
         IF (lverb) WRITE(6,'(A)') '   G-FILE: '// TRIM(eqdsk_string)
         CALL get_eqdsk_grid(nr,nz,rmin,rmax,zmin,zmax)
         phimin = 0; phimax=pi2
      ELSE IF (lhint .and. lread_input) THEN
         CALL read_beams3d_input(TRIM(id_string)//'.input',ier)
         IF (lverb) WRITE(6,'(A)') '   FILE:     ' // TRIM(id_string) // '.input'
         IF (lverb) WRITE(6,'(A)') '   MAG_FILE: ' // TRIM(id_string) // '.magslice'
         CALL read_hint_mag(TRIM(id_string)//'.magslice',ier)
         phimin = 0
         CALL get_hint_grid(nr,nz,nphi,rmin,rmax,zmin,zmax,phimax)
      END IF

      IF (lrestart_particles) THEN
        ldepo = .false.
        lbbnbi = .false.
        lbeam = .false.
      END IF

      ! Handle existence of ADAS for NBI
      IF (lbeam .and. .not.lsuzuki .and. myid_sharmem==master) THEN
         lsuzuki = .not.adas_tables_avail()
      END IF
      CALL MPI_BCAST(lsuzuki,1,MPI_LOGICAL, master, MPI_COMM_SHARMEM,ierr_mpi)
      IF (ierr_mpi /= MPI_SUCCESS) CALL handle_err(MPI_BCAST_ERR,'beams3d_init:lsuzuki',ierr_mpi)

      ! Output some information
      IF (lverb .and. .not.lrestart_grid) THEN
         WRITE(6,'(A,F9.5,A,F9.5,A,I4)') '   R   = [',rmin,',',rmax,'];  NR:   ',nr
         WRITE(6,'(A,F8.5,A,F8.5,A,I4)') '   PHI = [',phimin,',',phimax,'];  NPHI: ',nphi
         WRITE(6,'(A,F8.5,A,F8.5,A,I4)') '   Z   = [',zmin,',',zmax,'];  NZ:   ',nz
         IF (lbeam) THEN
            WRITE(6,'(A,I8)')               '   # of Particles to Start: ', nparticles_start
            WRITE(6,'(A,I6)')                          '   # of Beams:   ', nbeams
         ELSEIF (lfusion) THEN
            WRITE(6,'(A,I8)')               '   # of Particles to Start: ', nparticles_start
            WRITE(6,'(A,I6)')                          '   # of species: ', nbeams
         ELSE
            WRITE(6,'(A,I8)')               '   # of Particles to Start: ', nparticles
         END IF
         IF (lvessel) WRITE(6,'(A)')    '   VESSEL: ' // TRIM(vessel_string)
         IF (lcoil) WRITE(6,'(A)')    '   COIL: ' // TRIM(coil_string)
         IF (lmgrid) WRITE(6,'(A)')    '   MGRID: ' // TRIM(mgrid_string)
         IF (lcollision) WRITE(6,'(A)') '   COLLISION OPERATOR ON!'
         IF (lkick) WRITE(6,'(A)') '   KICK MODEL ON!'
         IF (lvac)  WRITE(6,'(A)') '   VACUUM FIELDS ONLY!'
         IF (ldepo) WRITE(6,'(A)') '   DEPOSITION ONLY!'
         IF (lw7x) WRITE(6,'(A)') '   W7-X BEAM Model!'
         IF (lascot) WRITE(6,'(A)') '   ASCOT5 OUTPUT ON!'
         IF (lfidasim) WRITE(6,'(A)') '   FIDASIM OUTPUT ON!'
         IF (lascotfl) WRITE(6,'(A)') '   ASCOT5 FIELDLINE OUTPUT ON!'
         IF (lascot4) WRITE(6,'(A)') '   ASCOT4 OUTPUT ON!'
         IF (lbbnbi) WRITE(6,'(A)') '   BEAMLET BEAM Model!'
         IF (lsuzuki) WRITE(6,'(A)') '   SUZUKI DEPOSITION MODEL!'
         IF (lfusion) WRITE(6,'(A)') '   NUCLEAR FUSION BIRTH MODEL!'
         IF (lplasma_only) WRITE(6,'(A)') '   MAGNETIC FIELD FROM PLASMA ONLY!'
         IF (lrestart_particles) WRITE(6,'(A)') '   Restarting particles!'
         IF (lrandomize .and. lbeam) WRITE(6,'(A)') '   Randomizing particle processor!'
         IF (npot > 0) WRITE(6,'(A)') '   RADIAL ELECTRIC FIELD PRESENT!'
         CALL FLUSH(6)
      END IF

      ! Construct 1D splines
      bcs1_s=(/ 0, 0 /)
      IF ((lvmec .or. leqdsk .or. lhint) .and. .not.lvac) THEN
         IF (lverb) WRITE(6,'(A)') '----- Plasma Parameters -----'
         ! TE
         IF (nte>0) THEN
            CALL EZspline_init(TE_spl_s,nte,bcs1_s,ier)
            IF (ier /=0) CALL handle_err(EZSPLINE_ERR,'beams3d_init1',ier)
            TE_spl_s%isHermite   = 0
            TE_spl_s%x1          = TE_AUX_S(1:nte)
            CALL EZspline_setup(TE_spl_s,TE_AUX_F(1:nte),ier,EXACT_DIM=.true.)
            IF (ier /=0) CALL handle_err(EZSPLINE_ERR,'beams3d_init2',ier)
            IF (lverb) WRITE(6,'(A,F9.5,A,F9.5,A,I4)') '   Te   = [', &
                        MINVAL(TE_AUX_F(1:nte))*1E-3,',',MAXVAL(TE_AUX_F(1:nte))*1E-3,'] keV;  NTE:   ',nte
         END IF
         ! TI
         IF (nti>0) THEN
            CALL EZspline_init(TI_spl_s,nti,bcs1_s,ier)
            IF (ier /=0) CALL handle_err(EZSPLINE_ERR,'beams3d_init3',ier)
            TI_spl_s%isHermite   = 0
            TI_spl_s%x1          = TI_AUX_S(1:nti)
            CALL EZspline_setup(TI_spl_s,TI_AUX_F(1:nti),ier,EXACT_DIM=.true.)
            IF (ier /=0) CALL handle_err(EZSPLINE_ERR,'beams3d_init4',ier)
            IF (lverb) WRITE(6,'(A,F9.5,A,F9.5,A,I4)') '   Ti   = [', &
                        MINVAL(TI_AUX_F(1:nti))*1E-3,',',MAXVAL(TI_AUX_F(1:nti))*1E-3,'] keV;  NTI:   ',nti
         END IF
         ! NE
         IF (nne>0) THEN
            ! Check values
            IF (ALL(NE_AUX_F(1:nne) < 1E4)) THEN
              IF (lverb) WRITE(6,'(A)') '   Rescaling Electron Density (1E18)'
              NE_AUX_F(1:nne) = NE_AUX_F(1:nne)*1E18
            END IF
            CALL EZspline_init(NE_spl_s,nne,bcs1_s,ier)
            IF (ier /=0) CALL handle_err(EZSPLINE_ERR,'beams3d_init5',ier)
            NE_spl_s%x1          = NE_AUX_S(1:nne)
            NE_spl_s%isHermite   = 0
             CALL EZspline_setup(NE_spl_s,NE_AUX_F(1:nne),ier,EXACT_DIM=.true.)
            IF (ier /=0) CALL handle_err(EZSPLINE_ERR,'beams3d_init6',ier)
            IF (lverb) WRITE(6,'(A,F9.5,A,F9.5,A,I4,A)') '   Ne   = [', &
                        MINVAL(NE_AUX_F(1:nne))*1E-20,',',MAXVAL(NE_AUX_F(1:nne))*1E-20,'] E20 m^-3;  NNE:   ',nne
         END IF
         ! NION
         DO i = 1, NION
            CALL EZspline_init(NI_spl_s(i),nzeff,bcs1_s,ier)
            IF (ier /=0) CALL handle_err(EZSPLINE_ERR,'beams3d_init9b',ier)
            NI_spl_s(i)%x1          = NI_AUX_S(1:nzeff)
            NI_spl_s(i)%isHermite   = 0
            CALL EZspline_setup(NI_spl_s(i),NI_AUX_F(i,1:nzeff),ier,EXACT_DIM=.true.)
            IF (ier /=0) CALL handle_err(EZSPLINE_ERR,'beams3d_init10b',ier)
            IF (lverb .and. ANY(NI_AUX_F(i,:)>0)) WRITE(6,'(A,I1,A,F9.5,A,F9.5,A,I3,A,I2)') '   Ni(',i,')= [', &
                        MINVAL(NI_AUX_F(i,1:nzeff))*1E-20,',',MAXVAL(NI_AUX_F(i,1:nzeff))*1E-20,'] E20 m^-3;  M: ',&
                        NINT(NI_AUX_M(i)/1.66053906660E-27),' amu;  Z: ',NI_AUX_Z(i)
         END DO
         ! ZEFF
         IF (nzeff>0) THEN
            CALL EZspline_init(ZEFF_spl_s,nzeff,bcs1_s,ier)
            IF (ier /=0) CALL handle_err(EZSPLINE_ERR,'beams3d_init7',ier)
            ZEFF_spl_s%isHermite   = 0
            ZEFF_spl_s%x1          = ZEFF_AUX_S(1:nzeff)
            CALL EZspline_setup(ZEFF_spl_s,ZEFF_AUX_F(1:nzeff),ier,EXACT_DIM=.true.)
            IF (ier /=0) CALL handle_err(EZSPLINE_ERR,'beams3d_init8',ier)
            IF (lverb) WRITE(6,'(A,F9.5,A,F9.5,A,I4)') '   Zeff = [', &
                        MINVAL(ZEFF_AUX_F(1:nzeff)),',',MAXVAL(ZEFF_AUX_F(1:nzeff)),'];  NZEFF: ',nzeff
         END IF
         ! POTENTIAL
         IF (npot>0) THEN
            CALL EZspline_init(POT_spl_s,npot,bcs1_s,ier)
            IF (ier /=0) CALL handle_err(EZSPLINE_ERR,'beams3d_init9',ier)
            POT_spl_s%x1          = POT_AUX_S(1:npot)
            POT_spl_s%isHermite   = 0
            CALL EZspline_setup(POT_spl_s,POT_AUX_F(1:npot),ier,EXACT_DIM=.true.)
            IF (ier /=0) CALL handle_err(EZSPLINE_ERR,'beams3d_init10',ier)
            IF (lverb) WRITE(6,'(A,F9.5,A,F9.5,A,I4)') '   V    = [', &
                        MINVAL(POT_AUX_F(1:npot))*1E-3,',',MAXVAL(POT_AUX_F(1:npot))*1E-3,'] kV;  NPOT: ',npot
         END IF

         IF (lverb) THEN
            WRITE(6,'(A,F9.5,A)') '   PLASMA_MASS =  ',plasma_mass/1.66053906660E-27,' amu' 
            WRITE(6,'(A,F9.5,A)') '   PLASMA_ZAVG =  ',plasma_zavg,' <Z>' 
            WRITE(6,'(A,F9.5,A)') '   PLASMA_ZMEAN =  ',plasma_zmean,' [Z]' 
         END IF
         
      END IF

      !!!!!!!!!!!!!!!!!!!!!!!!!!!!!!!!!!!!!!!!!!!!!!!!!!!!!!!!!!!!!!!!!!
      !!              Fidasim Grid Spec
      !!!!!!!!!!!!!!!!!!!!!!!!!!!!!!!!!!!!!!!!!!!!!!!!!!!!!!!!!!!!!!!!!!      
      IF (lfidasim) THEN
         WRITE(6,'(A)') '----- FIDASIM Grid Parameters -----'
         WRITE(6,'(A,F9.5,A,F9.5,A,I4)') '   R_FIDA   = [',rmin_fida,',',rmax_fida,'];  NR:   ',nr_fida
         WRITE(6,'(A,F8.5,A,F8.5,A,I4)') '   PHI_FIDA = [',phimin_fida,',',phimax_fida,'];  NPHI: ',nphi_fida
         WRITE(6,'(A,F8.5,A,F8.5,A,I4)') '   Z_FIDA   = [',zmin_fida,',',zmax_fida,'];  NZ:   ',nz_fida
         WRITE(6,'(A,I4, A,I4)') '   NENERGY_FIDA   = ',nenergy_fida,';  NPITCH_FIDA:   ',npitch_fida         
      END IF


      !!!!!!!!!!!!!!!!!!!!!!!!!!!!!!!!!!!!!!!!!!!!!!!!!!!!!!!!!!!!!!!!!!
      !!              Initialize Background Grids
      !!!!!!!!!!!!!!!!!!!!!!!!!!!!!!!!!!!!!!!!!!!!!!!!!!!!!!!!!!!!!!!!!!

      IF (lrestart_grid) THEN
         !CALL beams3d_init_restart
      ELSE
         ! Create the background grid
         CALL mpialloc(raxis, nr, myid_sharmem, 0, MPI_COMM_SHARMEM, win_raxis)
         CALL mpialloc(phiaxis, nphi, myid_sharmem, 0, MPI_COMM_SHARMEM, win_phiaxis)
         CALL mpialloc(zaxis, nz, myid_sharmem, 0, MPI_COMM_SHARMEM, win_zaxis)
         CALL mpialloc(hr, nr-1, myid_sharmem, 0, MPI_COMM_SHARMEM, win_hr)
         CALL mpialloc(hp, nphi-1, myid_sharmem, 0, MPI_COMM_SHARMEM, win_hp)
         CALL mpialloc(hz, nz-1, myid_sharmem, 0, MPI_COMM_SHARMEM, win_hz)
         CALL mpialloc(hri, nr-1, myid_sharmem, 0, MPI_COMM_SHARMEM, win_hri)
         CALL mpialloc(hpi, nphi-1, myid_sharmem, 0, MPI_COMM_SHARMEM, win_hpi)
         CALL mpialloc(hzi, nz-1, myid_sharmem, 0, MPI_COMM_SHARMEM, win_hzi)
         CALL mpialloc(B_R, nr, nphi, nz, myid_sharmem, 0, MPI_COMM_SHARMEM, win_B_R)
         CALL mpialloc(B_PHI, nr, nphi, nz, myid_sharmem, 0, MPI_COMM_SHARMEM, win_B_PHI)
         CALL mpialloc(B_Z, nr, nphi, nz, myid_sharmem, 0, MPI_COMM_SHARMEM, win_B_Z)
         CALL mpialloc(MODB, nr, nphi, nz, myid_sharmem, 0, MPI_COMM_SHARMEM, win_MODB)
         CALL mpialloc(TE, nr, nphi, nz, myid_sharmem, 0, MPI_COMM_SHARMEM, win_TE)
         CALL mpialloc(NE, nr, nphi, nz, myid_sharmem, 0, MPI_COMM_SHARMEM, win_NE)
         CALL mpialloc(TI, nr, nphi, nz, myid_sharmem, 0, MPI_COMM_SHARMEM, win_TI)
         CALL mpialloc(ZEFF_ARR, nr, nphi, nz, myid_sharmem, 0, MPI_COMM_SHARMEM, win_ZEFF_ARR)
         CALL mpialloc(POT_ARR, nr, nphi, nz, myid_sharmem, 0, MPI_COMM_SHARMEM, win_POT_ARR)
         CALL mpialloc(S_ARR, nr, nphi, nz, myid_sharmem, 0, MPI_COMM_SHARMEM, win_S_ARR)
         CALL mpialloc(U_ARR, nr, nphi, nz, myid_sharmem, 0, MPI_COMM_SHARMEM, win_U_ARR)
<<<<<<< HEAD
=======
         CALL mpialloc(X_ARR, nr, nphi, nz, myid_sharmem, 0, MPI_COMM_SHARMEM, win_X_ARR)
         CALL mpialloc(Y_ARR, nr, nphi, nz, myid_sharmem, 0, MPI_COMM_SHARMEM, win_Y_ARR)
>>>>>>> d484a59c
         CALL mpialloc(NI, NION, nr, nphi, nz, myid_sharmem, 0, MPI_COMM_SHARMEM, win_NI)
         IF (myid_sharmem == 0) THEN
            FORALL(i = 1:nr) raxis(i) = (i-1)*(rmax-rmin)/(nr-1) + rmin
            FORALL(i = 1:nz) zaxis(i) = (i-1)*(zmax-zmin)/(nz-1) + zmin
            FORALL(i = 1:nphi) phiaxis(i) = (i-1)*(phimax-phimin)/(nphi-1) + phimin
            S_ARR = 1.5
            X_ARR = 1.5
            Y_ARR = 1.5
            POT_ARR = 0
            NI = 0
            ! Setup grid helpers
            ! Note: All helpers are defined in terms of differences on half grid
            !       so values are indexed from 1 to n-1.  Which we store at n
            !        i = MIN(MAX(COUNT(raxis < r_temp),1),nr-1)
            !        hr(i) = raxis(i+1) - raxis(i)
            !        hri    = one / hr
            FORALL(i = 1:nr-1) hr(i) = raxis(i+1) - raxis(i)
            FORALL(i = 1:nz-1) hz(i) = zaxis(i+1) - zaxis(i)
            FORALL(i = 1:nphi-1) hp(i) = phiaxis(i+1) - phiaxis(i)
            hri = one / hr
            hpi = one / hp
            hzi = one / hz
            ! Do this here so EQDSK vac RMP works.
            B_R = 0
            B_PHI = 0
            B_Z = 0
            MODB = 0
            if (lfidasim) THEN
               ALLOCATE(raxis_fida(nr_fida))
               ALLOCATE(zaxis_fida(nz_fida))
               ALLOCATE(phiaxis_fida(nphi_fida))
               FORALL(i = 1:nr_fida) raxis_fida(i) = (i-1)*(rmax_fida-rmin_fida)/(nr_fida-1) + rmin_fida
               FORALL(i = 1:nz_fida) zaxis_fida(i) = (i-1)*(zmax_fida-zmin_fida)/(nz_fida-1) + zmin_fida
               FORALL(i = 1:nphi_fida) phiaxis_fida(i) = (i-1)*(phimax_fida-phimin_fida)/(nphi_fida-1) + phimin_fida
            END IF
         END IF
         CALL MPI_BARRIER(MPI_COMM_SHARMEM, ier)
         ! Put the vacuum field on the background grid
         IF (lmgrid) THEN
            CALL beams3d_init_mgrid
         ELSE IF (lcoil) THEN
            CALL beams3d_init_coil
         END IF
      END IF

      ! Put the plasma field on the background grid
      IF (lvmec .and. .not.lvac) THEN
         CALL mpialloc(req_axis, nphi, myid_sharmem, 0, MPI_COMM_SHARMEM, win_req_axis)
         CALL mpialloc(zeq_axis, nphi, myid_sharmem, 0, MPI_COMM_SHARMEM, win_zeq_axis)
         CALL beams3d_init_vmec
      ELSE IF (lpies .and. .not.lvac) THEN
         !CALL beams3d_init_pies
      ELSE IF (lspec .and. .not.lvac) THEN
         !CALL beams3d_init_spec
      ELSE IF (lhint .and. .not.lvac) THEN
         CALL mpialloc(req_axis, nphi, myid_sharmem, 0, MPI_COMM_SHARMEM, win_req_axis)
         CALL mpialloc(zeq_axis, nphi, myid_sharmem, 0, MPI_COMM_SHARMEM, win_zeq_axis)
         CALL beams3d_init_hint
      ELSE IF (leqdsk) THEN
         CALL mpialloc(req_axis, nphi, myid_sharmem, 0, MPI_COMM_SHARMEM, win_req_axis)
         CALL mpialloc(zeq_axis, nphi, myid_sharmem, 0, MPI_COMM_SHARMEM, win_zeq_axis)
         CALL beams3d_init_eqdsk
      END IF

      ! Adjust the torodial distribution function grid
      ns_prof3 = MAX(ns_prof3,8*NINT(pi2/phimax)) ! Min 8 per field period

      !!!!!!!!!!!!!!!!!!!!!!!!!!!!!!!!!!!!!!!!!!!!!!!!!!!!!!!!!!!!!!!!!!
      !!              Initialize Vessel (we need nbeams here)
      !!!!!!!!!!!!!!!!!!!!!!!!!!!!!!!!!!!!!!!!!!!!!!!!!!!!!!!!!!!!!!!!!!
      
      ! Load vessel if not done already vessel
      IF (lvessel .and. (.not. lwall_loaded)) THEN
         CALL wall_load_txt(TRIM(vessel_string),ier,lverb,MPI_COMM_BEAMS)
         IF (lverb) THEN
            IF (ier /=0 ) WRITE(6,'(A)') 'ERROR: Loading VESSEL : ' // TRIM(vessel_string)
            IF (ier ==-327 ) WRITE(6,'(A)') '   ZERO Area Triagle detected!!!!'
         END IF
      END IF

      !!!!!!!!!!!!!!!!!!!!!!!!!!!!!!!!!!!!!!!!!!!!!!!!!!!!!!!!!!!!!!!!!!
      !!              Secondary Code Output
      !!!!!!!!!!!!!!!!!!!!!!!!!!!!!!!!!!!!!!!!!!!!!!!!!!!!!!!!!!!!!!!!!!

      ! For testing I put this here
      IF (lascot4) THEN
         CALL beams3d_write_ascoth4('INIT')
      END IF
      IF (lascot) THEN
         CALL beams3d_write_ascoth5('INIT')
      END IF
      !WRITE_FIDASIM comes after spline setup as it needs 3D Grids


      !!!!!!!!!!!!!!!!!!!!!!!!!!!!!!!!!!!!!!!!!!!!!!!!!!!!!!!!!!!!!!!!!!
      !!              Setup Splines
      !!!!!!!!!!!!!!!!!!!!!!!!!!!!!!!!!!!!!!!!!!!!!!!!!!!!!!!!!!!!!!!!!!

      ! Construct 3D Profile Splines
      IF (.not. lvac) THEN
         ! First Allocated Spline on master threads
         IF (myid_sharmem == 0) THEN
            CALL EZspline_init(TE_spl,nr,nphi,nz,bcs1,bcs2,bcs3,ier)
            IF (ier /=0) CALL handle_err(EZSPLINE_ERR,'beams3d_init: TE',ier)
            CALL EZspline_init(NE_spl,nr,nphi,nz,bcs1,bcs2,bcs3,ier)
            IF (ier /=0) CALL handle_err(EZSPLINE_ERR,'beams3d_init: NE',ier)
            CALL EZspline_init(TI_spl,nr,nphi,nz,bcs1,bcs2,bcs3,ier)
            IF (ier /=0) CALL handle_err(EZSPLINE_ERR,'beams3d_init: TI',ier)
            CALL EZspline_init(ZEFF_spl,nr,nphi,nz,bcs1,bcs2,bcs3,ier)
            IF (ier /=0) CALL handle_err(EZSPLINE_ERR,'beams3d_init: ZEFF',ier)
            TE_spl%isHermite   = 1
            NE_spl%isHermite   = 1
            TI_spl%isHermite   = 1
            ZEFF_spl%isHermite = 1
            TE_spl%x1   = raxis
            NE_spl%x1   = raxis
            TI_spl%x1   = raxis
            ZEFF_spl%x1 = raxis
            TE_spl%x2   = phiaxis
            NE_spl%x2   = phiaxis
            TI_spl%x2   = phiaxis
            ZEFF_spl%x2 = phiaxis
            TE_spl%x3   = zaxis
            NE_spl%x3   = zaxis
            TI_spl%x3   = zaxis
            ZEFF_spl%x3 = zaxis
            CALL EZspline_setup(TE_spl,TE,ier,EXACT_DIM=.true.)
            IF (ier /=0) CALL handle_err(EZSPLINE_ERR,'beams3d_init: TE',ier)
            CALL EZspline_setup(NE_spl,NE,ier,EXACT_DIM=.true.)
            IF (ier /=0) CALL handle_err(EZSPLINE_ERR,'beams3d_init: NE',ier)
            CALL EZspline_setup(TI_spl,TI,ier,EXACT_DIM=.true.)
            IF (ier /=0) CALL handle_err(EZSPLINE_ERR,'beams3d_init: TI',ier)
            CALL EZspline_setup(ZEFF_spl,ZEFF_ARR,ier,EXACT_DIM=.true.)
            IF (ier /=0) CALL handle_err(EZSPLINE_ERR,'beams3d_init: ZEFF_ARR',ier)
         END IF
         ! Now allocate the 4D spline array (which is all we need)
         CALL mpialloc(TE4D, 8, nr, nphi, nz, myid_sharmem, 0, MPI_COMM_SHARMEM, win_TE4D)
         CALL mpialloc(NE4D, 8, nr, nphi, nz, myid_sharmem, 0, MPI_COMM_SHARMEM, win_NE4D)
         CALL mpialloc(TI4D, 8, nr, nphi, nz, myid_sharmem, 0, MPI_COMM_SHARMEM, win_TI4D)
         CALL mpialloc(ZEFF4D, 8, nr, nphi, nz, myid_sharmem, 0, MPI_COMM_SHARMEM, win_ZEFF4D)
         ! Now have master copy data over and free the splines
         IF (myid_sharmem == master) THEN
            TE4D = TE_SPL%fspl
            NE4D = NE_SPL%fspl
            TI4D = TI_SPL%fspl
            ZEFF4D = ZEFF_SPL%fspl
            CALL EZspline_free(TE_spl,ier)
            CALL EZspline_free(NE_spl,ier)
            CALL EZspline_free(TI_spl,ier)
            CALL EZspline_free(ZEFF_spl,ier)
         END IF
         ! Handle the NI array separately (Use NE_spl since it should be free now)
         CALL mpialloc(NI5D, 8, nr, nphi, nz, NION, myid_sharmem, 0, MPI_COMM_SHARMEM, win_NI5D)
         IF (myid_sharmem == 0) THEN
            DO i = 1, NION
               CALL EZspline_init(NE_spl,nr,nphi,nz,bcs1,bcs2,bcs3,ier)
               IF (ier /=0) CALL handle_err(EZSPLINE_ERR,'beams3d_init: NI',ier)
               NE_spl%isHermite   = 1
               NE_spl%x1   = raxis
               NE_spl%x2   = phiaxis
               NE_spl%x3   = zaxis
               CALL EZspline_setup(NE_spl,NI(i,:,:,:),ier,EXACT_DIM=.true.)
               IF (ier /=0) CALL handle_err(EZSPLINE_ERR,'beams3d_init: NI',ier)
               NI5D(:,:,:,:,i) = NE_SPL%fspl
               CALL EZspline_free(NE_spl,ier)
            END DO
         END IF
         CALL MPI_BARRIER(MPI_COMM_SHARMEM, ier)
      END IF
         
      ! Construct MODB
      IF (myid_sharmem == master) MODB = SQRT(B_R*B_R+B_PHI*B_PHI+B_Z*B_Z)



      ! Construct Splines on shared memory master nodes
      IF (myid_sharmem == master) THEN
         bcs1=(/ 0, 0/)
         bcs2=(/-1,-1/)
         bcs3=(/ 0, 0/)
         CALL EZspline_init(BR_spl,nr,nphi,nz,bcs1,bcs2,bcs3,ier)
         IF (ier /=0) CALL handle_err(EZSPLINE_ERR,'beams3d_init:BR_spl',ier)
         CALL EZspline_init(BPHI_spl,nr,nphi,nz,bcs1,bcs2,bcs3,ier)
         IF (ier /=0) CALL handle_err(EZSPLINE_ERR,'beams3d_init:BPHI_spl',ier)
         CALL EZspline_init(BZ_spl,nr,nphi,nz,bcs1,bcs2,bcs3,ier)
         IF (ier /=0) CALL handle_err(EZSPLINE_ERR,'beams3d_init:BZ_spl',ier)
         CALL EZspline_init(MODB_spl,nr,nphi,nz,bcs1,bcs2,bcs3,ier)
         IF (ier /=0) CALL handle_err(EZSPLINE_ERR,'beams3d_init:MODB_spl',ier)
         CALL EZspline_init(S_spl,nr,nphi,nz,bcs1,bcs2,bcs3,ier)
         IF (ier /=0) CALL handle_err(EZSPLINE_ERR,'beams3d_init:S_spl',ier)
         CALL EZspline_init(U_spl,nr,nphi,nz,bcs1,bcs2,bcs3,ier)
         IF (ier /=0) CALL handle_err(EZSPLINE_ERR,'beams3d_init:U_spl',ier)
         CALL EZspline_init(X_spl,nr,nphi,nz,bcs1,bcs2,bcs3,ier)
         IF (ier /=0) CALL handle_err(EZSPLINE_ERR,'beams3d_init:X_spl',ier)
         CALL EZspline_init(Y_spl,nr,nphi,nz,bcs1,bcs2,bcs3,ier)
         IF (ier /=0) CALL handle_err(EZSPLINE_ERR,'beams3d_init:Y_spl',ier)
         CALL EZspline_init(POT_spl,nr,nphi,nz,bcs1,bcs2,bcs3,ier)
         IF (ier /=0) CALL handle_err(EZSPLINE_ERR,'beams3d_init:POT_spl',ier)
         BR_spl%isHermite   = 1
         BR_spl%x1   = raxis
         BR_spl%x2   = phiaxis
         BR_spl%x3   = zaxis
         BPHI_spl%isHermite = 1
         BPHI_spl%x1 = raxis
         BPHI_spl%x2 = phiaxis
         BPHI_spl%x3 = zaxis
         BZ_spl%isHermite   = 1
         BZ_spl%x1   = raxis
         BZ_spl%x2   = phiaxis
         BZ_spl%x3   = zaxis
         MODB_spl%isHermite = 1
         MODB_spl%x1 = raxis
         MODB_spl%x2 = phiaxis
         MODB_spl%x3 = zaxis
         S_spl%isHermite = 1
         S_spl%x1 = raxis
         S_spl%x2 = phiaxis
         S_spl%x3 = zaxis
         U_spl%isHermite = 1
         U_spl%x1 = raxis
         U_spl%x2 = phiaxis
         U_spl%x3 = zaxis
         X_spl%isHermite = 1
         X_spl%x1 = raxis
         X_spl%x2 = phiaxis
         X_spl%x3 = zaxis
         Y_spl%isHermite = 1
         Y_spl%x1 = raxis
         Y_spl%x2 = phiaxis
         Y_spl%x3 = zaxis
         POT_spl%isHermite = 1
         POT_spl%x1 = raxis
         POT_spl%x2 = phiaxis
         POT_spl%x3 = zaxis
         CALL EZspline_setup(BR_spl,B_R,ier,EXACT_DIM=.true.)
         IF (ier /=0) CALL handle_err(EZSPLINE_ERR,'beams3d_init:BR_spl',ier)
         CALL EZspline_setup(BPHI_spl,B_PHI,ier,EXACT_DIM=.true.)
         IF (ier /=0) CALL handle_err(EZSPLINE_ERR,'beams3d_init:BPHI_spl',ier)
         CALL EZspline_setup(BZ_spl,B_Z,ier,EXACT_DIM=.true.)
         IF (ier /=0) CALL handle_err(EZSPLINE_ERR,'beams3d_init:BZ_spl',ier)
         CALL EZspline_setup(MODB_spl,MODB,ier,EXACT_DIM=.true.)
         IF (ier /=0) CALL handle_err(EZSPLINE_ERR,'beams3d_init:MODB_spl',ier)
         CALL EZspline_setup(S_spl,S_ARR,ier,EXACT_DIM=.true.)
         IF (ier /=0) CALL handle_err(EZSPLINE_ERR,'beams3d_init:S_spl',ier)
         CALL EZspline_setup(U_spl,U_ARR,ier,EXACT_DIM=.true.)
         IF (ier /=0) CALL handle_err(EZSPLINE_ERR,'beams3d_init:U_spl',ier)
         CALL EZspline_setup(POT_spl,POT_ARR,ier,EXACT_DIM=.true.)
         IF (ier /=0) CALL handle_err(EZSPLINE_ERR,'beams3d_init:POT_spl',ier)

      END IF
      ! Allocate Shared memory space
      CALL MPI_BARRIER(MPI_COMM_SHARMEM, ier)
      CALL mpialloc(BR4D, 8, nr, nphi, nz, myid_sharmem, 0, MPI_COMM_SHARMEM, win_BR4D)
      CALL mpialloc(BPHI4D, 8, nr, nphi, nz, myid_sharmem, 0, MPI_COMM_SHARMEM, win_BPHI4D)
      CALL mpialloc(BZ4D, 8, nr, nphi, nz, myid_sharmem, 0, MPI_COMM_SHARMEM, win_BZ4D)
      CALL mpialloc(MODB4D, 8, nr, nphi, nz, myid_sharmem, 0, MPI_COMM_SHARMEM, win_MODB4D)
      CALL mpialloc(S4D, 8, nr, nphi, nz, myid_sharmem, 0, MPI_COMM_SHARMEM, win_S4D)
      CALL mpialloc(U4D, 8, nr, nphi, nz, myid_sharmem, 0, MPI_COMM_SHARMEM, win_U4D)
      CALL mpialloc(X4D, 8, nr, nphi, nz, myid_sharmem, 0, MPI_COMM_SHARMEM, win_X4D)
      CALL mpialloc(Y4D, 8, nr, nphi, nz, myid_sharmem, 0, MPI_COMM_SHARMEM, win_Y4D)
      CALL mpialloc(POT4D, 8, nr, nphi, nz, myid_sharmem, 0, MPI_COMM_SHARMEM, win_POT4D)
      ! Copy Spline info to shared memory and Free
      IF (myid_sharmem == master) THEN
         BR4D = BR_SPL%fspl
         BPHI4D = BPHI_SPL%fspl
         BZ4D = BZ_SPL%fspl
         MODB4D = MODB_SPL%fspl
         S4D = S_SPL%fspl
         U4D = U_SPL%fspl
         POT4D = POT_SPL%fspl

         X_ARR = S4D(1,:,:,:) * COS(U4D(1,:,:,:))
         Y_ARR = S4D(1,:,:,:) * SIN(U4D(1,:,:,:))
         CALL EZspline_setup(X_spl,X_ARR,ier,EXACT_DIM=.true.)
         IF (ier /=0) CALL handle_err(EZSPLINE_ERR,'beams3d_init:X_spl',ier)
         CALL EZspline_setup(Y_spl,Y_ARR,ier,EXACT_DIM=.true.)
         IF (ier /=0) CALL handle_err(EZSPLINE_ERR,'beams3d_init:Y_spl',ier)
         X4D = X_SPL%fspl
         Y4D = Y_SPL%fspl

         CALL EZspline_free(BR_spl,ier)
         CALL EZspline_free(BPHI_spl,ier)
         CALL EZspline_free(BZ_spl,ier)
         CALL EZspline_free(MODB_spl,ier)
         CALL EZspline_free(S_spl,ier)
         CALL EZspline_free(U_spl,ier)
         CALL EZspline_free(X_spl,ier)
         CALL EZspline_free(Y_spl,ier)

         CALL EZspline_free(POT_spl,ier)
      END IF
      ! These are helpers for range
      eps1 = (rmax-rmin)*small
      eps2 = (phimax-phimin)*small
      eps3 = (zmax-zmin)*small

      ! Print Grid info to screen
      IF (lverb) THEN
         WRITE(6,'(A)')'----- Constructing Splines -----'
         WRITE(6,'(A,F9.5,A,F9.5,A,I4)') '   R   = [',MINVAL(raxis),',',MAXVAL(raxis),'];  NR:   ',nr
         WRITE(6,'(A,F8.5,A,F8.5,A,I4)') '   PHI = [',MINVAL(phiaxis),',',MAXVAL(phiaxis),'];  NPHI: ',nphi
         WRITE(6,'(A,F8.5,A,F8.5,A,I4)') '   Z   = [',MINVAL(zaxis),',',MAXVAL(zaxis),'];  NZ:   ',nz
         WRITE(6,'(A,I1)')               '   HERMITE FORM: ',1
         CALL FLUSH(6)
      END IF

      IF (myid_sharmem==master) CALL beams3d_volume !requires S_ARR

               ! WRITE_FIDASIM INIT
      IF (lfidasim) THEN
         CALL beams3d_write_fidasim('INIT')
      END IF

      ! Output Grid
      CALL beams3d_write('GRID_INIT')
      CALL mpidealloc(B_R,win_B_R)
      CALL mpidealloc(B_PHI,win_B_PHI)
      CALL mpidealloc(B_Z,win_B_Z)
      CALL mpidealloc(MODB,win_MODB)
      CALL mpidealloc(S_ARR,win_S_ARR)
      CALL mpidealloc(U_ARR,win_U_ARR)
      CALL mpidealloc(X_ARR,win_X_ARR)
      CALL mpidealloc(Y_ARR,win_Y_ARR)
      CALL mpidealloc(POT_ARR,win_POT_ARR)
      IF (.not. lvac) THEN
         CALL mpidealloc(TE,win_TE)
         CALL mpidealloc(NE,win_NE)
         CALL mpidealloc(NI,win_NI)
         CALL mpidealloc(TI,win_TI)
         CALL mpidealloc(ZEFF_ARR,win_ZEFF_ARR)
      END IF

      ! DEALLOCATE Variables
      IF (.not.lvac) THEN
         IF (nte > 0) CALL EZspline_free(TE_spl_s,ier)
         IF (nne > 0) CALL EZspline_free(NE_spl_s,ier)
         IF (nti > 0) CALL EZspline_free(TI_spl_s,ier)
         IF (npot > 0) CALL EZspline_free(POT_spl_s,ier)
         IF (nzeff > 0) THEN
            CALL EZspline_free(ZEFF_spl_s,ier)
            DO i = 1, NION
               CALL EZspline_free(NI_spl_s(i),ier)
            END DO
         END IF
      END IF


      !!!!!!!!!!!!!!!!!!!!!!!!!!!!!!!!!!!!!!!!!!!!!!!!!!!!!!!!!!!!!!!!!!
      !!              Initialize Particles
      !!!!!!!!!!!!!!!!!!!!!!!!!!!!!!!!!!!!!!!!!!!!!!!!!!!!!!!!!!!!!!!!!!

      ! Initialize Random Number generator
      CALL RANDOM_SEED
      
      ! Initialize beams (define a distribution of directions and weights)
      IF (lbeam) THEN
         IF (.not. lsuzuki) CALL adas_load_tables(myid_sharmem, MPI_COMM_SHARMEM)
         IF (lw7x) THEN
            CALL beams3d_init_beams_w7x
         ELSEIF (lbbnbi) THEN
            CALL beams3d_init_beams_bbnbi
         ELSE
            CALL beams3d_init_beams
         END IF
         ! Randomize particles Only for beam depo runs
         IF (lrandomize) CALL beams3d_randomize_particles
      ELSEIF (lrestart_particles) THEN
         CALL beams3d_init_restart
      ELSEIF (lfusion) THEN
         CALL beams3d_init_fusion
      ELSE
        ALLOCATE(  R_start(nparticles), phi_start(nparticles), Z_start(nparticles), &
           v_neut(3,nparticles), mass(nparticles), charge(nparticles), &
           mu_start(nparticles), Zatom(nparticles), t_end(nparticles), vll_start(nparticles), &
           beam(nparticles), weight(nparticles) )

         R_start = r_start_in(1:nparticles)
         phi_start = phi_start_in(1:nparticles)
         Z_start = z_start_in(1:nparticles)
         vll_start = vll_start_in(1:nparticles)
         v_neut = 0.0
         weight = 1.0/nparticles
         Zatom = Zatom_in(1:nparticles)
         mass = mass_in(1:nparticles)
         charge = charge_in(1:nparticles)
         mu_start = mu_start_in(1:nparticles)
         t_end = t_end_in(1:nparticles)
         beam  = 1
         nbeams = 1
         charge_beams(1) = charge_in(1)
         mass_beams(1)   = mass_in(1)
      END IF
      ! In all cases create an end_state array
      ALLOCATE(end_state(nparticles))
      end_state=0

      ! Setup distribution
      ALLOCATE(epower_prof(nbeams,ns_prof1), ipower_prof(nbeams,ns_prof1), &
               ndot_prof(nbeams,ns_prof1))
      ipower_prof=0; epower_prof=0; ndot_prof=0
      CALL mpialloc(dist5d_prof, nbeams, ns_prof1, ns_prof2, ns_prof3, ns_prof4, ns_prof5, myid_sharmem, 0, MPI_COMM_SHARMEM, win_dist5d)
      IF (myid_sharmem == master) THEN
         dist5d_prof = 0
      END IF
      h2_prof = ns_prof2*invpi2
      h3_prof = ns_prof3*invpi2

      ! Determine maximum particle velocity
      partvmax=MAX(MAXVAL(ABS(vll_start))*6.0/5.0,partvmax)
      !partpmax=MAX(MAXVAL(ABS(partvmax*mass)),partpmax)
      nsh_prof4 = ns_prof4/2
      h4_prof = 0.5*ns_prof4/partvmax
      h5_prof = ns_prof5/partvmax

      ! Do a reality check
      IF (ANY(ABS(vll_start)>3E8) .and. lverb) THEN
            ! This is an error code check
            PRINT *,'!!!!!!!!!!!!!!!!!!!!!!!!!!!!!!!!!!!!!!!!!!!!!!!!!!!!!!'
            PRINT *,'!!!!!  Super-luminal particle velocity detected  !!!!!'
            PRINT *,'!!!!!!!!!!!!!!!!!!!!!!!!!!!!!!!!!!!!!!!!!!!!!!!!!!!!!!'
            STOP
      END IF

      !!!!!!!!!!!!!!!!!!!!!!!!!!!!!!!!!!!!!!!!!!!!!!!!!!!!!!!!!!!!!!!!!!
      !!              Wall Load Helpers here
      !!!!!!!!!!!!!!!!!!!!!!!!!!!!!!!!!!!!!!!!!!!!!!!!!!!!!!!!!!!!!!!!!!

      ! Setup wall heat flux tracking
      IF (lwall_loaded) THEN
         IF (lverb) THEN
            CALL wall_info(6)
            ALLOCATE(R_wall_temp(nvertex))
            FORALL (i = 1:nvertex) R_wall_temp(i) = SQRT(vertex(i,1)*vertex(i,1)+vertex(i,2)*vertex(i,2))
            WRITE(6,'(A,F9.5,A,F9.5,A)') '   R_WALL   = [',MINVAL(R_wall_temp),',',MAXVAL(R_wall_temp),']'
            WRITE(6,'(A,F9.5,A,F9.5,A)') '   Z_WALL   = [',MINVAL(vertex(:,3)),',',MAXVAL(vertex(:,3)),']'
            IF ((MINVAL(R_wall_temp)<rmin) .or. &
                (MAXVAL(R_wall_temp)>rmax) .or. &
                (MINVAL(vertex(:,3))<zmin) .or. &
                (MAXVAL(vertex(:,3))>zmax)) THEN
               IF (.not. lplasma_only) WRITE(6,'(A)') '   WALL OUTSIDE GRID DOMAIN!'
            END IF
            DEALLOCATE(R_wall_temp)
         END IF
         CALL FLUSH(6)
         CALL mpialloc(wall_load, nbeams, nface, myid_sharmem, 0, MPI_COMM_SHARMEM, win_wall_load)
         IF (myid_sharmem == master) wall_load = 0
         CALL mpialloc(wall_shine, nbeams, nface, myid_sharmem, 0, MPI_COMM_SHARMEM, win_wall_shine)
         IF (myid_sharmem == master) wall_shine = 0
      END IF

      ! Some tests
      IF (.false. .and. lverb) THEN
         CALL beams3d_distnorm
         STOP
      END IF

#if defined(MPI_OPT)
      CALL MPI_BARRIER(MPI_COMM_BEAMS,ierr_mpi)
      IF (ierr_mpi /= MPI_SUCCESS) CALL handle_err(MPI_BARRIER_ERR,'beams3d_init',ierr_mpi)
#endif
!-----------------------------------------------------------------------
!     End Subroutine
!-----------------------------------------------------------------------    
      END SUBROUTINE beams3d_init<|MERGE_RESOLUTION|>--- conflicted
+++ resolved
@@ -276,11 +276,8 @@
          CALL mpialloc(POT_ARR, nr, nphi, nz, myid_sharmem, 0, MPI_COMM_SHARMEM, win_POT_ARR)
          CALL mpialloc(S_ARR, nr, nphi, nz, myid_sharmem, 0, MPI_COMM_SHARMEM, win_S_ARR)
          CALL mpialloc(U_ARR, nr, nphi, nz, myid_sharmem, 0, MPI_COMM_SHARMEM, win_U_ARR)
-<<<<<<< HEAD
-=======
          CALL mpialloc(X_ARR, nr, nphi, nz, myid_sharmem, 0, MPI_COMM_SHARMEM, win_X_ARR)
          CALL mpialloc(Y_ARR, nr, nphi, nz, myid_sharmem, 0, MPI_COMM_SHARMEM, win_Y_ARR)
->>>>>>> d484a59c
          CALL mpialloc(NI, NION, nr, nphi, nz, myid_sharmem, 0, MPI_COMM_SHARMEM, win_NI)
          IF (myid_sharmem == 0) THEN
             FORALL(i = 1:nr) raxis(i) = (i-1)*(rmax-rmin)/(nr-1) + rmin
