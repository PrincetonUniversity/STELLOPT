!-----------------------------------------------------------------------
!     Module:        beams3d_init
!     Authors:       S. Lazerson (lazerson@pppl.gov), M. McMillan (matthew.mcmillan@my.wheaton.edu)
!     Date:          06/20/2012
!     Description:   This subroutine initializes the fields on the
!                    R, phi, Z grid.
!-----------------------------------------------------------------------
SUBROUTINE beams3d_init
!-----------------------------------------------------------------------
!     Libraries
!-----------------------------------------------------------------------
<<<<<<< HEAD
   USE stel_kinds, ONLY: rprec
   USE vmec_input,  ONLY: extcur_in => extcur, read_indata_namelist,&
      nv_in => nzeta, nfp_in => nfp, nigroup
   USE read_eqdsk_mod, ONLY: read_gfile, get_eqdsk_grid
   USE read_hint_mod, ONLY: read_hint_mag, get_hint_grid
   USE beams3d_runtime
   USE beams3d_grid
   USE beams3d_input_mod, ONLY: read_beams3d_input, init_beams3d_input
   USE beams3d_lines, ONLY: nparticles, epower_prof, ipower_prof, &
      ndot_prof, j_prof, dense_prof, &
      partvmax, partpmax, &
      end_state, ns_prof1, ns_prof2, ns_prof3, &
      ns_prof4, ns_prof5, dist5d_prof, win_dist5d, &
      dist5d_fida, win_dist5d_fida,&
      win_epower, win_ipower, win_ndot, win_jprof, &
      win_dense, nsh_prof4, h2_prof, h3_prof, &
      h4_prof, h5_prof, r_h, p_h, z_h, e_h, pi_h
   USE wall_mod
   USE mpi_params
   USE adas_mod_parallel, ONLY: adas_load_tables, adas_tables_avail
   USE mpi_inc
   USE mpi_sharmem
   USE beams3d_physics_mod, ONLY: beams3d_suv2rzp ! remove if test below removed
=======
      USE stel_kinds, ONLY: rprec
      USE vmec_input,  ONLY: extcur_in => extcur, read_indata_namelist,&
                             nv_in => nzeta, nfp_in => nfp, nigroup
      USE read_eqdsk_mod, ONLY: read_gfile, get_eqdsk_grid
      USE read_hint_mod, ONLY: read_hint_mag, get_hint_grid
      USE read_fieldlines_mod, ONLY: read_fieldlines_mag, get_fieldlines_grid
      USE beams3d_runtime
      USE beams3d_grid
      USE beams3d_input_mod, ONLY: read_beams3d_input, init_beams3d_input
      USE beams3d_lines, ONLY: nparticles, epower_prof, ipower_prof, &
                               ndot_prof, j_prof, dense_prof, &
                               partvmax, partpmax, &
                               end_state, ns_prof1, ns_prof2, ns_prof3, &
                               ns_prof4, ns_prof5, dist5d_prof, win_dist5d, &
                               dist5d_fida, win_dist5d_fida,&
                               win_epower, win_ipower, win_ndot, win_jprof, &
                               win_dense, nsh_prof4, h2_prof, h3_prof, &
                               h4_prof, h5_prof, r_h, p_h, z_h
      USE wall_mod
      USE mpi_params
      USE adas_mod_parallel, ONLY: adas_load_tables, adas_tables_avail
      USE mpi_inc
      USE mpi_sharmem
      USE beams3d_physics_mod, ONLY: beams3d_suv2rzp ! remove if test below removed
>>>>>>> a19f08bf
!-----------------------------------------------------------------------
!     Local Variables
!          ier            Error Flag
!          iunit          File ID Number
!-----------------------------------------------------------------------
   IMPLICIT NONE
#if defined(NAG)
   LOGICAL        :: licval
   INTEGER        :: mkmaj, mkmin
   CHARACTER(128) :: impl,prec,pcode,hdware,opsys,fcomp,vend
#endif
   INTEGER :: i,j,k,ier, iunit, nextcur_in, nshar
   INTEGER :: bcs1(2), bcs2(2), bcs3(2), bcs1_s(2)
   REAL(rprec) :: br, bphi, bz, ti_temp, vtemp
   REAL(rprec), DIMENSION(:), ALLOCATABLE :: R_wall_temp
   REAL(rprec) :: stemp, utemp, rtemp, ztemp, phitemp
!-----------------------------------------------------------------------
!     External Functions
!          A00ADF               NAG Detection
!-----------------------------------------------------------------------
!      EXTERNAL A00ADF
!-----------------------------------------------------------------------
!     Begin Subroutine
!-----------------------------------------------------------------------
   bcs1=(/ 0, 0/)
   bcs2=(/-1,-1/)
   bcs3=(/ 0, 0/)
   !partvmax = 0.0
   partpmax = 9.10938356E-31 ! Electron mass

   ! If we pass a vessel then we want to use it for NBI injection
   lvessel_beam = .FALSE.
   IF (lvessel) lvessel_beam = .TRUE.

   !!!!!!!!!!!!!!!!!!!!!!!!!!!!!!!!!!!!!!!!!!!!!!!!!!!!!!!!!!!!!!!!!!
   !!              Initialize Runtime from namelist
   !!!!!!!!!!!!!!!!!!!!!!!!!!!!!!!!!!!!!!!!!!!!!!!!!!!!!!!!!!!!!!!!!!

   ! First Read The Input Namelist
   iunit = 11
   IF (lverb) WRITE(6,'(A)') '----- Input Parameters -----'
#if defined(MPI_OPT)
   CALL MPI_BARRIER(MPI_COMM_BEAMS,ierr_mpi)
   IF (ierr_mpi /= MPI_SUCCESS) CALL handle_err(MPI_BARRIER_ERR,'beams3d_init0',ierr_mpi)
#endif

<<<<<<< HEAD
   ! Initialize namelist
   CALL init_beams3d_input

   ! Now read files
   IF (lvmec.and. lread_input) THEN
      CALL read_beams3d_input('input.' // TRIM(id_string),ier)
      IF (lverb) WRITE(6,'(A)') '   FILE: input.' // TRIM(id_string)
   ELSE IF (lpies .and. lread_input) THEN
      CALL read_beams3d_input(TRIM(id_string) // '.in',ier)
      IF (lverb) WRITE(6,'(A)') '   FILE: ' // TRIM(id_string) // '.in'
   ELSE IF (lspec .and. lread_input) THEN
      CALL read_beams3d_input('input.' // TRIM(id_string),ier)
      IF (lverb) WRITE(6,'(A)') '   FILE: input.' // TRIM(id_string)
   ELSE IF (leqdsk .and. lread_input) THEN
      CALL read_beams3d_input('input.' // TRIM(id_string),ier)
      IF (lverb) WRITE(6,'(A)') '   FILE: input.' // TRIM(id_string)
      CALL read_gfile(eqdsk_string,ier)
      IF (lverb) WRITE(6,'(A)') '   G-FILE: '// TRIM(eqdsk_string)
      CALL get_eqdsk_grid(nr,nz,rmin,rmax,zmin,zmax)
      phimin = 0; phimax=pi2
   ELSE IF (lhint .and. lread_input) THEN
      CALL read_beams3d_input(TRIM(id_string)//'.input',ier)
      IF (lverb) WRITE(6,'(A)') '   FILE:     ' // TRIM(id_string) // '.input'
      IF (lverb) WRITE(6,'(A)') '   MAG_FILE: ' // TRIM(id_string) // '.magslice'
      CALL read_hint_mag(TRIM(id_string)//'.magslice',ier)
      phimin = 0
      CALL get_hint_grid(nr,nz,nphi,rmin,rmax,zmin,zmax,phimax)
   END IF

   IF (lrestart_particles .or. lrestart_grid) THEN
      ldepo = .false.
      lbbnbi = .false.
      lbeam = .false.
   END IF

   IF (ldepo .and. (lfidasim .or. lfidasim2)) THEN
      lfidasim = .false.
      lfidasim2 = .false.
      WRITE(6,'(A)') 'DEPO RUN DETECTED, DISABLING FIDASIM OUTPUT!'
   END IF

   ! Handle existence of ADAS for NBI
   IF (lbeam .and. .not.lsuzuki .and. myid_sharmem==master) THEN
      lsuzuki = .not.adas_tables_avail()
   END IF
   CALL MPI_BCAST(lsuzuki,1,MPI_LOGICAL, master, MPI_COMM_SHARMEM,ierr_mpi)
   IF (ierr_mpi /= MPI_SUCCESS) CALL handle_err(MPI_BCAST_ERR,'beams3d_init:lsuzuki',ierr_mpi)

   ! Output some information
   IF (lverb ) THEN
      IF (.not. lrestart_grid) THEN
=======
      ! Initialize namelist
      CALL init_beams3d_input

      ! Now read files
      IF (lvmec.and. lread_input) THEN
         CALL read_beams3d_input('input.' // TRIM(id_string),ier)
         IF (lverb) WRITE(6,'(A)') '   FILE: input.' // TRIM(id_string)
      ELSE IF (lpies .and. lread_input) THEN
         CALL read_beams3d_input(TRIM(id_string) // '.in',ier)
         IF (lverb) WRITE(6,'(A)') '   FILE: ' // TRIM(id_string) // '.in'
      ELSE IF (lspec .and. lread_input) THEN
         CALL read_beams3d_input('input.' // TRIM(id_string),ier)
         IF (lverb) WRITE(6,'(A)') '   FILE: input.' // TRIM(id_string)
      ELSE IF (leqdsk .and. lread_input) THEN
         CALL read_beams3d_input('input.' // TRIM(id_string),ier)
         IF (lverb) WRITE(6,'(A)') '   FILE: input.' // TRIM(id_string)
         CALL read_gfile(eqdsk_string,ier)
         IF (lverb) WRITE(6,'(A)') '   G-FILE: '// TRIM(eqdsk_string)
         CALL get_eqdsk_grid(nr,nz,rmin,rmax,zmin,zmax)
         phimin = 0; phimax=pi2
      ELSE IF (lhint .and. lread_input) THEN
         CALL read_beams3d_input(TRIM(id_string)//'.input',ier)
         IF (lverb) WRITE(6,'(A)') '   FILE:     ' // TRIM(id_string) // '.input'
         IF (lverb) WRITE(6,'(A)') '   MAG_FILE: ' // TRIM(id_string) // '.magslice'
         CALL read_hint_mag(TRIM(id_string)//'.magslice',ier)
         phimin = 0
         CALL get_hint_grid(nr,nz,nphi,rmin,rmax,zmin,zmax,phimax)
      ELSE IF (lfieldlines .and. lread_input) THEN
         CALL read_beams3d_input('input.'//TRIM(id_string),ier)
         IF (lverb) WRITE(6,'(A)') '   FILE:     input.' // TRIM(id_string)
         IF (lverb) WRITE(6,'(A)') '   FIELDLINES FILE: fieldlines_' // TRIM(id_string) // '.h5'
         CALL read_fieldlines_mag('fieldlines_'//TRIM(id_string)//'.h5',MPI_COMM_SHARMEM,ier)
         phimin = 0
         CALL get_fieldlines_grid(nr,nz,nphi,rmin,rmax,zmin,zmax,phimax)
      END IF

      IF (lrestart_particles) THEN
        ldepo = .false.
        lbbnbi = .false.
        lbeam = .false.
      END IF

      ! Handle existence of ADAS for NBI
      IF (lbeam .and. .not.lsuzuki .and. myid_sharmem==master) THEN
         lsuzuki = .not.adas_tables_avail()
      END IF
      CALL MPI_BCAST(lsuzuki,1,MPI_LOGICAL, master, MPI_COMM_SHARMEM,ierr_mpi)
      IF (ierr_mpi /= MPI_SUCCESS) CALL handle_err(MPI_BCAST_ERR,'beams3d_init:lsuzuki',ierr_mpi)

      ! Output some information
      IF (lverb .and. .not.lrestart_grid) THEN
>>>>>>> a19f08bf
         WRITE(6,'(A,F9.5,A,F9.5,A,I4)') '   R   = [',rmin,',',rmax,'];  NR:   ',nr
         WRITE(6,'(A,F8.5,A,F8.5,A,I4)') '   PHI = [',phimin,',',phimax,'];  NPHI: ',nphi
         WRITE(6,'(A,F8.5,A,F8.5,A,I4)') '   Z   = [',zmin,',',zmax,'];  NZ:   ',nz
         IF (lbeam) THEN
            WRITE(6,'(A,I8)')               '   # of Particles to Start: ', nparticles_start
            WRITE(6,'(A,I6)')                          '   # of Beams:   ', nbeams
         ELSEIF (lfusion) THEN
            WRITE(6,'(A,I8)')               '   # of Particles to Start: ', nparticles_start
            WRITE(6,'(A,I6)')                          '   # of species: ', nbeams
         ELSE
            WRITE(6,'(A,I8)')               '   # of Particles to Start: ', nparticles
         END IF
         IF (lvessel) WRITE(6,'(A)')    '   VESSEL: ' // TRIM(vessel_string)
         IF (lcoil) WRITE(6,'(A)')    '   COIL: ' // TRIM(coil_string)
         IF (lmgrid) WRITE(6,'(A)')    '   MGRID: ' // TRIM(mgrid_string)
      END IF
<<<<<<< HEAD
      IF (lcollision) WRITE(6,'(A)') '   COLLISION OPERATOR ON!'
      IF (lkick) WRITE(6,'(A)') '   KICK MODEL ON!'
      IF (lvac)  WRITE(6,'(A)') '   VACUUM FIELDS ONLY!'
      IF (ldepo) WRITE(6,'(A)') '   DEPOSITION ONLY!'
      IF (lw7x) WRITE(6,'(A)') '   W7-X BEAM Model!'
      IF (lascot) WRITE(6,'(A)') '   ASCOT5 OUTPUT ON!'
      IF (lfidasim) WRITE(6,'(A)') '   FIDASIM OUTPUT ON!'
      IF (lsplit) WRITE(6,'(A)') '   FIDASIM DISTRIBUTION SPLIT TO NBEAMS!'
      IF (lascotfl) WRITE(6,'(A)') '   ASCOT5 FIELDLINE OUTPUT ON!'
      IF (lascot4) WRITE(6,'(A)') '   ASCOT4 OUTPUT ON!'
      IF (lbbnbi) WRITE(6,'(A)') '   BEAMLET BEAM Model!'
      IF (lsuzuki) WRITE(6,'(A)') '   SUZUKI DEPOSITION MODEL!'
      IF (lfusion) WRITE(6,'(A)') '   NUCLEAR FUSION BIRTH MODEL!'
      IF (lplasma_only) WRITE(6,'(A)') '   MAGNETIC FIELD FROM PLASMA ONLY!'
      IF (lrestart_particles) WRITE(6,'(A)') '   Restarting particles!'
      IF (lrandomize .and. lbeam) WRITE(6,'(A)') '   Randomizing particle processor!'
      IF (npot > 0) WRITE(6,'(A)') '   RADIAL ELECTRIC FIELD PRESENT!'
      CALL FLUSH(6)
   END IF

   ! Construct 1D splines
   bcs1_s=(/ 0, 0 /)
   IF ((lvmec .or. leqdsk .or. lhint) .and. .not.lvac) THEN
      IF (lverb) WRITE(6,'(A)') '----- Plasma Parameters -----'
      ! TE
      IF (nte>0) THEN
         CALL EZspline_init(TE_spl_s,nte,bcs1_s,ier)
         IF (ier /=0) CALL handle_err(EZSPLINE_ERR,'beams3d_init1',ier)
         TE_spl_s%isHermite   = 0
         TE_spl_s%x1          = TE_AUX_S(1:nte)
         CALL EZspline_setup(TE_spl_s,TE_AUX_F(1:nte),ier,EXACT_DIM=.true.)
         IF (ier /=0) CALL handle_err(EZSPLINE_ERR,'beams3d_init2',ier)
         IF (lverb) WRITE(6,'(A,F9.5,A,F9.5,A,I4)') '   Te   = [', &
            MINVAL(TE_AUX_F(1:nte))*1E-3,',',MAXVAL(TE_AUX_F(1:nte))*1E-3,'] keV;  NTE:   ',nte
      END IF
      ! TI
      IF (nti>0) THEN
         CALL EZspline_init(TI_spl_s,nti,bcs1_s,ier)
         IF (ier /=0) CALL handle_err(EZSPLINE_ERR,'beams3d_init3',ier)
         TI_spl_s%isHermite   = 0
         TI_spl_s%x1          = TI_AUX_S(1:nti)
         CALL EZspline_setup(TI_spl_s,TI_AUX_F(1:nti),ier,EXACT_DIM=.true.)
         IF (ier /=0) CALL handle_err(EZSPLINE_ERR,'beams3d_init4',ier)
         IF (lverb) WRITE(6,'(A,F9.5,A,F9.5,A,I4)') '   Ti   = [', &
            MINVAL(TI_AUX_F(1:nti))*1E-3,',',MAXVAL(TI_AUX_F(1:nti))*1E-3,'] keV;  NTI:   ',nti
      END IF
      ! NE
      IF (nne>0) THEN
         ! Check values
         IF (ALL(NE_AUX_F(1:nne) < 1E4)) THEN
            IF (lverb) WRITE(6,'(A)') '   Rescaling Electron Density (1E18)'
            NE_AUX_F(1:nne) = NE_AUX_F(1:nne)*1E18
=======

      ! Construct 1D splines
      bcs1_s=(/ 0, 0 /)
      IF ((lvmec .or. leqdsk .or. lhint .or. lfieldlines) .and. .not.lvac) THEN
         IF (lverb) WRITE(6,'(A)') '----- Plasma Parameters -----'
         ! TE
         IF (nte>0) THEN
            CALL EZspline_init(TE_spl_s,nte,bcs1_s,ier)
            IF (ier /=0) CALL handle_err(EZSPLINE_ERR,'beams3d_init1',ier)
            TE_spl_s%isHermite   = 0
            TE_spl_s%x1          = TE_AUX_S(1:nte)
            CALL EZspline_setup(TE_spl_s,TE_AUX_F(1:nte),ier,EXACT_DIM=.true.)
            IF (ier /=0) CALL handle_err(EZSPLINE_ERR,'beams3d_init2',ier)
            IF (lverb) WRITE(6,'(A,F9.5,A,F9.5,A,I4)') '   Te   = [', &
                        MINVAL(TE_AUX_F(1:nte))*1E-3,',',MAXVAL(TE_AUX_F(1:nte))*1E-3,'] keV;  NTE:   ',nte
         END IF
         ! TI
         IF (nti>0) THEN
            CALL EZspline_init(TI_spl_s,nti,bcs1_s,ier)
            IF (ier /=0) CALL handle_err(EZSPLINE_ERR,'beams3d_init3',ier)
            TI_spl_s%isHermite   = 0
            TI_spl_s%x1          = TI_AUX_S(1:nti)
            CALL EZspline_setup(TI_spl_s,TI_AUX_F(1:nti),ier,EXACT_DIM=.true.)
            IF (ier /=0) CALL handle_err(EZSPLINE_ERR,'beams3d_init4',ier)
            IF (lverb) WRITE(6,'(A,F9.5,A,F9.5,A,I4)') '   Ti   = [', &
                        MINVAL(TI_AUX_F(1:nti))*1E-3,',',MAXVAL(TI_AUX_F(1:nti))*1E-3,'] keV;  NTI:   ',nti
         END IF
         ! NE
         IF (nne>0) THEN
            ! Check values
            IF (ALL(NE_AUX_F(1:nne) < 1E4)) THEN
              IF (lverb) WRITE(6,'(A)') '   Rescaling Electron Density (1E18)'
              NE_AUX_F(1:nne) = NE_AUX_F(1:nne)*1E18
            END IF
            CALL EZspline_init(NE_spl_s,nne,bcs1_s,ier)
            IF (ier /=0) CALL handle_err(EZSPLINE_ERR,'beams3d_init5',ier)
            NE_spl_s%x1          = NE_AUX_S(1:nne)
            NE_spl_s%isHermite   = 0
             CALL EZspline_setup(NE_spl_s,NE_AUX_F(1:nne),ier,EXACT_DIM=.true.)
            IF (ier /=0) CALL handle_err(EZSPLINE_ERR,'beams3d_init6',ier)
            IF (lverb) WRITE(6,'(A,F9.5,A,F9.5,A,I4,A)') '   Ne   = [', &
                        MINVAL(NE_AUX_F(1:nne))*1E-20,',',MAXVAL(NE_AUX_F(1:nne))*1E-20,'] E20 m^-3;  NNE:   ',nne
         END IF
         ! NION
         DO i = 1, NION
            k = COUNT(NI_AUX_S .ge. 0)
            CALL EZspline_init(NI_spl_s(i),k,bcs1_s,ier)
            IF (ier /=0) CALL handle_err(EZSPLINE_ERR,'beams3d_init9b',ier)
            NI_spl_s(i)%x1          = NI_AUX_S(1:k)
            NI_spl_s(i)%isHermite   = 0
            CALL EZspline_setup(NI_spl_s(i),NI_AUX_F(i,1:k),ier,EXACT_DIM=.true.)
            IF (ier /=0) CALL handle_err(EZSPLINE_ERR,'beams3d_init10b',ier)
            IF (lverb .and. ANY(NI_AUX_F(i,:)>0)) WRITE(6,'(A,I1,A,F9.5,A,F9.5,A,I3,A,I2)') '   Ni(',i,')= [', &
                        MINVAL(NI_AUX_F(i,1:k))*1E-20,',',MAXVAL(NI_AUX_F(i,1:k))*1E-20,'] E20 m^-3;  M: ',&
                        NINT(NI_AUX_M(i)/1.66053906660E-27),' amu;  Z: ',NI_AUX_Z(i)
         END DO
         ! ZEFF
         IF (nzeff>0) THEN
            CALL EZspline_init(ZEFF_spl_s,nzeff,bcs1_s,ier)
            IF (ier /=0) CALL handle_err(EZSPLINE_ERR,'beams3d_init7',ier)
            ZEFF_spl_s%isHermite   = 0
            ZEFF_spl_s%x1          = ZEFF_AUX_S(1:nzeff)
            CALL EZspline_setup(ZEFF_spl_s,ZEFF_AUX_F(1:nzeff),ier,EXACT_DIM=.true.)
            IF (ier /=0) CALL handle_err(EZSPLINE_ERR,'beams3d_init8',ier)
            IF (lverb) WRITE(6,'(A,F9.5,A,F9.5,A,I4)') '   Zeff = [', &
                        MINVAL(ZEFF_AUX_F(1:nzeff)),',',MAXVAL(ZEFF_AUX_F(1:nzeff)),'];  NZEFF: ',nzeff
         END IF
         ! POTENTIAL
         IF (npot>0) THEN
            CALL EZspline_init(POT_spl_s,npot,bcs1_s,ier)
            IF (ier /=0) CALL handle_err(EZSPLINE_ERR,'beams3d_init9',ier)
            POT_spl_s%x1          = POT_AUX_S(1:npot)
            POT_spl_s%isHermite   = 0
            CALL EZspline_setup(POT_spl_s,POT_AUX_F(1:npot),ier,EXACT_DIM=.true.)
            IF (ier /=0) CALL handle_err(EZSPLINE_ERR,'beams3d_init10',ier)
            IF (lverb) WRITE(6,'(A,F9.5,A,F9.5,A,I4)') '   V    = [', &
                        MINVAL(POT_AUX_F(1:npot))*1E-3,',',MAXVAL(POT_AUX_F(1:npot))*1E-3,'] kV;  NPOT: ',npot
>>>>>>> a19f08bf
         END IF
         CALL EZspline_init(NE_spl_s,nne,bcs1_s,ier)
         IF (ier /=0) CALL handle_err(EZSPLINE_ERR,'beams3d_init5',ier)
         NE_spl_s%x1          = NE_AUX_S(1:nne)
         NE_spl_s%isHermite   = 0
         CALL EZspline_setup(NE_spl_s,NE_AUX_F(1:nne),ier,EXACT_DIM=.true.)
         IF (ier /=0) CALL handle_err(EZSPLINE_ERR,'beams3d_init6',ier)
         IF (lverb) WRITE(6,'(A,F9.5,A,F9.5,A,I4,A)') '   Ne   = [', &
            MINVAL(NE_AUX_F(1:nne))*1E-20,',',MAXVAL(NE_AUX_F(1:nne))*1E-20,'] E20 m^-3;  NNE:   ',nne
      END IF
      ! NION
      DO i = 1, NION
         k = COUNT(NI_AUX_S .ge. 0)
         CALL EZspline_init(NI_spl_s(i),k,bcs1_s,ier)
         IF (ier /=0) CALL handle_err(EZSPLINE_ERR,'beams3d_init9b',ier)
         NI_spl_s(i)%x1          = NI_AUX_S(1:k)
         NI_spl_s(i)%isHermite   = 0
         CALL EZspline_setup(NI_spl_s(i),NI_AUX_F(i,1:k),ier,EXACT_DIM=.true.)
         IF (ier /=0) CALL handle_err(EZSPLINE_ERR,'beams3d_init10b',ier)
         IF (lverb .and. ANY(NI_AUX_F(i,:)>0)) WRITE(6,'(A,I1,A,F9.5,A,F9.5,A,I3,A,I2)') '   Ni(',i,')= [', &
            MINVAL(NI_AUX_F(i,1:k))*1E-20,',',MAXVAL(NI_AUX_F(i,1:k))*1E-20,'] E20 m^-3;  M: ',&
            NINT(NI_AUX_M(i)/1.66053906660E-27),' amu;  Z: ',NI_AUX_Z(i)
      END DO
      ! ZEFF
      IF (nzeff>0) THEN
         CALL EZspline_init(ZEFF_spl_s,nzeff,bcs1_s,ier)
         IF (ier /=0) CALL handle_err(EZSPLINE_ERR,'beams3d_init7',ier)
         ZEFF_spl_s%isHermite   = 0
         ZEFF_spl_s%x1          = ZEFF_AUX_S(1:nzeff)
         CALL EZspline_setup(ZEFF_spl_s,ZEFF_AUX_F(1:nzeff),ier,EXACT_DIM=.true.)
         IF (ier /=0) CALL handle_err(EZSPLINE_ERR,'beams3d_init8',ier)
         IF (lverb) WRITE(6,'(A,F9.5,A,F9.5,A,I4)') '   Zeff = [', &
            MINVAL(ZEFF_AUX_F(1:nzeff)),',',MAXVAL(ZEFF_AUX_F(1:nzeff)),'];  NZEFF: ',nzeff
      END IF
      ! POTENTIAL
      IF (npot>0) THEN
         CALL EZspline_init(POT_spl_s,npot,bcs1_s,ier)
         IF (ier /=0) CALL handle_err(EZSPLINE_ERR,'beams3d_init9',ier)
         POT_spl_s%x1          = POT_AUX_S(1:npot)
         POT_spl_s%isHermite   = 0
         CALL EZspline_setup(POT_spl_s,POT_AUX_F(1:npot),ier,EXACT_DIM=.true.)
         IF (ier /=0) CALL handle_err(EZSPLINE_ERR,'beams3d_init10',ier)
         IF (lverb) WRITE(6,'(A,F9.5,A,F9.5,A,I4)') '   V    = [', &
            MINVAL(POT_AUX_F(1:npot))*1E-3,',',MAXVAL(POT_AUX_F(1:npot))*1E-3,'] kV;  NPOT: ',npot
      END IF

      IF (lverb) THEN
         WRITE(6,'(A,F9.5,A)') '   PLASMA_MASS =  ',plasma_mass/1.66053906660E-27,' amu'
         WRITE(6,'(A,F9.5,A)') '   PLASMA_ZMEAN =  ',plasma_zmean,' [Z]'
      END IF

   END IF



   !!!!!!!!!!!!!!!!!!!!!!!!!!!!!!!!!!!!!!!!!!!!!!!!!!!!!!!!!!!!!!!!!!
   !!              Initialize Background Grids
   !!!!!!!!!!!!!!!!!!!!!!!!!!!!!!!!!!!!!!!!!!!!!!!!!!!!!!!!!!!!!!!!!!

   IF (lrestart_grid) THEN
      CALL beams3d_init_restart
	  CALL MPI_BARRIER(MPI_COMM_SHARMEM, ier)
      CALL mpialloc(X_ARR, nr, nphi, nz, myid_sharmem, 0, MPI_COMM_SHARMEM, win_X_ARR)
      CALL mpialloc(Y_ARR, nr, nphi, nz, myid_sharmem, 0, MPI_COMM_SHARMEM, win_Y_ARR)
      CALL mpialloc(hr, nr-1, myid_sharmem, 0, MPI_COMM_SHARMEM, win_hr)
      CALL mpialloc(hp, nphi-1, myid_sharmem, 0, MPI_COMM_SHARMEM, win_hp)
      CALL mpialloc(hz, nz-1, myid_sharmem, 0, MPI_COMM_SHARMEM, win_hz)
      CALL mpialloc(hri, nr-1, myid_sharmem, 0, MPI_COMM_SHARMEM, win_hri)
      CALL mpialloc(hpi, nphi-1, myid_sharmem, 0, MPI_COMM_SHARMEM, win_hpi)
      CALL mpialloc(hzi, nz-1, myid_sharmem, 0, MPI_COMM_SHARMEM, win_hzi)
      CALL mpialloc(MODB, nr, nphi, nz, myid_sharmem, 0, MPI_COMM_SHARMEM, win_MODB)
      ! CALL mpialloc(B_R, nr, nphi, nz, myid_sharmem, 0, MPI_COMM_SHARMEM, win_B_R)
      ! CALL mpialloc(B_PHI, nr, nphi, nz, myid_sharmem, 0, MPI_COMM_SHARMEM, win_B_PHI)
      ! CALL mpialloc(B_Z, nr, nphi, nz, myid_sharmem, 0, MPI_COMM_SHARMEM, win_B_Z)
      ! CALL mpialloc(TE, nr, nphi, nz, myid_sharmem, 0, MPI_COMM_SHARMEM, win_TE)
      ! CALL mpialloc(NE, nr, nphi, nz, myid_sharmem, 0, MPI_COMM_SHARMEM, win_NE)
      ! WRITE (29, '(EN12.3)') NE
      ! CALL mpialloc(TI, nr, nphi, nz, myid_sharmem, 0, MPI_COMM_SHARMEM, win_TI)
      ! CALL mpialloc(ZEFF_ARR, nr, nphi, nz, myid_sharmem, 0, MPI_COMM_SHARMEM, win_ZEFF_ARR)
      ! CALL mpialloc(POT_ARR, nr, nphi, nz, myid_sharmem, 0, MPI_COMM_SHARMEM, win_POT_ARR)
      ! CALL mpialloc(S_ARR, nr, nphi, nz, myid_sharmem, 0, MPI_COMM_SHARMEM, win_S_ARR)
      ! CALL mpialloc(U_ARR, nr, nphi, nz, myid_sharmem, 0, MPI_COMM_SHARMEM, win_U_ARR)
      ! CALL mpialloc(X_ARR, nr, nphi, nz, myid_sharmem, 0, MPI_COMM_SHARMEM, win_X_ARR)
      ! CALL mpialloc(Y_ARR, nr, nphi, nz, myid_sharmem, 0, MPI_COMM_SHARMEM, win_Y_ARR)
      ! CALL mpialloc(NI, NION, nr, nphi, nz, myid_sharmem, 0, MPI_COMM_SHARMEM, win_NI)
	  ldepo=.false. !Restart can never be depo run
      IF (myid_sharmem == 0) THEN
         X_ARR = 1.5
         Y_ARR = 1.5
         ! Setup grid helpers
         ! Note: All helpers are defined in terms of differences on half grid
         !       so values are indexed from 1 to n-1.  Which we store at n
         !        i = MIN(MAX(COUNT(raxis < r_temp),1),nr-1)
         !        hr(i) = raxis(i+1) - raxis(i)
         !        hri    = one / hr
         FORALL(i = 1:nr-1) hr(i) = raxis(i+1) - raxis(i)
         FORALL(i = 1:nz-1) hz(i) = zaxis(i+1) - zaxis(i)
         FORALL(i = 1:nphi-1) hp(i) = phiaxis(i+1) - phiaxis(i)
         hri = one / hr
         hpi = one / hp
         hzi = one / hz
      END IF
   ELSE
      ! Create the background grid
      CALL mpialloc(raxis, nr, myid_sharmem, 0, MPI_COMM_SHARMEM, win_raxis)
      CALL mpialloc(phiaxis, nphi, myid_sharmem, 0, MPI_COMM_SHARMEM, win_phiaxis)
      CALL mpialloc(zaxis, nz, myid_sharmem, 0, MPI_COMM_SHARMEM, win_zaxis)
      CALL mpialloc(hr, nr-1, myid_sharmem, 0, MPI_COMM_SHARMEM, win_hr)
      CALL mpialloc(hp, nphi-1, myid_sharmem, 0, MPI_COMM_SHARMEM, win_hp)
      CALL mpialloc(hz, nz-1, myid_sharmem, 0, MPI_COMM_SHARMEM, win_hz)
      CALL mpialloc(hri, nr-1, myid_sharmem, 0, MPI_COMM_SHARMEM, win_hri)
      CALL mpialloc(hpi, nphi-1, myid_sharmem, 0, MPI_COMM_SHARMEM, win_hpi)
      CALL mpialloc(hzi, nz-1, myid_sharmem, 0, MPI_COMM_SHARMEM, win_hzi)
      CALL mpialloc(B_R, nr, nphi, nz, myid_sharmem, 0, MPI_COMM_SHARMEM, win_B_R)
      CALL mpialloc(B_PHI, nr, nphi, nz, myid_sharmem, 0, MPI_COMM_SHARMEM, win_B_PHI)
      CALL mpialloc(B_Z, nr, nphi, nz, myid_sharmem, 0, MPI_COMM_SHARMEM, win_B_Z)
      CALL mpialloc(MODB, nr, nphi, nz, myid_sharmem, 0, MPI_COMM_SHARMEM, win_MODB)
      CALL mpialloc(TE, nr, nphi, nz, myid_sharmem, 0, MPI_COMM_SHARMEM, win_TE)
      CALL mpialloc(NE, nr, nphi, nz, myid_sharmem, 0, MPI_COMM_SHARMEM, win_NE)
      CALL mpialloc(TI, nr, nphi, nz, myid_sharmem, 0, MPI_COMM_SHARMEM, win_TI)
      CALL mpialloc(ZEFF_ARR, nr, nphi, nz, myid_sharmem, 0, MPI_COMM_SHARMEM, win_ZEFF_ARR)
      CALL mpialloc(POT_ARR, nr, nphi, nz, myid_sharmem, 0, MPI_COMM_SHARMEM, win_POT_ARR)
      CALL mpialloc(S_ARR, nr, nphi, nz, myid_sharmem, 0, MPI_COMM_SHARMEM, win_S_ARR)
      CALL mpialloc(U_ARR, nr, nphi, nz, myid_sharmem, 0, MPI_COMM_SHARMEM, win_U_ARR)
      CALL mpialloc(X_ARR, nr, nphi, nz, myid_sharmem, 0, MPI_COMM_SHARMEM, win_X_ARR)
      CALL mpialloc(Y_ARR, nr, nphi, nz, myid_sharmem, 0, MPI_COMM_SHARMEM, win_Y_ARR)
      CALL mpialloc(NI, NION, nr, nphi, nz, myid_sharmem, 0, MPI_COMM_SHARMEM, win_NI)
      IF (myid_sharmem == 0) THEN
         FORALL(i = 1:nr) raxis(i) = (i-1)*(rmax-rmin)/(nr-1) + rmin
         FORALL(i = 1:nz) zaxis(i) = (i-1)*(zmax-zmin)/(nz-1) + zmin
         FORALL(i = 1:nphi) phiaxis(i) = (i-1)*(phimax-phimin)/(nphi-1) + phimin
         S_ARR = 1.5
         X_ARR = 1.5
         Y_ARR = 1.5
         POT_ARR = 0
         NI = 0
         ! Setup grid helpers
         ! Note: All helpers are defined in terms of differences on half grid
         !       so values are indexed from 1 to n-1.  Which we store at n
         !        i = MIN(MAX(COUNT(raxis < r_temp),1),nr-1)
         !        hr(i) = raxis(i+1) - raxis(i)
         !        hri    = one / hr
         FORALL(i = 1:nr-1) hr(i) = raxis(i+1) - raxis(i)
         FORALL(i = 1:nz-1) hz(i) = zaxis(i+1) - zaxis(i)
         FORALL(i = 1:nphi-1) hp(i) = phiaxis(i+1) - phiaxis(i)
         hri = one / hr
         hpi = one / hp
         hzi = one / hz
         ! Do this here so EQDSK vac RMP works.
         IF (.not. lrestart_grid) THEN
            B_R = 0
            B_PHI = 0
            B_Z = 0
            MODB = 0
         END IF
      END IF
<<<<<<< HEAD
   END IF

   !!!!!!!!!!!!!!!!!!!!!!!!!!!!!!!!!!!!!!!!!!!!!!!!!!!!!!!!!!!!!!!!!!
   !!              Fidasim Grid Spec
   !!!!!!!!!!!!!!!!!!!!!!!!!!!!!!!!!!!!!!!!!!!!!!!!!!!!!!!!!!!!!!!!!!
   IF (lfidasim) THEN !Replace empty values with those of the BEAMS3D grid
      IF (rmin_fida .eq. 0.0) rmin_fida = rmin
      IF (zmin_fida .eq. 0.0) zmin_fida = zmin
      IF (phimin_fida .eq. 0.0) phimin_fida = phimin
      IF (rmax_fida .eq. 0.0) rmax_fida = rmax
      IF (zmax_fida .eq. 0.0) zmax_fida = zmax
      IF (phimax_fida .eq. 0.0) phimax_fida = phimax
	  IF (lrestart_grid) THEN
	        IF (nr_fida .eq. 0) nr_fida = ns_prof1
      IF (nphi_fida .eq. 0) nphi_fida = ns_prof3
      IF (nz_fida .eq. 0) nz_fida = ns_prof2
	  ELSE
      IF (nr_fida .eq. 0) nr_fida = nr
      IF (nphi_fida .eq. 0) nphi_fida = nphi
      IF (nz_fida .eq. 0) nz_fida = nz
	  END IF
      IF (nenergy_fida .eq. 0) nenergy_fida = ns_prof4
      IF (npitch_fida .eq. 0) npitch_fida = ns_prof5
   END IF
   IF (lfidasim2) THEN
      CALL mpialloc(raxis_fida, nr_fida, myid_sharmem, 0, MPI_COMM_SHARMEM, win_raxis_fida)
      CALL mpialloc(phiaxis_fida, nphi_fida, myid_sharmem, 0, MPI_COMM_SHARMEM, win_phiaxis_fida)
      CALL mpialloc(zaxis_fida, nz_fida, myid_sharmem, 0, MPI_COMM_SHARMEM, win_zaxis_fida)
      CALL mpialloc(energy_fida,nenergy_fida, myid_sharmem, 0, MPI_COMM_SHARMEM, win_energy_fida)
      CALL mpialloc(pitch_fida, npitch_fida, myid_sharmem, 0, MPI_COMM_SHARMEM, win_pitch_fida)
   END IF

   CALL MPI_BARRIER(MPI_COMM_SHARMEM, ier)


   ! Put the vacuum field on the background grid
   IF (lmgrid) THEN
      CALL beams3d_init_mgrid
   ELSE IF (lcoil) THEN
      CALL beams3d_init_coil
   END IF


   ! Put the plasma field on the background grid
   IF (lrestart_grid) THEN
      continue
   ELSE IF(lvmec .and. .not.lvac) THEN
      CALL mpialloc(req_axis, nphi, myid_sharmem, 0, MPI_COMM_SHARMEM, win_req_axis)
      CALL mpialloc(zeq_axis, nphi, myid_sharmem, 0, MPI_COMM_SHARMEM, win_zeq_axis)
      CALL beams3d_init_vmec
   ELSE IF (lpies .and. .not.lvac) THEN
      !CALL beams3d_init_pies
   ELSE IF (lspec .and. .not.lvac) THEN
      !CALL beams3d_init_spec
   ELSE IF (lhint .and. .not.lvac) THEN
      CALL mpialloc(req_axis, nphi, myid_sharmem, 0, MPI_COMM_SHARMEM, win_req_axis)
      CALL mpialloc(zeq_axis, nphi, myid_sharmem, 0, MPI_COMM_SHARMEM, win_zeq_axis)
      CALL beams3d_init_hint
   ELSE IF (leqdsk) THEN
      CALL mpialloc(req_axis, nphi, myid_sharmem, 0, MPI_COMM_SHARMEM, win_req_axis)
      CALL mpialloc(zeq_axis, nphi, myid_sharmem, 0, MPI_COMM_SHARMEM, win_zeq_axis)
      CALL beams3d_init_eqdsk
   END IF

   ! Adjust the torodial distribution function grid
   ns_prof3 = MAX(ns_prof3,8*NINT(pi2/phimax)) ! Min 8 per field period

   !!!!!!!!!!!!!!!!!!!!!!!!!!!!!!!!!!!!!!!!!!!!!!!!!!!!!!!!!!!!!!!!!!
   !!              Initialize Vessel (we need nbeams here)
   !!!!!!!!!!!!!!!!!!!!!!!!!!!!!!!!!!!!!!!!!!!!!!!!!!!!!!!!!!!!!!!!!!

   ! Load vessel if not done already vessel
   IF (lvessel .and. (.not. lwall_loaded)) THEN
      CALL wall_load_txt(TRIM(vessel_string),ier,lverb,MPI_COMM_BEAMS)
      IF (lverb) THEN
         IF (ier /=0 ) WRITE(6,'(A)') 'ERROR: Loading VESSEL : ' // TRIM(vessel_string)
         IF (ier ==-327 ) WRITE(6,'(A)') '   ZERO Area Triagle detected!!!!'
=======

      ! Put the plasma field on the background grid
      IF (lvmec .and. .not.lvac) THEN
         CALL mpialloc(req_axis, nphi, myid_sharmem, 0, MPI_COMM_SHARMEM, win_req_axis)
         CALL mpialloc(zeq_axis, nphi, myid_sharmem, 0, MPI_COMM_SHARMEM, win_zeq_axis)
         CALL beams3d_init_vmec
      ELSE IF (lpies .and. .not.lvac) THEN
         !CALL beams3d_init_pies
      ELSE IF (lspec .and. .not.lvac) THEN
         !CALL beams3d_init_spec
      ELSE IF (lhint .and. .not.lvac) THEN
         CALL mpialloc(req_axis, nphi, myid_sharmem, 0, MPI_COMM_SHARMEM, win_req_axis)
         CALL mpialloc(zeq_axis, nphi, myid_sharmem, 0, MPI_COMM_SHARMEM, win_zeq_axis)
         CALL beams3d_init_hint
      ELSE IF (lfieldlines) THEN
         CALL mpialloc(req_axis, nphi, myid_sharmem, 0, MPI_COMM_SHARMEM, win_req_axis)
         CALL mpialloc(zeq_axis, nphi, myid_sharmem, 0, MPI_COMM_SHARMEM, win_zeq_axis)
         CALL beams3d_init_fieldlines
      ELSE IF (leqdsk) THEN
         CALL mpialloc(req_axis, nphi, myid_sharmem, 0, MPI_COMM_SHARMEM, win_req_axis)
         CALL mpialloc(zeq_axis, nphi, myid_sharmem, 0, MPI_COMM_SHARMEM, win_zeq_axis)
         CALL beams3d_init_eqdsk
      END IF

      ! Adjust the torodial distribution function grid
      ns_prof3 = MAX(ns_prof3,8*NINT(pi2/phimax)) ! Min 8 per field period

      !!!!!!!!!!!!!!!!!!!!!!!!!!!!!!!!!!!!!!!!!!!!!!!!!!!!!!!!!!!!!!!!!!
      !!              Initialize Vessel (we need nbeams here)
      !!!!!!!!!!!!!!!!!!!!!!!!!!!!!!!!!!!!!!!!!!!!!!!!!!!!!!!!!!!!!!!!!!
      
      ! Load vessel if not done already vessel
      IF (lvessel .and. (.not. lwall_loaded)) THEN
         CALL wall_load_txt(TRIM(vessel_string),ier,lverb,MPI_COMM_BEAMS)
         IF (lverb) THEN
            IF (ier /=0 ) WRITE(6,'(A)') 'ERROR: Loading VESSEL : ' // TRIM(vessel_string)
            IF (ier ==-327 ) WRITE(6,'(A)') '   ZERO Area Triagle detected!!!!'
         END IF
>>>>>>> a19f08bf
      END IF
   END IF

   !!!!!!!!!!!!!!!!!!!!!!!!!!!!!!!!!!!!!!!!!!!!!!!!!!!!!!!!!!!!!!!!!!
   !!              Secondary Code Output
   !!!!!!!!!!!!!!!!!!!!!!!!!!!!!!!!!!!!!!!!!!!!!!!!!!!!!!!!!!!!!!!!!!

   ! For testing I put this here
   IF (lascot4) THEN
      CALL beams3d_write_ascoth4('INIT')
   END IF
   IF (lascot) THEN
      CALL beams3d_write_ascoth5('INIT')
   END IF
   !WRITE_FIDASIM comes after spline setup as it needs 3D Grids


   !!!!!!!!!!!!!!!!!!!!!!!!!!!!!!!!!!!!!!!!!!!!!!!!!!!!!!!!!!!!!!!!!!
   !!              Setup Splines
   !!!!!!!!!!!!!!!!!!!!!!!!!!!!!!!!!!!!!!!!!!!!!!!!!!!!!!!!!!!!!!!!!!

   ! Construct 3D Profile Splines
   IF (.not. lvac) THEN
      ! First Allocated Spline on master threads
      IF (myid_sharmem == master) THEN
         CALL EZspline_init(TE_spl,nr,nphi,nz,bcs1,bcs2,bcs3,ier)
         IF (ier /=0) CALL handle_err(EZSPLINE_ERR,'beams3d_init: TE',ier)
         CALL EZspline_init(NE_spl,nr,nphi,nz,bcs1,bcs2,bcs3,ier)
         IF (ier /=0) CALL handle_err(EZSPLINE_ERR,'beams3d_init: NE',ier)
         CALL EZspline_init(TI_spl,nr,nphi,nz,bcs1,bcs2,bcs3,ier)
         IF (ier /=0) CALL handle_err(EZSPLINE_ERR,'beams3d_init: TI',ier)
         CALL EZspline_init(ZEFF_spl,nr,nphi,nz,bcs1,bcs2,bcs3,ier)
         IF (ier /=0) CALL handle_err(EZSPLINE_ERR,'beams3d_init: ZEFF',ier)
         TE_spl%isHermite   = 1
         NE_spl%isHermite   = 1
         TI_spl%isHermite   = 1
         ZEFF_spl%isHermite = 1
         TE_spl%x1   = raxis
         NE_spl%x1   = raxis
         TI_spl%x1   = raxis
         ZEFF_spl%x1 = raxis
         TE_spl%x2   = phiaxis
         NE_spl%x2   = phiaxis
         TI_spl%x2   = phiaxis
         ZEFF_spl%x2 = phiaxis
         TE_spl%x3   = zaxis
         NE_spl%x3   = zaxis
         TI_spl%x3   = zaxis
         ZEFF_spl%x3 = zaxis
         CALL EZspline_setup(TE_spl,TE,ier,EXACT_DIM=.true.)
         IF (ier /=0) CALL handle_err(EZSPLINE_ERR,'beams3d_init: TE',ier)
         CALL EZspline_setup(NE_spl,NE,ier,EXACT_DIM=.true.)
         IF (ier /=0) CALL handle_err(EZSPLINE_ERR,'beams3d_init: NE',ier)
         CALL EZspline_setup(TI_spl,TI,ier,EXACT_DIM=.true.)
         IF (ier /=0) CALL handle_err(EZSPLINE_ERR,'beams3d_init: TI',ier)
         CALL EZspline_setup(ZEFF_spl,ZEFF_ARR,ier,EXACT_DIM=.true.)
         IF (ier /=0) CALL handle_err(EZSPLINE_ERR,'beams3d_init: ZEFF_ARR',ier)
      END IF
      ! Now allocate the 4D spline array (which is all we need)
      CALL mpialloc(TE4D, 8, nr, nphi, nz, myid_sharmem, 0, MPI_COMM_SHARMEM, win_TE4D)
      CALL mpialloc(NE4D, 8, nr, nphi, nz, myid_sharmem, 0, MPI_COMM_SHARMEM, win_NE4D)
      CALL mpialloc(TI4D, 8, nr, nphi, nz, myid_sharmem, 0, MPI_COMM_SHARMEM, win_TI4D)
      CALL mpialloc(ZEFF4D, 8, nr, nphi, nz, myid_sharmem, 0, MPI_COMM_SHARMEM, win_ZEFF4D)
      ! Now have master copy data over and free the splines
      IF (myid_sharmem == master) THEN
         TE4D = TE_SPL%fspl
         NE4D = NE_SPL%fspl
         TI4D = TI_SPL%fspl
         ZEFF4D = ZEFF_SPL%fspl
         CALL EZspline_free(TE_spl,ier)
         CALL EZspline_free(NE_spl,ier)
         CALL EZspline_free(TI_spl,ier)
         CALL EZspline_free(ZEFF_spl,ier)
      END IF
      ! Handle the NI array separately (Use NE_spl since it should be free now)
      CALL mpialloc(NI5D, 8, nr, nphi, nz, NION, myid_sharmem, 0, MPI_COMM_SHARMEM, win_NI5D)
      IF (myid_sharmem == 0) THEN
         DO i = 1, NION
            CALL EZspline_init(NE_spl,nr,nphi,nz,bcs1,bcs2,bcs3,ier)
            IF (ier /=0) CALL handle_err(EZSPLINE_ERR,'beams3d_init: NI',ier)
            NE_spl%isHermite   = 1
            NE_spl%x1   = raxis
            NE_spl%x2   = phiaxis
            NE_spl%x3   = zaxis
            CALL EZspline_setup(NE_spl,NI(i,:,:,:),ier,EXACT_DIM=.true.)
            IF (ier /=0) CALL handle_err(EZSPLINE_ERR,'beams3d_init: NI',ier)
            NI5D(:,:,:,:,i) = NE_SPL%fspl
            CALL EZspline_free(NE_spl,ier)
         END DO
      END IF
      CALL MPI_BARRIER(MPI_COMM_SHARMEM, ier)
   END IF

   ! Construct MODB

   IF (myid_sharmem == master) MODB = SQRT(B_R*B_R+B_PHI*B_PHI+B_Z*B_Z)




   ! Construct Splines on shared memory master nodes
   IF (myid_sharmem == master) THEN
      bcs1=(/ 0, 0/)
      bcs2=(/-1,-1/)
      bcs3=(/ 0, 0/)
      CALL EZspline_init(BR_spl,nr,nphi,nz,bcs1,bcs2,bcs3,ier)
      IF (ier /=0) CALL handle_err(EZSPLINE_ERR,'beams3d_init:BR_spl',ier)
      CALL EZspline_init(BPHI_spl,nr,nphi,nz,bcs1,bcs2,bcs3,ier)
      IF (ier /=0) CALL handle_err(EZSPLINE_ERR,'beams3d_init:BPHI_spl',ier)
      CALL EZspline_init(BZ_spl,nr,nphi,nz,bcs1,bcs2,bcs3,ier)
      IF (ier /=0) CALL handle_err(EZSPLINE_ERR,'beams3d_init:BZ_spl',ier)
      CALL EZspline_init(MODB_spl,nr,nphi,nz,bcs1,bcs2,bcs3,ier)
      IF (ier /=0) CALL handle_err(EZSPLINE_ERR,'beams3d_init:MODB_spl',ier)
      CALL EZspline_init(S_spl,nr,nphi,nz,bcs1,bcs2,bcs3,ier)
      IF (ier /=0) CALL handle_err(EZSPLINE_ERR,'beams3d_init:S_spl',ier)
      CALL EZspline_init(U_spl,nr,nphi,nz,bcs1,bcs2,bcs3,ier)
      IF (ier /=0) CALL handle_err(EZSPLINE_ERR,'beams3d_init:U_spl',ier)
      CALL EZspline_init(X_spl,nr,nphi,nz,bcs1,bcs2,bcs3,ier)
      IF (ier /=0) CALL handle_err(EZSPLINE_ERR,'beams3d_init:X_spl',ier)
      CALL EZspline_init(Y_spl,nr,nphi,nz,bcs1,bcs2,bcs3,ier)
      IF (ier /=0) CALL handle_err(EZSPLINE_ERR,'beams3d_init:Y_spl',ier)
      CALL EZspline_init(POT_spl,nr,nphi,nz,bcs1,bcs2,bcs3,ier)
      IF (ier /=0) CALL handle_err(EZSPLINE_ERR,'beams3d_init:POT_spl',ier)
      BR_spl%isHermite   = 1
      BR_spl%x1   = raxis
      BR_spl%x2   = phiaxis
      BR_spl%x3   = zaxis
      BPHI_spl%isHermite = 1
      BPHI_spl%x1 = raxis
      BPHI_spl%x2 = phiaxis
      BPHI_spl%x3 = zaxis
      BZ_spl%isHermite   = 1
      BZ_spl%x1   = raxis
      BZ_spl%x2   = phiaxis
      BZ_spl%x3   = zaxis
      MODB_spl%isHermite = 1
      MODB_spl%x1 = raxis
      MODB_spl%x2 = phiaxis
      MODB_spl%x3 = zaxis
      S_spl%isHermite = 1
      S_spl%x1 = raxis
      S_spl%x2 = phiaxis
      S_spl%x3 = zaxis
      U_spl%isHermite = 1
      U_spl%x1 = raxis
      U_spl%x2 = phiaxis
      U_spl%x3 = zaxis
      X_spl%isHermite = 1
      X_spl%x1 = raxis
      X_spl%x2 = phiaxis
      X_spl%x3 = zaxis
      Y_spl%isHermite = 1
      Y_spl%x1 = raxis
      Y_spl%x2 = phiaxis
      Y_spl%x3 = zaxis
      POT_spl%isHermite = 1
      POT_spl%x1 = raxis
      POT_spl%x2 = phiaxis
      POT_spl%x3 = zaxis
      CALL EZspline_setup(BR_spl,B_R,ier,EXACT_DIM=.true.)
      IF (ier /=0) CALL handle_err(EZSPLINE_ERR,'beams3d_init:BR_spl',ier)
      CALL EZspline_setup(BPHI_spl,B_PHI,ier,EXACT_DIM=.true.)
      IF (ier /=0) CALL handle_err(EZSPLINE_ERR,'beams3d_init:BPHI_spl',ier)
      CALL EZspline_setup(BZ_spl,B_Z,ier,EXACT_DIM=.true.)
      IF (ier /=0) CALL handle_err(EZSPLINE_ERR,'beams3d_init:BZ_spl',ier)
      CALL EZspline_setup(MODB_spl,MODB,ier,EXACT_DIM=.true.)
      IF (ier /=0) CALL handle_err(EZSPLINE_ERR,'beams3d_init:MODB_spl',ier)
      CALL EZspline_setup(S_spl,S_ARR,ier,EXACT_DIM=.true.)
      IF (ier /=0) CALL handle_err(EZSPLINE_ERR,'beams3d_init:S_spl',ier)
      CALL EZspline_setup(U_spl,U_ARR,ier,EXACT_DIM=.true.)
      IF (ier /=0) CALL handle_err(EZSPLINE_ERR,'beams3d_init:U_spl',ier)
      CALL EZspline_setup(POT_spl,POT_ARR,ier,EXACT_DIM=.true.)
      IF (ier /=0) CALL handle_err(EZSPLINE_ERR,'beams3d_init:POT_spl',ier)

   END IF
   ! Allocate Shared memory space
   CALL MPI_BARRIER(MPI_COMM_SHARMEM, ier)
   CALL mpialloc(BR4D, 8, nr, nphi, nz, myid_sharmem, 0, MPI_COMM_SHARMEM, win_BR4D)
   CALL mpialloc(BPHI4D, 8, nr, nphi, nz, myid_sharmem, 0, MPI_COMM_SHARMEM, win_BPHI4D)
   CALL mpialloc(BZ4D, 8, nr, nphi, nz, myid_sharmem, 0, MPI_COMM_SHARMEM, win_BZ4D)
   CALL mpialloc(MODB4D, 8, nr, nphi, nz, myid_sharmem, 0, MPI_COMM_SHARMEM, win_MODB4D)
   CALL mpialloc(S4D, 8, nr, nphi, nz, myid_sharmem, 0, MPI_COMM_SHARMEM, win_S4D)
   CALL mpialloc(U4D, 8, nr, nphi, nz, myid_sharmem, 0, MPI_COMM_SHARMEM, win_U4D)
   CALL mpialloc(X4D, 8, nr, nphi, nz, myid_sharmem, 0, MPI_COMM_SHARMEM, win_X4D)
   CALL mpialloc(Y4D, 8, nr, nphi, nz, myid_sharmem, 0, MPI_COMM_SHARMEM, win_Y4D)
   CALL mpialloc(POT4D, 8, nr, nphi, nz, myid_sharmem, 0, MPI_COMM_SHARMEM, win_POT4D)
   ! Copy Spline info to shared memory and Free
   IF (myid_sharmem == master) THEN
      BR4D = BR_SPL%fspl
      BPHI4D = BPHI_SPL%fspl
      BZ4D = BZ_SPL%fspl
      MODB4D = MODB_SPL%fspl
      S4D = S_SPL%fspl
      U4D = U_SPL%fspl
      POT4D = POT_SPL%fspl
      S4D = S4D / rho_scale !Apply scale to enable distribution outside LCFS
      X_ARR = S4D(1,:,:,:) * COS(U4D(1,:,:,:))
      Y_ARR = S4D(1,:,:,:) * SIN(U4D(1,:,:,:))
      CALL EZspline_setup(X_spl,X_ARR,ier,EXACT_DIM=.true.)
      IF (ier /=0) CALL handle_err(EZSPLINE_ERR,'beams3d_init:X_spl',ier)

      CALL EZspline_setup(Y_spl,Y_ARR,ier,EXACT_DIM=.true.)
      IF (ier /=0) CALL handle_err(EZSPLINE_ERR,'beams3d_init:Y_spl',ier)
      X4D = X_SPL%fspl
      Y4D = Y_SPL%fspl
      ! WRITE (27, '(F7.3)') BPHI4D(1,:,:,:)
      ! WRITE (28, '(F7.3)') S4D(1,:,:,:)
      ! WRITE (29, '(F7.3)') X4D(1,:,:,:)
      CALL EZspline_free(BR_spl,ier)
      CALL EZspline_free(BPHI_spl,ier)
      CALL EZspline_free(BZ_spl,ier)
      CALL EZspline_free(MODB_spl,ier)
      CALL EZspline_free(S_spl,ier)
      CALL EZspline_free(U_spl,ier)
      CALL EZspline_free(X_spl,ier)
      CALL EZspline_free(Y_spl,ier)

      CALL EZspline_free(POT_spl,ier)
   END IF
   ! These are helpers for range
   eps1 = (rmax-rmin)*small
   eps2 = (phimax-phimin)*small
   eps3 = (zmax-zmin)*small

   ! Print Grid info to screen
   IF (lverb) THEN
      WRITE(6,'(A)')'----- Constructing Splines -----'
      WRITE(6,'(A,F9.5,A,F9.5,A,I4)') '   R   = [',MINVAL(raxis),',',MAXVAL(raxis),'];  NR:   ',nr
      WRITE(6,'(A,F8.5,A,F8.5,A,I4)') '   PHI = [',MINVAL(phiaxis),',',MAXVAL(phiaxis),'];  NPHI: ',nphi
      WRITE(6,'(A,F8.5,A,F8.5,A,I4)') '   Z   = [',MINVAL(zaxis),',',MAXVAL(zaxis),'];  NZ:   ',nz
      WRITE(6,'(A,I1)')               '   HERMITE FORM: ',1
      CALL FLUSH(6)
   END IF

   IF (myid_sharmem==master) CALL beams3d_volume !requires S_ARR

   ! Output Grid
   CALL beams3d_write('GRID_INIT')
     !IF (lverb)  WRITE(6,'(A)')  'Grid_Init Completed'
   !IF (.not. lrestart_grid) THEN
      CALL mpidealloc(B_R,win_B_R)
      CALL mpidealloc(B_PHI,win_B_PHI)
      CALL mpidealloc(B_Z,win_B_Z)
      CALL mpidealloc(MODB,win_MODB)
      CALL mpidealloc(S_ARR,win_S_ARR)
      CALL mpidealloc(U_ARR,win_U_ARR)
      CALL mpidealloc(X_ARR,win_X_ARR)
      CALL mpidealloc(Y_ARR,win_Y_ARR)
      CALL mpidealloc(POT_ARR,win_POT_ARR)
      IF (.not. lvac) THEN
         CALL mpidealloc(TE,win_TE)
         CALL mpidealloc(NE,win_NE)
         CALL mpidealloc(NI,win_NI)
         CALL mpidealloc(TI,win_TI)
         CALL mpidealloc(ZEFF_ARR,win_ZEFF_ARR)
      END IF
   !END IF

   ! DEALLOCATE Variables
   IF (.not.lvac .and. .not. lrestart_grid) THEN
      IF (nte > 0) CALL EZspline_free(TE_spl_s,ier)
      IF (nne > 0) CALL EZspline_free(NE_spl_s,ier)
      IF (nti > 0) CALL EZspline_free(TI_spl_s,ier)
      IF (npot > 0) CALL EZspline_free(POT_spl_s,ier)
      IF (nzeff > 0) THEN
         CALL EZspline_free(ZEFF_spl_s,ier)
         DO i = 1, NION
            CALL EZspline_free(NI_spl_s(i),ier)
         END DO
      END IF
   END IF


   !!!!!!!!!!!!!!!!!!!!!!!!!!!!!!!!!!!!!!!!!!!!!!!!!!!!!!!!!!!!!!!!!!
   !!              Initialize Particles
   !!!!!!!!!!!!!!!!!!!!!!!!!!!!!!!!!!!!!!!!!!!!!!!!!!!!!!!!!!!!!!!!!!

   ! Initialize Random Number generator
   CALL RANDOM_SEED

   ! Initialize beams (define a distribution of directions and weights)
   IF (lrestart_grid) THEN
      CONTINUE
   ELSEIF (lbeam) THEN
      IF (.not. lsuzuki) CALL adas_load_tables(myid_sharmem, MPI_COMM_SHARMEM)
      IF (lw7x) THEN
         CALL beams3d_init_beams_w7x
      ELSEIF (lbbnbi) THEN
         CALL beams3d_init_beams_bbnbi
      ELSE
         CALL beams3d_init_beams
      END IF
      ! Randomize particles Only for beam depo runs
      IF (lrandomize) CALL beams3d_randomize_particles
   ELSEIF (lrestart_particles) THEN
      CALL beams3d_init_restart
   ELSEIF (lfusion) THEN
      CALL beams3d_init_fusion
   ELSE
      ALLOCATE(  R_start(nparticles), phi_start(nparticles), Z_start(nparticles), &
         v_neut(3,nparticles), mass(nparticles), charge(nparticles), &
         mu_start(nparticles), Zatom(nparticles), t_end(nparticles), vll_start(nparticles), &
         beam(nparticles), weight(nparticles) )
      R_start = r_start_in(1:nparticles)
      phi_start = phi_start_in(1:nparticles)
      Z_start = z_start_in(1:nparticles)
      vll_start = vll_start_in(1:nparticles)
      v_neut = 0.0
      weight = 1.0/nparticles
      Zatom = Zatom_in(1:nparticles)
      mass = mass_in(1:nparticles)
      charge = charge_in(1:nparticles)
      mu_start = mu_start_in(1:nparticles)
      t_end = t_end_in(1:nparticles)
      beam  = 1
      nbeams = 1
      charge_beams(1) = charge_in(1)
      mass_beams(1)   = mass_in(1)
   END IF
   IF (ALLOCATED(end_state)) DEALLOCATE(end_state)
   
   ! In all cases create an end_state array
   ALLOCATE(end_state(nparticles))
   end_state=0
   
   ! Setup distribution
   ALLOCATE(epower_prof(nbeams,ns_prof1), ipower_prof(nbeams,ns_prof1), &
      ndot_prof(nbeams,ns_prof1))
   ipower_prof=0; epower_prof=0; ndot_prof=0
   CALL mpialloc(dist5d_prof, nbeams, ns_prof1, ns_prof2, ns_prof3, ns_prof4, ns_prof5, myid_sharmem, 0, MPI_COMM_SHARMEM, win_dist5d)
   IF (lfidasim2)       CALL mpialloc(dist5d_fida, nr_fida, nz_fida, nphi_fida, nenergy_fida, npitch_fida, myid_sharmem, 0, MPI_COMM_SHARMEM, win_dist5d_fida)
   IF (myid_sharmem == master) THEN
      dist5d_prof = 0
      IF (lfidasim2) dist5d_fida = 0
   END IF
   h2_prof = ns_prof2*invpi2
   h3_prof = ns_prof3*invpi2
   	 



   ! Determine maximum particle velocity
   partvmax=MAX(MAXVAL(ABS(vll_start))*6.0/5.0,partvmax)
   !IF (lverb) WRITE(6,'(A,F8.5)') '   PARTVMAX  = ',partvmax
   !partpmax=MAX(MAXVAL(ABS(partvmax*mass)),partpmax)
   nsh_prof4 = ns_prof4/2
   h4_prof = 0.5*ns_prof4/partvmax
   h5_prof = ns_prof5/partvmax

   ! Fida Distribution
   IF (lfidasim2) THEN
      r_h = (nr_fida) / (rmax_fida - rmin_fida)
      z_h = (nz_fida) / (zmax_fida - zmin_fida)
      p_h = (nphi_fida) / (phimax_fida - phimin_fida)
   END IF

   ! Do a reality check
   IF (ANY(ABS(vll_start)>3E8) .and. lverb) THEN
      ! This is an error code check
      PRINT *,'!!!!!!!!!!!!!!!!!!!!!!!!!!!!!!!!!!!!!!!!!!!!!!!!!!!!!!'
      PRINT *,'!!!!!  Super-luminal particle velocity detected  !!!!!'
      PRINT *,'!!!!!!!!!!!!!!!!!!!!!!!!!!!!!!!!!!!!!!!!!!!!!!!!!!!!!!'
      STOP
   END IF


   !!!!!!!!!!!!!!!!!!!!!!!!!!!!!!!!!!!!!!!!!!!!!!!!!!!!!!!!!!!!!!!!!!
   !!              Wall Load Helpers here
   !!!!!!!!!!!!!!!!!!!!!!!!!!!!!!!!!!!!!!!!!!!!!!!!!!!!!!!!!!!!!!!!!!

   ! Setup wall heat flux tracking
   IF (lwall_loaded) THEN
      IF (lverb) THEN
         CALL wall_info(6)
		 !IF (ALLOCATED(R_wall_temp)) DEALLOCATE(R_wall_temp)
         ALLOCATE(R_wall_temp(nvertex))
         FORALL (i = 1:nvertex) R_wall_temp(i) = SQRT(vertex(i,1)*vertex(i,1)+vertex(i,2)*vertex(i,2))
         WRITE(6,'(A,F9.5,A,F9.5,A)') '   R_WALL   = [',MINVAL(R_wall_temp),',',MAXVAL(R_wall_temp),']'
         WRITE(6,'(A,F9.5,A,F9.5,A)') '   Z_WALL   = [',MINVAL(vertex(:,3)),',',MAXVAL(vertex(:,3)),']'
         IF ((MINVAL(R_wall_temp)<rmin) .or. &
            (MAXVAL(R_wall_temp)>rmax) .or. &
            (MINVAL(vertex(:,3))<zmin) .or. &
            (MAXVAL(vertex(:,3))>zmax)) THEN
            IF (.not. lplasma_only) WRITE(6,'(A)') '   WALL OUTSIDE GRID DOMAIN!'
         END IF
         DEALLOCATE(R_wall_temp)
      END IF
      CALL FLUSH(6)
      CALL mpialloc(wall_load, nbeams, nface, myid_sharmem, 0, MPI_COMM_SHARMEM, win_wall_load)
      IF (myid_sharmem == master) wall_load = 0
      CALL mpialloc(wall_shine, nbeams, nface, myid_sharmem, 0, MPI_COMM_SHARMEM, win_wall_shine)
      IF (myid_sharmem == master) wall_shine = 0
   END IF


   IF (lfidasim) THEN
      ALLOCATE(raxis_fida(nr_fida))
      ALLOCATE(zaxis_fida(nz_fida))
      ALLOCATE(phiaxis_fida(nphi_fida))
      ALLOCATE(energy_fida(nenergy_fida))
      ALLOCATE(pitch_fida(npitch_fida))
      FORALL(i = 1:nr_fida) raxis_fida(i) = (i-1)*(rmax_fida-rmin_fida)/(nr_fida) + rmin_fida !Lower grid edges
      FORALL(i = 1:nz_fida) zaxis_fida(i) = (i-1)*(zmax_fida-zmin_fida)/(nz_fida) + zmin_fida
      FORALL(i = 1:nphi_fida) phiaxis_fida(i) = (i-1)*(phimax_fida-phimin_fida)/(nphi_fida) + phimin_fida
      FORALL(i = 1:nenergy_fida) energy_fida(i) = REAL(i-0.5) / REAL(nenergy_fida) * 0.5 * MAXVAL(mass) * partvmax * partvmax /1.60217662E-19 / 1000.0 !Calculate maximum possible energy
      FORALL(i = 1:npitch_fida) pitch_fida(i) = REAL(i-0.5) / REAL(npitch_fida) * 2.0 - 1.0
      e_h = 1/( energy_fida(2) - energy_fida(1)) !(energy_fida(nenergy_fida) - energy_fida(1)) / (nenergy_fida)
      pi_h = 1/(pitch_fida(2) - pitch_fida(1))!(pitch_fida(npitch_fida) - pitch_fida(1)) / (npitch_fida)
      emin_fida = energy_fida(1)-1/e_h/2
      pimin_fida = pitch_fida(1)-1/pi_h/2
      !IF (myid_sharmem == master .and. myworkid == master) THEN
      !END IF
      IF (lfidasim .and. lverb) THEN
         WRITE(6,'(A)') '----- FIDASIM Grid Parameters -----'
         WRITE(6,'(A,F9.5)') '   T_FIDA   = ',t_fida
         WRITE(6,'(A,F9.5,A,F9.5,A,I4)') '   R_FIDA   = [',rmin_fida,',',rmax_fida,'];  NR:   ',nr_fida
         WRITE(6,'(A,F8.5,A,F8.5,A,I4)') '   PHI_FIDA = [',phimin_fida,',',phimax_fida,'];  NPHI: ',nphi_fida
         WRITE(6,'(A,F8.5,A,F8.5,A,I4)') '   Z_FIDA   = [',zmin_fida,',',zmax_fida,'];  NZ:   ',nz_fida
         !WRITE(6,'(A,EN12.3,F8.5,A)') '   PARTVMAX, MASS_BEAMS  = [',partvmaxk,',', mass_beams(1),'];'
         WRITE(6,'(A,F8.5,A,F10.5,A,I4)') '   ENERGY_FIDA   = [',energy_fida(1),',',energy_fida(nenergy_fida),'];  NENERGY:   ',nenergy_fida
         WRITE(6,'(A,F8.5,A,F8.5,A,I4)') '   PITCH_FIDA   = [',pitch_fida(1),',',pitch_fida(npitch_fida),'];  NPITCH:   ',npitch_fida
         !WRITE(6,'(A,I4, A,I4)') '   NENERGY_FIDA   = ',nenergy_fida,';  NPITCH_FIDA:   ',npitch_fida
      END IF
   END IF
   ! WRITE_FIDASIM INIT
   IF (lfidasim) THEN
      CALL beams3d_write_fidasim('INIT')
   END IF

   ! Some tests
   IF (.false. .and. lverb) THEN
      CALL beams3d_distnorm
      STOP
   END IF
   
  ! WRITE (6, '(F7.3)') MAXVAL(BPHI4D(1,:,:,:))

#if defined(MPI_OPT)
   CALL MPI_BARRIER(MPI_COMM_BEAMS,ierr_mpi)
   IF (ierr_mpi /= MPI_SUCCESS) CALL handle_err(MPI_BARRIER_ERR,'beams3d_init',ierr_mpi)
#endif
!-----------------------------------------------------------------------
!     End Subroutine
!-----------------------------------------------------------------------
END SUBROUTINE beams3d_init<|MERGE_RESOLUTION|>--- conflicted
+++ resolved
@@ -9,12 +9,12 @@
 !-----------------------------------------------------------------------
 !     Libraries
 !-----------------------------------------------------------------------
-<<<<<<< HEAD
    USE stel_kinds, ONLY: rprec
    USE vmec_input,  ONLY: extcur_in => extcur, read_indata_namelist,&
       nv_in => nzeta, nfp_in => nfp, nigroup
    USE read_eqdsk_mod, ONLY: read_gfile, get_eqdsk_grid
    USE read_hint_mod, ONLY: read_hint_mag, get_hint_grid
+   USE read_fieldlines_mod, ONLY: read_fieldlines_mag, get_fieldlines_grid
    USE beams3d_runtime
    USE beams3d_grid
    USE beams3d_input_mod, ONLY: read_beams3d_input, init_beams3d_input
@@ -33,32 +33,6 @@
    USE mpi_inc
    USE mpi_sharmem
    USE beams3d_physics_mod, ONLY: beams3d_suv2rzp ! remove if test below removed
-=======
-      USE stel_kinds, ONLY: rprec
-      USE vmec_input,  ONLY: extcur_in => extcur, read_indata_namelist,&
-                             nv_in => nzeta, nfp_in => nfp, nigroup
-      USE read_eqdsk_mod, ONLY: read_gfile, get_eqdsk_grid
-      USE read_hint_mod, ONLY: read_hint_mag, get_hint_grid
-      USE read_fieldlines_mod, ONLY: read_fieldlines_mag, get_fieldlines_grid
-      USE beams3d_runtime
-      USE beams3d_grid
-      USE beams3d_input_mod, ONLY: read_beams3d_input, init_beams3d_input
-      USE beams3d_lines, ONLY: nparticles, epower_prof, ipower_prof, &
-                               ndot_prof, j_prof, dense_prof, &
-                               partvmax, partpmax, &
-                               end_state, ns_prof1, ns_prof2, ns_prof3, &
-                               ns_prof4, ns_prof5, dist5d_prof, win_dist5d, &
-                               dist5d_fida, win_dist5d_fida,&
-                               win_epower, win_ipower, win_ndot, win_jprof, &
-                               win_dense, nsh_prof4, h2_prof, h3_prof, &
-                               h4_prof, h5_prof, r_h, p_h, z_h
-      USE wall_mod
-      USE mpi_params
-      USE adas_mod_parallel, ONLY: adas_load_tables, adas_tables_avail
-      USE mpi_inc
-      USE mpi_sharmem
-      USE beams3d_physics_mod, ONLY: beams3d_suv2rzp ! remove if test below removed
->>>>>>> a19f08bf
 !-----------------------------------------------------------------------
 !     Local Variables
 !          ier            Error Flag
@@ -105,7 +79,6 @@
    IF (ierr_mpi /= MPI_SUCCESS) CALL handle_err(MPI_BARRIER_ERR,'beams3d_init0',ierr_mpi)
 #endif
 
-<<<<<<< HEAD
    ! Initialize namelist
    CALL init_beams3d_input
 
@@ -133,6 +106,13 @@
       CALL read_hint_mag(TRIM(id_string)//'.magslice',ier)
       phimin = 0
       CALL get_hint_grid(nr,nz,nphi,rmin,rmax,zmin,zmax,phimax)
+   ELSE IF (lfieldlines .and. lread_input) THEN
+      CALL read_beams3d_input('input.'//TRIM(id_string),ier)
+      IF (lverb) WRITE(6,'(A)') '   FILE:     input.' // TRIM(id_string)
+      IF (lverb) WRITE(6,'(A)') '   FIELDLINES FILE: fieldlines_' // TRIM(id_string) // '.h5'
+      CALL read_fieldlines_mag('fieldlines_'//TRIM(id_string)//'.h5',MPI_COMM_SHARMEM,ier)
+      phimin = 0
+      CALL get_fieldlines_grid(nr,nz,nphi,rmin,rmax,zmin,zmax,phimax)
    END IF
 
    IF (lrestart_particles .or. lrestart_grid) THEN
@@ -157,59 +137,6 @@
    ! Output some information
    IF (lverb ) THEN
       IF (.not. lrestart_grid) THEN
-=======
-      ! Initialize namelist
-      CALL init_beams3d_input
-
-      ! Now read files
-      IF (lvmec.and. lread_input) THEN
-         CALL read_beams3d_input('input.' // TRIM(id_string),ier)
-         IF (lverb) WRITE(6,'(A)') '   FILE: input.' // TRIM(id_string)
-      ELSE IF (lpies .and. lread_input) THEN
-         CALL read_beams3d_input(TRIM(id_string) // '.in',ier)
-         IF (lverb) WRITE(6,'(A)') '   FILE: ' // TRIM(id_string) // '.in'
-      ELSE IF (lspec .and. lread_input) THEN
-         CALL read_beams3d_input('input.' // TRIM(id_string),ier)
-         IF (lverb) WRITE(6,'(A)') '   FILE: input.' // TRIM(id_string)
-      ELSE IF (leqdsk .and. lread_input) THEN
-         CALL read_beams3d_input('input.' // TRIM(id_string),ier)
-         IF (lverb) WRITE(6,'(A)') '   FILE: input.' // TRIM(id_string)
-         CALL read_gfile(eqdsk_string,ier)
-         IF (lverb) WRITE(6,'(A)') '   G-FILE: '// TRIM(eqdsk_string)
-         CALL get_eqdsk_grid(nr,nz,rmin,rmax,zmin,zmax)
-         phimin = 0; phimax=pi2
-      ELSE IF (lhint .and. lread_input) THEN
-         CALL read_beams3d_input(TRIM(id_string)//'.input',ier)
-         IF (lverb) WRITE(6,'(A)') '   FILE:     ' // TRIM(id_string) // '.input'
-         IF (lverb) WRITE(6,'(A)') '   MAG_FILE: ' // TRIM(id_string) // '.magslice'
-         CALL read_hint_mag(TRIM(id_string)//'.magslice',ier)
-         phimin = 0
-         CALL get_hint_grid(nr,nz,nphi,rmin,rmax,zmin,zmax,phimax)
-      ELSE IF (lfieldlines .and. lread_input) THEN
-         CALL read_beams3d_input('input.'//TRIM(id_string),ier)
-         IF (lverb) WRITE(6,'(A)') '   FILE:     input.' // TRIM(id_string)
-         IF (lverb) WRITE(6,'(A)') '   FIELDLINES FILE: fieldlines_' // TRIM(id_string) // '.h5'
-         CALL read_fieldlines_mag('fieldlines_'//TRIM(id_string)//'.h5',MPI_COMM_SHARMEM,ier)
-         phimin = 0
-         CALL get_fieldlines_grid(nr,nz,nphi,rmin,rmax,zmin,zmax,phimax)
-      END IF
-
-      IF (lrestart_particles) THEN
-        ldepo = .false.
-        lbbnbi = .false.
-        lbeam = .false.
-      END IF
-
-      ! Handle existence of ADAS for NBI
-      IF (lbeam .and. .not.lsuzuki .and. myid_sharmem==master) THEN
-         lsuzuki = .not.adas_tables_avail()
-      END IF
-      CALL MPI_BCAST(lsuzuki,1,MPI_LOGICAL, master, MPI_COMM_SHARMEM,ierr_mpi)
-      IF (ierr_mpi /= MPI_SUCCESS) CALL handle_err(MPI_BCAST_ERR,'beams3d_init:lsuzuki',ierr_mpi)
-
-      ! Output some information
-      IF (lverb .and. .not.lrestart_grid) THEN
->>>>>>> a19f08bf
          WRITE(6,'(A,F9.5,A,F9.5,A,I4)') '   R   = [',rmin,',',rmax,'];  NR:   ',nr
          WRITE(6,'(A,F8.5,A,F8.5,A,I4)') '   PHI = [',phimin,',',phimax,'];  NPHI: ',nphi
          WRITE(6,'(A,F8.5,A,F8.5,A,I4)') '   Z   = [',zmin,',',zmax,'];  NZ:   ',nz
@@ -226,7 +153,6 @@
          IF (lcoil) WRITE(6,'(A)')    '   COIL: ' // TRIM(coil_string)
          IF (lmgrid) WRITE(6,'(A)')    '   MGRID: ' // TRIM(mgrid_string)
       END IF
-<<<<<<< HEAD
       IF (lcollision) WRITE(6,'(A)') '   COLLISION OPERATOR ON!'
       IF (lkick) WRITE(6,'(A)') '   KICK MODEL ON!'
       IF (lvac)  WRITE(6,'(A)') '   VACUUM FIELDS ONLY!'
@@ -279,85 +205,6 @@
          IF (ALL(NE_AUX_F(1:nne) < 1E4)) THEN
             IF (lverb) WRITE(6,'(A)') '   Rescaling Electron Density (1E18)'
             NE_AUX_F(1:nne) = NE_AUX_F(1:nne)*1E18
-=======
-
-      ! Construct 1D splines
-      bcs1_s=(/ 0, 0 /)
-      IF ((lvmec .or. leqdsk .or. lhint .or. lfieldlines) .and. .not.lvac) THEN
-         IF (lverb) WRITE(6,'(A)') '----- Plasma Parameters -----'
-         ! TE
-         IF (nte>0) THEN
-            CALL EZspline_init(TE_spl_s,nte,bcs1_s,ier)
-            IF (ier /=0) CALL handle_err(EZSPLINE_ERR,'beams3d_init1',ier)
-            TE_spl_s%isHermite   = 0
-            TE_spl_s%x1          = TE_AUX_S(1:nte)
-            CALL EZspline_setup(TE_spl_s,TE_AUX_F(1:nte),ier,EXACT_DIM=.true.)
-            IF (ier /=0) CALL handle_err(EZSPLINE_ERR,'beams3d_init2',ier)
-            IF (lverb) WRITE(6,'(A,F9.5,A,F9.5,A,I4)') '   Te   = [', &
-                        MINVAL(TE_AUX_F(1:nte))*1E-3,',',MAXVAL(TE_AUX_F(1:nte))*1E-3,'] keV;  NTE:   ',nte
-         END IF
-         ! TI
-         IF (nti>0) THEN
-            CALL EZspline_init(TI_spl_s,nti,bcs1_s,ier)
-            IF (ier /=0) CALL handle_err(EZSPLINE_ERR,'beams3d_init3',ier)
-            TI_spl_s%isHermite   = 0
-            TI_spl_s%x1          = TI_AUX_S(1:nti)
-            CALL EZspline_setup(TI_spl_s,TI_AUX_F(1:nti),ier,EXACT_DIM=.true.)
-            IF (ier /=0) CALL handle_err(EZSPLINE_ERR,'beams3d_init4',ier)
-            IF (lverb) WRITE(6,'(A,F9.5,A,F9.5,A,I4)') '   Ti   = [', &
-                        MINVAL(TI_AUX_F(1:nti))*1E-3,',',MAXVAL(TI_AUX_F(1:nti))*1E-3,'] keV;  NTI:   ',nti
-         END IF
-         ! NE
-         IF (nne>0) THEN
-            ! Check values
-            IF (ALL(NE_AUX_F(1:nne) < 1E4)) THEN
-              IF (lverb) WRITE(6,'(A)') '   Rescaling Electron Density (1E18)'
-              NE_AUX_F(1:nne) = NE_AUX_F(1:nne)*1E18
-            END IF
-            CALL EZspline_init(NE_spl_s,nne,bcs1_s,ier)
-            IF (ier /=0) CALL handle_err(EZSPLINE_ERR,'beams3d_init5',ier)
-            NE_spl_s%x1          = NE_AUX_S(1:nne)
-            NE_spl_s%isHermite   = 0
-             CALL EZspline_setup(NE_spl_s,NE_AUX_F(1:nne),ier,EXACT_DIM=.true.)
-            IF (ier /=0) CALL handle_err(EZSPLINE_ERR,'beams3d_init6',ier)
-            IF (lverb) WRITE(6,'(A,F9.5,A,F9.5,A,I4,A)') '   Ne   = [', &
-                        MINVAL(NE_AUX_F(1:nne))*1E-20,',',MAXVAL(NE_AUX_F(1:nne))*1E-20,'] E20 m^-3;  NNE:   ',nne
-         END IF
-         ! NION
-         DO i = 1, NION
-            k = COUNT(NI_AUX_S .ge. 0)
-            CALL EZspline_init(NI_spl_s(i),k,bcs1_s,ier)
-            IF (ier /=0) CALL handle_err(EZSPLINE_ERR,'beams3d_init9b',ier)
-            NI_spl_s(i)%x1          = NI_AUX_S(1:k)
-            NI_spl_s(i)%isHermite   = 0
-            CALL EZspline_setup(NI_spl_s(i),NI_AUX_F(i,1:k),ier,EXACT_DIM=.true.)
-            IF (ier /=0) CALL handle_err(EZSPLINE_ERR,'beams3d_init10b',ier)
-            IF (lverb .and. ANY(NI_AUX_F(i,:)>0)) WRITE(6,'(A,I1,A,F9.5,A,F9.5,A,I3,A,I2)') '   Ni(',i,')= [', &
-                        MINVAL(NI_AUX_F(i,1:k))*1E-20,',',MAXVAL(NI_AUX_F(i,1:k))*1E-20,'] E20 m^-3;  M: ',&
-                        NINT(NI_AUX_M(i)/1.66053906660E-27),' amu;  Z: ',NI_AUX_Z(i)
-         END DO
-         ! ZEFF
-         IF (nzeff>0) THEN
-            CALL EZspline_init(ZEFF_spl_s,nzeff,bcs1_s,ier)
-            IF (ier /=0) CALL handle_err(EZSPLINE_ERR,'beams3d_init7',ier)
-            ZEFF_spl_s%isHermite   = 0
-            ZEFF_spl_s%x1          = ZEFF_AUX_S(1:nzeff)
-            CALL EZspline_setup(ZEFF_spl_s,ZEFF_AUX_F(1:nzeff),ier,EXACT_DIM=.true.)
-            IF (ier /=0) CALL handle_err(EZSPLINE_ERR,'beams3d_init8',ier)
-            IF (lverb) WRITE(6,'(A,F9.5,A,F9.5,A,I4)') '   Zeff = [', &
-                        MINVAL(ZEFF_AUX_F(1:nzeff)),',',MAXVAL(ZEFF_AUX_F(1:nzeff)),'];  NZEFF: ',nzeff
-         END IF
-         ! POTENTIAL
-         IF (npot>0) THEN
-            CALL EZspline_init(POT_spl_s,npot,bcs1_s,ier)
-            IF (ier /=0) CALL handle_err(EZSPLINE_ERR,'beams3d_init9',ier)
-            POT_spl_s%x1          = POT_AUX_S(1:npot)
-            POT_spl_s%isHermite   = 0
-            CALL EZspline_setup(POT_spl_s,POT_AUX_F(1:npot),ier,EXACT_DIM=.true.)
-            IF (ier /=0) CALL handle_err(EZSPLINE_ERR,'beams3d_init10',ier)
-            IF (lverb) WRITE(6,'(A,F9.5,A,F9.5,A,I4)') '   V    = [', &
-                        MINVAL(POT_AUX_F(1:npot))*1E-3,',',MAXVAL(POT_AUX_F(1:npot))*1E-3,'] kV;  NPOT: ',npot
->>>>>>> a19f08bf
          END IF
          CALL EZspline_init(NE_spl_s,nne,bcs1_s,ier)
          IF (ier /=0) CALL handle_err(EZSPLINE_ERR,'beams3d_init5',ier)
@@ -404,9 +251,89 @@
             MINVAL(POT_AUX_F(1:npot))*1E-3,',',MAXVAL(POT_AUX_F(1:npot))*1E-3,'] kV;  NPOT: ',npot
       END IF
 
-      IF (lverb) THEN
-         WRITE(6,'(A,F9.5,A)') '   PLASMA_MASS =  ',plasma_mass/1.66053906660E-27,' amu'
-         WRITE(6,'(A,F9.5,A)') '   PLASMA_ZMEAN =  ',plasma_zmean,' [Z]'
+      ! Construct 1D splines
+      bcs1_s=(/ 0, 0 /)
+      IF ((lvmec .or. leqdsk .or. lhint .or. lfieldlines) .and. .not.lvac) THEN
+         IF (lverb) WRITE(6,'(A)') '----- Plasma Parameters -----'
+         ! TE
+         IF (nte>0) THEN
+            CALL EZspline_init(TE_spl_s,nte,bcs1_s,ier)
+            IF (ier /=0) CALL handle_err(EZSPLINE_ERR,'beams3d_init1',ier)
+            TE_spl_s%isHermite   = 0
+            TE_spl_s%x1          = TE_AUX_S(1:nte)
+            CALL EZspline_setup(TE_spl_s,TE_AUX_F(1:nte),ier,EXACT_DIM=.true.)
+            IF (ier /=0) CALL handle_err(EZSPLINE_ERR,'beams3d_init2',ier)
+            IF (lverb) WRITE(6,'(A,F9.5,A,F9.5,A,I4)') '   Te   = [', &
+               MINVAL(TE_AUX_F(1:nte))*1E-3,',',MAXVAL(TE_AUX_F(1:nte))*1E-3,'] keV;  NTE:   ',nte
+         END IF
+         ! TI
+         IF (nti>0) THEN
+            CALL EZspline_init(TI_spl_s,nti,bcs1_s,ier)
+            IF (ier /=0) CALL handle_err(EZSPLINE_ERR,'beams3d_init3',ier)
+            TI_spl_s%isHermite   = 0
+            TI_spl_s%x1          = TI_AUX_S(1:nti)
+            CALL EZspline_setup(TI_spl_s,TI_AUX_F(1:nti),ier,EXACT_DIM=.true.)
+            IF (ier /=0) CALL handle_err(EZSPLINE_ERR,'beams3d_init4',ier)
+            IF (lverb) WRITE(6,'(A,F9.5,A,F9.5,A,I4)') '   Ti   = [', &
+               MINVAL(TI_AUX_F(1:nti))*1E-3,',',MAXVAL(TI_AUX_F(1:nti))*1E-3,'] keV;  NTI:   ',nti
+         END IF
+         ! NE
+         IF (nne>0) THEN
+            ! Check values
+            IF (ALL(NE_AUX_F(1:nne) < 1E4)) THEN
+               IF (lverb) WRITE(6,'(A)') '   Rescaling Electron Density (1E18)'
+               NE_AUX_F(1:nne) = NE_AUX_F(1:nne)*1E18
+            END IF
+            CALL EZspline_init(NE_spl_s,nne,bcs1_s,ier)
+            IF (ier /=0) CALL handle_err(EZSPLINE_ERR,'beams3d_init5',ier)
+            NE_spl_s%x1          = NE_AUX_S(1:nne)
+            NE_spl_s%isHermite   = 0
+            CALL EZspline_setup(NE_spl_s,NE_AUX_F(1:nne),ier,EXACT_DIM=.true.)
+            IF (ier /=0) CALL handle_err(EZSPLINE_ERR,'beams3d_init6',ier)
+            IF (lverb) WRITE(6,'(A,F9.5,A,F9.5,A,I4,A)') '   Ne   = [', &
+               MINVAL(NE_AUX_F(1:nne))*1E-20,',',MAXVAL(NE_AUX_F(1:nne))*1E-20,'] E20 m^-3;  NNE:   ',nne
+         END IF
+         ! NION
+         DO i = 1, NION
+            k = COUNT(NI_AUX_S .ge. 0)
+            CALL EZspline_init(NI_spl_s(i),k,bcs1_s,ier)
+            IF (ier /=0) CALL handle_err(EZSPLINE_ERR,'beams3d_init9b',ier)
+            NI_spl_s(i)%x1          = NI_AUX_S(1:k)
+            NI_spl_s(i)%isHermite   = 0
+            CALL EZspline_setup(NI_spl_s(i),NI_AUX_F(i,1:k),ier,EXACT_DIM=.true.)
+            IF (ier /=0) CALL handle_err(EZSPLINE_ERR,'beams3d_init10b',ier)
+            IF (lverb .and. ANY(NI_AUX_F(i,:)>0)) WRITE(6,'(A,I1,A,F9.5,A,F9.5,A,I3,A,I2)') '   Ni(',i,')= [', &
+               MINVAL(NI_AUX_F(i,1:k))*1E-20,',',MAXVAL(NI_AUX_F(i,1:k))*1E-20,'] E20 m^-3;  M: ',&
+               NINT(NI_AUX_M(i)/1.66053906660E-27),' amu;  Z: ',NI_AUX_Z(i)
+         END DO
+         ! ZEFF
+         IF (nzeff>0) THEN
+            CALL EZspline_init(ZEFF_spl_s,nzeff,bcs1_s,ier)
+            IF (ier /=0) CALL handle_err(EZSPLINE_ERR,'beams3d_init7',ier)
+            ZEFF_spl_s%isHermite   = 0
+            ZEFF_spl_s%x1          = ZEFF_AUX_S(1:nzeff)
+            CALL EZspline_setup(ZEFF_spl_s,ZEFF_AUX_F(1:nzeff),ier,EXACT_DIM=.true.)
+            IF (ier /=0) CALL handle_err(EZSPLINE_ERR,'beams3d_init8',ier)
+            IF (lverb) WRITE(6,'(A,F9.5,A,F9.5,A,I4)') '   Zeff = [', &
+               MINVAL(ZEFF_AUX_F(1:nzeff)),',',MAXVAL(ZEFF_AUX_F(1:nzeff)),'];  NZEFF: ',nzeff
+         END IF
+         ! POTENTIAL
+         IF (npot>0) THEN
+            CALL EZspline_init(POT_spl_s,npot,bcs1_s,ier)
+            IF (ier /=0) CALL handle_err(EZSPLINE_ERR,'beams3d_init9',ier)
+            POT_spl_s%x1          = POT_AUX_S(1:npot)
+            POT_spl_s%isHermite   = 0
+            CALL EZspline_setup(POT_spl_s,POT_AUX_F(1:npot),ier,EXACT_DIM=.true.)
+            IF (ier /=0) CALL handle_err(EZSPLINE_ERR,'beams3d_init10',ier)
+            IF (lverb) WRITE(6,'(A,F9.5,A,F9.5,A,I4)') '   V    = [', &
+               MINVAL(POT_AUX_F(1:npot))*1E-3,',',MAXVAL(POT_AUX_F(1:npot))*1E-3,'] kV;  NPOT: ',npot
+         END IF
+
+         IF (lverb) THEN
+            WRITE(6,'(A,F9.5,A)') '   PLASMA_MASS =  ',plasma_mass/1.66053906660E-27,' amu'
+            WRITE(6,'(A,F9.5,A)') '   PLASMA_ZMEAN =  ',plasma_zmean,' [Z]'
+         END IF
+
       END IF
 
    END IF
@@ -419,7 +346,7 @@
 
    IF (lrestart_grid) THEN
       CALL beams3d_init_restart
-	  CALL MPI_BARRIER(MPI_COMM_SHARMEM, ier)
+      CALL MPI_BARRIER(MPI_COMM_SHARMEM, ier)
       CALL mpialloc(X_ARR, nr, nphi, nz, myid_sharmem, 0, MPI_COMM_SHARMEM, win_X_ARR)
       CALL mpialloc(Y_ARR, nr, nphi, nz, myid_sharmem, 0, MPI_COMM_SHARMEM, win_Y_ARR)
       CALL mpialloc(hr, nr-1, myid_sharmem, 0, MPI_COMM_SHARMEM, win_hr)
@@ -443,7 +370,7 @@
       ! CALL mpialloc(X_ARR, nr, nphi, nz, myid_sharmem, 0, MPI_COMM_SHARMEM, win_X_ARR)
       ! CALL mpialloc(Y_ARR, nr, nphi, nz, myid_sharmem, 0, MPI_COMM_SHARMEM, win_Y_ARR)
       ! CALL mpialloc(NI, NION, nr, nphi, nz, myid_sharmem, 0, MPI_COMM_SHARMEM, win_NI)
-	  ldepo=.false. !Restart can never be depo run
+      ldepo=.false. !Restart can never be depo run
       IF (myid_sharmem == 0) THEN
          X_ARR = 1.5
          Y_ARR = 1.5
@@ -514,7 +441,6 @@
             MODB = 0
          END IF
       END IF
-<<<<<<< HEAD
    END IF
 
    !!!!!!!!!!!!!!!!!!!!!!!!!!!!!!!!!!!!!!!!!!!!!!!!!!!!!!!!!!!!!!!!!!
@@ -527,15 +453,15 @@
       IF (rmax_fida .eq. 0.0) rmax_fida = rmax
       IF (zmax_fida .eq. 0.0) zmax_fida = zmax
       IF (phimax_fida .eq. 0.0) phimax_fida = phimax
-	  IF (lrestart_grid) THEN
-	        IF (nr_fida .eq. 0) nr_fida = ns_prof1
-      IF (nphi_fida .eq. 0) nphi_fida = ns_prof3
-      IF (nz_fida .eq. 0) nz_fida = ns_prof2
-	  ELSE
-      IF (nr_fida .eq. 0) nr_fida = nr
-      IF (nphi_fida .eq. 0) nphi_fida = nphi
-      IF (nz_fida .eq. 0) nz_fida = nz
-	  END IF
+      IF (lrestart_grid) THEN
+         IF (nr_fida .eq. 0) nr_fida = ns_prof1
+         IF (nphi_fida .eq. 0) nphi_fida = ns_prof3
+         IF (nz_fida .eq. 0) nz_fida = ns_prof2
+      ELSE
+         IF (nr_fida .eq. 0) nr_fida = nr
+         IF (nphi_fida .eq. 0) nphi_fida = nphi
+         IF (nz_fida .eq. 0) nz_fida = nz
+      END IF
       IF (nenergy_fida .eq. 0) nenergy_fida = ns_prof4
       IF (npitch_fida .eq. 0) npitch_fida = ns_prof5
    END IF
@@ -546,22 +472,8 @@
       CALL mpialloc(energy_fida,nenergy_fida, myid_sharmem, 0, MPI_COMM_SHARMEM, win_energy_fida)
       CALL mpialloc(pitch_fida, npitch_fida, myid_sharmem, 0, MPI_COMM_SHARMEM, win_pitch_fida)
    END IF
-
-   CALL MPI_BARRIER(MPI_COMM_SHARMEM, ier)
-
-
-   ! Put the vacuum field on the background grid
-   IF (lmgrid) THEN
-      CALL beams3d_init_mgrid
-   ELSE IF (lcoil) THEN
-      CALL beams3d_init_coil
-   END IF
-
-
    ! Put the plasma field on the background grid
-   IF (lrestart_grid) THEN
-      continue
-   ELSE IF(lvmec .and. .not.lvac) THEN
+   IF (lvmec .and. .not.lvac) THEN
       CALL mpialloc(req_axis, nphi, myid_sharmem, 0, MPI_COMM_SHARMEM, win_req_axis)
       CALL mpialloc(zeq_axis, nphi, myid_sharmem, 0, MPI_COMM_SHARMEM, win_zeq_axis)
       CALL beams3d_init_vmec
@@ -573,10 +485,24 @@
       CALL mpialloc(req_axis, nphi, myid_sharmem, 0, MPI_COMM_SHARMEM, win_req_axis)
       CALL mpialloc(zeq_axis, nphi, myid_sharmem, 0, MPI_COMM_SHARMEM, win_zeq_axis)
       CALL beams3d_init_hint
+   ELSE IF (lfieldlines) THEN
+      CALL mpialloc(req_axis, nphi, myid_sharmem, 0, MPI_COMM_SHARMEM, win_req_axis)
+      CALL mpialloc(zeq_axis, nphi, myid_sharmem, 0, MPI_COMM_SHARMEM, win_zeq_axis)
+      CALL beams3d_init_fieldlines
    ELSE IF (leqdsk) THEN
       CALL mpialloc(req_axis, nphi, myid_sharmem, 0, MPI_COMM_SHARMEM, win_req_axis)
       CALL mpialloc(zeq_axis, nphi, myid_sharmem, 0, MPI_COMM_SHARMEM, win_zeq_axis)
       CALL beams3d_init_eqdsk
+   END IF
+
+   CALL MPI_BARRIER(MPI_COMM_SHARMEM, ier)
+
+
+   ! Put the vacuum field on the background grid
+   IF (lmgrid) THEN
+      CALL beams3d_init_mgrid
+   ELSE IF (lcoil) THEN
+      CALL beams3d_init_coil
    END IF
 
    ! Adjust the torodial distribution function grid
@@ -592,46 +518,6 @@
       IF (lverb) THEN
          IF (ier /=0 ) WRITE(6,'(A)') 'ERROR: Loading VESSEL : ' // TRIM(vessel_string)
          IF (ier ==-327 ) WRITE(6,'(A)') '   ZERO Area Triagle detected!!!!'
-=======
-
-      ! Put the plasma field on the background grid
-      IF (lvmec .and. .not.lvac) THEN
-         CALL mpialloc(req_axis, nphi, myid_sharmem, 0, MPI_COMM_SHARMEM, win_req_axis)
-         CALL mpialloc(zeq_axis, nphi, myid_sharmem, 0, MPI_COMM_SHARMEM, win_zeq_axis)
-         CALL beams3d_init_vmec
-      ELSE IF (lpies .and. .not.lvac) THEN
-         !CALL beams3d_init_pies
-      ELSE IF (lspec .and. .not.lvac) THEN
-         !CALL beams3d_init_spec
-      ELSE IF (lhint .and. .not.lvac) THEN
-         CALL mpialloc(req_axis, nphi, myid_sharmem, 0, MPI_COMM_SHARMEM, win_req_axis)
-         CALL mpialloc(zeq_axis, nphi, myid_sharmem, 0, MPI_COMM_SHARMEM, win_zeq_axis)
-         CALL beams3d_init_hint
-      ELSE IF (lfieldlines) THEN
-         CALL mpialloc(req_axis, nphi, myid_sharmem, 0, MPI_COMM_SHARMEM, win_req_axis)
-         CALL mpialloc(zeq_axis, nphi, myid_sharmem, 0, MPI_COMM_SHARMEM, win_zeq_axis)
-         CALL beams3d_init_fieldlines
-      ELSE IF (leqdsk) THEN
-         CALL mpialloc(req_axis, nphi, myid_sharmem, 0, MPI_COMM_SHARMEM, win_req_axis)
-         CALL mpialloc(zeq_axis, nphi, myid_sharmem, 0, MPI_COMM_SHARMEM, win_zeq_axis)
-         CALL beams3d_init_eqdsk
-      END IF
-
-      ! Adjust the torodial distribution function grid
-      ns_prof3 = MAX(ns_prof3,8*NINT(pi2/phimax)) ! Min 8 per field period
-
-      !!!!!!!!!!!!!!!!!!!!!!!!!!!!!!!!!!!!!!!!!!!!!!!!!!!!!!!!!!!!!!!!!!
-      !!              Initialize Vessel (we need nbeams here)
-      !!!!!!!!!!!!!!!!!!!!!!!!!!!!!!!!!!!!!!!!!!!!!!!!!!!!!!!!!!!!!!!!!!
-      
-      ! Load vessel if not done already vessel
-      IF (lvessel .and. (.not. lwall_loaded)) THEN
-         CALL wall_load_txt(TRIM(vessel_string),ier,lverb,MPI_COMM_BEAMS)
-         IF (lverb) THEN
-            IF (ier /=0 ) WRITE(6,'(A)') 'ERROR: Loading VESSEL : ' // TRIM(vessel_string)
-            IF (ier ==-327 ) WRITE(6,'(A)') '   ZERO Area Triagle detected!!!!'
-         END IF
->>>>>>> a19f08bf
       END IF
    END IF
 
@@ -870,24 +756,24 @@
 
    ! Output Grid
    CALL beams3d_write('GRID_INIT')
-     !IF (lverb)  WRITE(6,'(A)')  'Grid_Init Completed'
+   !IF (lverb)  WRITE(6,'(A)')  'Grid_Init Completed'
    !IF (.not. lrestart_grid) THEN
-      CALL mpidealloc(B_R,win_B_R)
-      CALL mpidealloc(B_PHI,win_B_PHI)
-      CALL mpidealloc(B_Z,win_B_Z)
-      CALL mpidealloc(MODB,win_MODB)
-      CALL mpidealloc(S_ARR,win_S_ARR)
-      CALL mpidealloc(U_ARR,win_U_ARR)
-      CALL mpidealloc(X_ARR,win_X_ARR)
-      CALL mpidealloc(Y_ARR,win_Y_ARR)
-      CALL mpidealloc(POT_ARR,win_POT_ARR)
-      IF (.not. lvac) THEN
-         CALL mpidealloc(TE,win_TE)
-         CALL mpidealloc(NE,win_NE)
-         CALL mpidealloc(NI,win_NI)
-         CALL mpidealloc(TI,win_TI)
-         CALL mpidealloc(ZEFF_ARR,win_ZEFF_ARR)
-      END IF
+   CALL mpidealloc(B_R,win_B_R)
+   CALL mpidealloc(B_PHI,win_B_PHI)
+   CALL mpidealloc(B_Z,win_B_Z)
+   CALL mpidealloc(MODB,win_MODB)
+   CALL mpidealloc(S_ARR,win_S_ARR)
+   CALL mpidealloc(U_ARR,win_U_ARR)
+   CALL mpidealloc(X_ARR,win_X_ARR)
+   CALL mpidealloc(Y_ARR,win_Y_ARR)
+   CALL mpidealloc(POT_ARR,win_POT_ARR)
+   IF (.not. lvac) THEN
+      CALL mpidealloc(TE,win_TE)
+      CALL mpidealloc(NE,win_NE)
+      CALL mpidealloc(NI,win_NI)
+      CALL mpidealloc(TI,win_TI)
+      CALL mpidealloc(ZEFF_ARR,win_ZEFF_ARR)
+   END IF
    !END IF
 
    ! DEALLOCATE Variables
@@ -952,11 +838,11 @@
       mass_beams(1)   = mass_in(1)
    END IF
    IF (ALLOCATED(end_state)) DEALLOCATE(end_state)
-   
+
    ! In all cases create an end_state array
    ALLOCATE(end_state(nparticles))
    end_state=0
-   
+
    ! Setup distribution
    ALLOCATE(epower_prof(nbeams,ns_prof1), ipower_prof(nbeams,ns_prof1), &
       ndot_prof(nbeams,ns_prof1))
@@ -969,7 +855,7 @@
    END IF
    h2_prof = ns_prof2*invpi2
    h3_prof = ns_prof3*invpi2
-   	 
+
 
 
 
@@ -1006,7 +892,7 @@
    IF (lwall_loaded) THEN
       IF (lverb) THEN
          CALL wall_info(6)
-		 !IF (ALLOCATED(R_wall_temp)) DEALLOCATE(R_wall_temp)
+         !IF (ALLOCATED(R_wall_temp)) DEALLOCATE(R_wall_temp)
          ALLOCATE(R_wall_temp(nvertex))
          FORALL (i = 1:nvertex) R_wall_temp(i) = SQRT(vertex(i,1)*vertex(i,1)+vertex(i,2)*vertex(i,2))
          WRITE(6,'(A,F9.5,A,F9.5,A)') '   R_WALL   = [',MINVAL(R_wall_temp),',',MAXVAL(R_wall_temp),']'
@@ -1066,8 +952,8 @@
       CALL beams3d_distnorm
       STOP
    END IF
-   
-  ! WRITE (6, '(F7.3)') MAXVAL(BPHI4D(1,:,:,:))
+
+   ! WRITE (6, '(F7.3)') MAXVAL(BPHI4D(1,:,:,:))
 
 #if defined(MPI_OPT)
    CALL MPI_BARRIER(MPI_COMM_BEAMS,ierr_mpi)
