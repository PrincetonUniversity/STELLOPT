--- conflicted
+++ resolved
@@ -354,9 +354,6 @@
          CALL mpialloc(X_ARR, nr, nphi, nz, myid_sharmem, 0, MPI_COMM_SHARMEM, win_X_ARR)
          CALL mpialloc(Y_ARR, nr, nphi, nz, myid_sharmem, 0, MPI_COMM_SHARMEM, win_Y_ARR)
          CALL mpialloc(NI, NION, nr, nphi, nz, myid_sharmem, 0, MPI_COMM_SHARMEM, win_NI)
-<<<<<<< HEAD
-
-=======
          IF (lfidasim) THEN
             CALL mpialloc(raxis_fida, nr_fida, myid_sharmem, 0, MPI_COMM_SHARMEM, win_raxis_fida)
             CALL mpialloc(phiaxis_fida, nphi_fida, myid_sharmem, 0, MPI_COMM_SHARMEM, win_phiaxis_fida)
@@ -364,7 +361,6 @@
             CALL mpialloc(energy_fida, nenergy_fida, myid_sharmem, 0, MPI_COMM_SHARMEM, win_energy_fida)
             CALL mpialloc(pitch_fida, npitch_fida, myid_sharmem, 0, MPI_COMM_SHARMEM, win_pitch_fida)
          END IF
->>>>>>> 4a1d61a1
          IF (myid_sharmem == 0) THEN
             FORALL(i = 1:nr) raxis(i) = (i-1)*(rmax-rmin)/(nr-1) + rmin
             FORALL(i = 1:nz) zaxis(i) = (i-1)*(zmax-zmin)/(nz-1) + zmin
