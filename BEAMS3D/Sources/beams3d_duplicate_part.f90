!-----------------------------------------------------------------------
!     Module:        beams3d_duplicate_part
!     Authors:       S. Lazerson (samuel.lazerson@ipp.mpg.de)
!     Date:          12/16/2021
!     Description:   This subroutine replicates gyrocenters.
!-----------------------------------------------------------------------
      SUBROUTINE beams3d_duplicate_part
!-----------------------------------------------------------------------
!     Libraries
!-----------------------------------------------------------------------
      USE stel_kinds, ONLY: rprec
      USE beams3d_runtime
      USE beams3d_lines
      USE beams3d_physics_mod, ONLY: beams3d_gc2fo, beams3d_ionize
      USE mpi_params
      USE mpi_inc
!-----------------------------------------------------------------------
!     Local Variables
!          ier            Error Flag
!          npoinc_extract Which save state to extract from file.
!-----------------------------------------------------------------------
      IMPLICIT NONE
      LOGICAL :: lfullorbit_run
      LOGICAL, ALLOCATABLE, DIMENSION(:) :: ltemp
      INTEGER :: nparticles_new, i, j, k, mystart 
      INTEGER, ALLOCATABLE, DIMENSION(:) :: itemp
      DOUBLE PRECISION :: time0
      DOUBLE PRECISION, DIMENSION(6) :: q
      DOUBLE PRECISION, ALLOCATABLE, DIMENSION(:,:) :: rtemp
!-----------------------------------------------------------------------
!     Begin Subroutine
!-----------------------------------------------------------------------
      ! Assume we have all the IC quantiteis loaded and we want more
      lfullorbit_run = (ANY(VR_start .ne. 0) .or. &
                        ANY(VPHI_start .ne. 0) .or. &
                        ANY(VZ_start .ne. 0))
      nparticles_new = nparticles*duplicate_factor
      IF (lverb) THEN
         WRITE(6,'(A)')  '----- Multiplying Particles -----'
         WRITE(6,'(A,I8)') '   DUPLICATE_FACTOR: ', duplicate_factor
         WRITE(6,'(A,I8)') '   NPARTICLES:       ', nparticles
         WRITE(6,'(A,I8)') '   NPARTICLES_NEW:   ', nparticles_new
         IF (lfullorbit_run) THEN
            WRITE(6,'(A)') '   Multiplying Full Orbit Run'
         ELSE
            WRITE(6,'(A)') '   Multiplying Gyrocenter Run'
         END IF
      END IF

      ! Copy to new grids
      IF (myworkid == master) THEN
         ALLOCATE(itemp(nparticles_new),rtemp(nparticles_new,13))

         ! Make Duplicates
         DO i = 1, nparticles
            j = (i-1)*duplicate_factor+1
            k = j+duplicate_factor-1
            rtemp(j:k,1) = R_start(i)
            rtemp(j:k,2) = PHI_start(i)
            rtemp(j:k,3) = Z_start(i)
            rtemp(j:k,4) = VR_start(i)
            rtemp(j:k,5) = VPHI_start(i)
            rtemp(j:k,6) = VZ_start(i)
            rtemp(j:k,7) = mass(i)
            rtemp(j:k,8) = charge(i)
            rtemp(j:k,9) = mu_start(i)
            rtemp(j:k,10) = Zatom(i)
            rtemp(j:k,11) = t_end(i)
            rtemp(j:k,12) = vll_start(i)
            rtemp(j:k,13) = weight(i)/duplicate_factor

            itemp(j:k)    = beam(i)
         END DO

         ! Deallocate
         DEALLOCATE(R_start,  PHI_start,  Z_start, &
                    VR_start, VPHI_start, VZ_start, &
                    mass, charge, mu_start, Zatom, &
                    t_end, vll_start, beam, weight)

         ! Reallocate
         k = nparticles_new
         ALLOCATE(  R_start(k), phi_start(k), Z_start(k), &
                    vr_start(k), vphi_start(k), vz_start(k), &
                    mass(k), charge(k), &
                    mu_start(k), Zatom(k), t_end(k), vll_start(k), &
                    beam(k), weight(k), end_state(k))

         ! Load arrays
         R_start    = rtemp(:,1)
         PHI_start  = rtemp(:,2)
         Z_start    = rtemp(:,3)
         VR_start   = rtemp(:,4)
         VPHI_start = rtemp(:,5)
         VZ_start   = rtemp(:,6)
         mass       = rtemp(:,7)
         charge     = rtemp(:,8)
         mu_start   = rtemp(:,9)
         Zatom      = rtemp(:,10)
         t_end      = rtemp(:,11)
         VLL_start  = rtemp(:,12)
         weight     = rtemp(:,13)
         beam       = itemp(:)

         ! Deallocate helpers
         DEALLOCATE(itemp,rtemp)

         ! Redefine number of particles
         nparticles = nparticles_new

      ELSE ! Everyone else deallocate

         DEALLOCATE(R_start,  PHI_start,  Z_start, &
                    VR_start, VPHI_start, VZ_start, &
                    mass, charge, mu_start, Zatom, &
                    t_end, vll_start, beam, weight)
      END IF

#if defined(MPI_OPT)
      CALL MPI_BARRIER(MPI_COMM_BEAMS,ierr_mpi)
      CALL MPI_BCAST(nparticles,1,MPI_INTEGER, master, MPI_COMM_BEAMS,ierr_mpi)
      !CALL MPI_BCAST(nbeams,1,MPI_INTEGER, master, MPI_COMM_BEAMS,ierr_mpi)
      !CALL MPI_BCAST(partvmax,1,MPI_REAL8, master, MPI_COMM_BEAMS,ierr_mpi)
      IF (myworkid /= master) THEN
         ALLOCATE(  R_start(nparticles), phi_start(nparticles), Z_start(nparticles), &
                    vr_start(nparticles), vphi_start(nparticles), vz_start(nparticles), &
                    mass(nparticles), charge(nparticles), &
                    mu_start(nparticles), Zatom(nparticles), t_end(nparticles), vll_start(nparticles), &
                    beam(nparticles), weight(nparticles), end_state(nparticles) )
      END IF
      CALL MPI_BARRIER(MPI_COMM_BEAMS,ierr_mpi)
      CALL MPI_BCAST(mu_start,  nparticles, MPI_REAL8,   master, MPI_COMM_BEAMS, ierr_mpi)
      CALL MPI_BCAST(t_end,     nparticles, MPI_REAL8,   master, MPI_COMM_BEAMS, ierr_mpi)
      CALL MPI_BCAST(mass,      nparticles, MPI_REAL8,   master, MPI_COMM_BEAMS, ierr_mpi)
      CALL MPI_BCAST(charge,    nparticles, MPI_REAL8,   master, MPI_COMM_BEAMS, ierr_mpi)
      CALL MPI_BCAST(Zatom,     nparticles, MPI_REAL8,   master, MPI_COMM_BEAMS, ierr_mpi)
      CALL MPI_BCAST(weight,    nparticles, MPI_REAL8,   master, MPI_COMM_BEAMS, ierr_mpi)
      CALL MPI_BCAST(R_start,   nparticles, MPI_REAL8,   master, MPI_COMM_BEAMS, ierr_mpi)
      CALL MPI_BCAST(phi_start, nparticles, MPI_REAL8,   master, MPI_COMM_BEAMS, ierr_mpi)
      CALL MPI_BCAST(Z_start,   nparticles, MPI_REAL8,   master, MPI_COMM_BEAMS, ierr_mpi)
      CALL MPI_BCAST(vll_start, nparticles, MPI_REAL8,   master, MPI_COMM_BEAMS, ierr_mpi)
      CALL MPI_BCAST(beam,      nparticles, MPI_INTEGER, master, MPI_COMM_BEAMS, ierr_mpi)
      IF (lfullorbit_run) THEN
         CALL MPI_BCAST(VR_start,   nparticles, MPI_REAL8,   master, MPI_COMM_BEAMS, ierr_mpi)
         CALL MPI_BCAST(VPHI_start, nparticles, MPI_REAL8,   master, MPI_COMM_BEAMS, ierr_mpi)
         CALL MPI_BCAST(VZ_start,   nparticles, MPI_REAL8,   master, MPI_COMM_BEAMS, ierr_mpi)
      END IF
      CALL MPI_BARRIER(MPI_COMM_BEAMS,ierr_mpi)
#endif

      ! Now randomize the gyrophase VR/VPHI/VZ
      !  If we're a fullorbit run then we skip randomizing the orignal particle.
      !  Otherwise randomize them all.
      !  ltemp here helps us mask each array so we can use MPI_SUM later.
      ALLOCATE(ltemp(nparticles))
      CALL MPI_CALC_MYRANGE(MPI_COMM_BEAMS, 1, nparticles, mystart, myend)
      ltemp=.TRUE.
      ltemp(mystart:myend) = .FALSE.
      WHERE(ltemp) VR_START=0
      WHERE(ltemp) VPHI_START=0
      WHERE(ltemp) VZ_START=0
      DEALLOCATE(ltemp)
      DO i = mystart, myend
         q(1) = R_start(i)
         q(2) = PHI_start(i)
         q(3) = Z_start(i)
         time0=0
         myline = i
         mymass = mass(i)
         mycharge = charge(i)
         IF (lfullorbit_run) THEN ! Gyro Orbit to Gyro Orbit
            IF (mod(i,duplicate_factor)==1) CYCLE
            myv_neut(1) = VR_start(i)*cos(q(2))-VPHI_start(i)*sin(q(2))
            myv_neut(2) = VR_start(i)*sin(q(2))+VPHI_start(i)*cos(q(2))
            myv_neut(3) = VZ_start(i)
            !q(4) = SQRT(SUM(myv_neut*myv_neut)) ! Assumes this is just vtotal
            q(4) = vll_start(i)
<<<<<<< HEAD
            CALL beams3d_ionize(q(1:4),lnorand=.TRUE.)
            mu_start(i) = moment
	 END IF
         q(4) = vll_start(i)
         q(5) = mu_start(i)
=======
            CALL beams3d_ionize(q(1:4))
            q(5) = moment
         ELSE ! Gyro center to Gyro Orbit
            q(4) = vll_start(i)
            q(5) = mu_start(i)
	      END IF
>>>>>>> aefdba1f
         CALL beams3d_gc2fo(time0,q)
         R_start(i)  = q(1)
         PHI_start(i) = q(2)
         Z_start(i)  = q(3)
         VR_start(i) = q(4)
         VPHI_start(i) = q(5)
         VZ_start(i) = q(6)
      END DO

      IF (myworkid == master) THEN
         DO i = mystart,myend
<<<<<<< HEAD
            WRITE(327,'(i,8(1X,ES20.10))') i,R_start(i),PHI_start(i),Z_start(i),VR_start(i),VPHI_start(i),VZ_start(i),vll_start(i),mu_start(i)
=======
            WRITE(327,'(i8,6(1X,ES20.10))') i,R_start(i),PHI_start(i),Z_start(i),VR_start(i),VPHI_start(i),VZ_start(i)
>>>>>>> aefdba1f
         END DO
         CALL FLUSH(327)
      END IF

#if defined(MPI_OPT)
      CALL MPI_BARRIER(MPI_COMM_BEAMS,ierr_mpi)
      ! Now broadcast to everyone
      IF (myworkid == master) THEN
         CALL MPI_REDUCE(MPI_IN_PLACE, VR_start,   nparticles, MPI_DOUBLE_PRECISION, MPI_SUM, master, MPI_COMM_BEAMS, ierr_mpi)
         CALL MPI_REDUCE(MPI_IN_PLACE, VPHI_start, nparticles, MPI_DOUBLE_PRECISION, MPI_SUM, master, MPI_COMM_BEAMS, ierr_mpi)
         CALL MPI_REDUCE(MPI_IN_PLACE, VZ_start,   nparticles, MPI_DOUBLE_PRECISION, MPI_SUM, master, MPI_COMM_BEAMS, ierr_mpi)
      ELSE
         CALL MPI_REDUCE(VR_start,     VR_start,   nparticles, MPI_DOUBLE_PRECISION, MPI_SUM, master, MPI_COMM_BEAMS, ierr_mpi)
         CALL MPI_REDUCE(VPHI_start,   VPHI_start, nparticles, MPI_DOUBLE_PRECISION, MPI_SUM, master, MPI_COMM_BEAMS, ierr_mpi)
         CALL MPI_REDUCE(VZ_start,     VZ_start,   nparticles, MPI_DOUBLE_PRECISION, MPI_SUM, master, MPI_COMM_BEAMS, ierr_mpi)
      END IF
      CALL MPI_BCAST(vr_start,nparticles,MPI_REAL8, master, MPI_COMM_BEAMS,ierr_mpi)
      CALL MPI_BCAST(vphi_start,nparticles,MPI_REAL8, master, MPI_COMM_BEAMS,ierr_mpi)
      CALL MPI_BCAST(vz_start,nparticles,MPI_REAL8, master, MPI_COMM_BEAMS,ierr_mpi)
#endif

      DEALLOCATE(end_state)

      RETURN

!-----------------------------------------------------------------------
!     End Subroutine
!-----------------------------------------------------------------------    
      END SUBROUTINE beams3d_duplicate_part<|MERGE_RESOLUTION|>--- conflicted
+++ resolved
@@ -175,20 +175,11 @@
             myv_neut(3) = VZ_start(i)
             !q(4) = SQRT(SUM(myv_neut*myv_neut)) ! Assumes this is just vtotal
             q(4) = vll_start(i)
-<<<<<<< HEAD
             CALL beams3d_ionize(q(1:4),lnorand=.TRUE.)
             mu_start(i) = moment
 	 END IF
          q(4) = vll_start(i)
          q(5) = mu_start(i)
-=======
-            CALL beams3d_ionize(q(1:4))
-            q(5) = moment
-         ELSE ! Gyro center to Gyro Orbit
-            q(4) = vll_start(i)
-            q(5) = mu_start(i)
-	      END IF
->>>>>>> aefdba1f
          CALL beams3d_gc2fo(time0,q)
          R_start(i)  = q(1)
          PHI_start(i) = q(2)
@@ -200,11 +191,7 @@
 
       IF (myworkid == master) THEN
          DO i = mystart,myend
-<<<<<<< HEAD
-            WRITE(327,'(i,8(1X,ES20.10))') i,R_start(i),PHI_start(i),Z_start(i),VR_start(i),VPHI_start(i),VZ_start(i),vll_start(i),mu_start(i)
-=======
-            WRITE(327,'(i8,6(1X,ES20.10))') i,R_start(i),PHI_start(i),Z_start(i),VR_start(i),VPHI_start(i),VZ_start(i)
->>>>>>> aefdba1f
+            WRITE(327,'(i8,8(1X,ES20.10))') i,R_start(i),PHI_start(i),Z_start(i),VR_start(i),VPHI_start(i),VZ_start(i),vll_start(i),mu_start(i)
          END DO
          CALL FLUSH(327)
       END IF
