--- conflicted
+++ resolved
@@ -169,11 +169,7 @@
          B_Z(i,:,k) = B_Z(i,:,k) + bztemp
 
          ! Flux
-<<<<<<< HEAD
-         CALL get_eqdsk_flux(raxis_g(i),zaxis_g(k),rhoflx,uflx)
-=======
          CALL get_eqdsk_fluxspl(raxis_g(i),zaxis_g(k),rhoflx,uflx)
->>>>>>> d484a59c
          sflx = rhoflx*rhoflx
          IF (zaxis_g(k)>zsmax .or. zaxis_g(k)<zsmin .or. &
              raxis_g(i)>rsmax .or. raxis_g(i)<rsmin) THEN
