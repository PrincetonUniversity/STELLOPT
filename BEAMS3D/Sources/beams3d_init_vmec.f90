<<<<<<< HEAD
! -----------------------------------------------------------------------
! Subroutine:    beams3d_init_vmec
! Authors:       S. Lazerson (lazerson@pppl.gov)
! Date:          04/25/2012
! Description:   This subroutine reads the VMEC wout file and
! initializes the plasma fields.  This is achieved
! through utilization of a virtual casing principle.
! This is stil under development but working.
! -----------------------------------------------------------------------
SUBROUTINE beams3d_init_vmec
   ! -----------------------------------------------------------------------
   ! Libraries
   ! -----------------------------------------------------------------------
   USE stel_kinds, ONLY: rprec
   USE read_wout_mod
   USE vmec_utils
   USE virtual_casing_mod, pi2_vc => pi2
   USE beams3d_runtime
   USE beams3d_grid, ONLY: raxis_g => raxis, phiaxis, &
      zaxis_g => zaxis, nr, nphi, nz, &
      rmin, rmax, zmin, zmax, phimin, &
      phimax, vc_adapt_tol, B_R, B_Z, B_PHI,&
      BR_spl, BZ_spl, TE_spl_s, NE_spl_s, TI_spl_s, &
      nte, nne, nti, TE, NE, TI, Vp_spl_s, S_ARR,&
      U_ARR, POT_ARR, POT_spl_s, nne, nte, nti, npot, &
      ZEFF_spl_s, nzeff, ZEFF_ARR, req_axis, zeq_axis, &
      phiedge_eq, reff_eq, NI_spl_s, NI,&
      s_max, s_max_te, s_max_ne, s_max_zeff, s_max_ti, s_max_pot
   USE beams3d_lines, ONLY: GFactor, ns_prof1
   USE wall_mod, ONLY: wall_load_mn
   USE mpi_params
   USE mpi_inc
   ! -----------------------------------------------------------------------
   ! Local Variables
   ! ier            Error Flag
   ! iunit          File ID Number
   ! -----------------------------------------------------------------------
   IMPLICIT NONE
   INTEGER, PARAMETER :: BYTE_8 = SELECTED_INT_KIND (8)
#if defined(MPI_OPT)
   INTEGER(KIND=BYTE_8), ALLOCATABLE :: mnum(:), moffsets(:)
   integer :: numprocs_local, mylocalid, mylocalmaster
   integer :: MPI_COMM_LOCAL
#endif
   logical :: lnyquist, luse_vc, lcreate_wall, lverb_wall
   integer(kind=byte_8) :: chunk
   integer :: ier, s, i, j, k, nu, nv, mystart, myend, mnmax_temp, u, v
   integer :: bcs1_s(2)
   INTEGER, ALLOCATABLE :: xn_temp(:), xm_temp(:)
   real :: br_vc, bphi_vc, bz_vc, xaxis_vc, yaxis_vc, zaxis_vc,&
      bx_vc, by_vc, dr_temp
   real(rprec) :: br, bphi, bz, sflx, uflx, xaxis, yaxis
   DOUBLE PRECISION, ALLOCATABLE :: mfact(:,:)
   DOUBLE PRECISION, ALLOCATABLE :: rmnc_temp(:,:), zmns_temp(:,:),&
      bumnc_temp(:,:), bvmnc_temp(:,:),&
      rmns_temp(:,:), zmnc_temp(:,:),&
      bumns_temp(:,:), bvmns_temp(:,:)
   logical :: lold_field = .true.  ! If false we attempt to subtract the vacuum field from the VMEC total field
   INTEGER, PARAMETER :: scaleup=2
   LOGICAL, ALLOCATABLE, DIMENSION(:) :: lsmooth
   ! -----------------------------------------------------------------------
   ! Begin Subroutine
   ! -----------------------------------------------------------------------
   ! Handle what we do
   luse_vc = ((lmgrid .or. lcoil) .and. .not. lplasma_only)
   lcreate_wall = (lplasma_only .and. .not. lvessel)
=======
!-----------------------------------------------------------------------
!     Subroutine:    beams3d_init_vmec
!     Authors:       S. Lazerson (lazerson@pppl.gov)
!     Date:          04/25/2012
!     Description:   This subroutine reads the VMEC wout file and
!                    initializes the plasma fields.  This is achieved
!                    through utilization of a virtual casing principle.
!                    This is stil under development but working.
!-----------------------------------------------------------------------
      SUBROUTINE beams3d_init_vmec
!-----------------------------------------------------------------------
!     Libraries
!-----------------------------------------------------------------------
      USE stel_kinds, ONLY: rprec
      USE read_wout_mod
      USE vmec_utils
      USE virtual_casing_mod, pi2_vc => pi2
      USE beams3d_runtime
      USE beams3d_grid, ONLY: raxis_g => raxis, phiaxis, &
                                 zaxis_g => zaxis, nr, nphi, nz, &
                                 rmin, rmax, zmin, zmax, phimin, &
                                 phimax, vc_adapt_tol, B_R, B_Z, B_PHI,&
                                 BR_spl, BZ_spl, TE_spl_s, NE_spl_s, TI_spl_s, &
                                 nte, nne, nti, TE, NE, TI, Vp_spl_s, S_ARR,&
                                 U_ARR, POT_ARR, POT_spl_s, nne, nte, nti, npot, &
                                 ZEFF_spl_s, nzeff, ZEFF_ARR, req_axis, zeq_axis, &
                                 phiedge_eq, reff_eq, NI_spl_s, NI,&
                                 s_max,s_max_te, s_max_ne,s_max_zeff,s_max_ti, s_max_pot
      USE beams3d_lines, ONLY: GFactor, ns_prof1
      USE wall_mod, ONLY: wall_load_mn
      USE mpi_params
      USE mpi_inc
!-----------------------------------------------------------------------
!     Local Variables
!          ier            Error Flag
!          iunit          File ID Number
!-----------------------------------------------------------------------
      IMPLICIT NONE
      INTEGER :: numprocs_local, mylocalid, mylocalmaster
      INTEGER :: MPI_COMM_LOCAL
      LOGICAL :: lnyquist, luse_vc, lcreate_wall, lverb_wall
      INTEGER :: ier, s, i, j, k, nu, nv, mystart, myend, mnmax_temp, u, v
      INTEGER :: bcs1_s(2)
      INTEGER, ALLOCATABLE :: xn_temp(:), xm_temp(:)
      REAL :: br_vc, bphi_vc, bz_vc, xaxis_vc, yaxis_vc, zaxis_vc,&
              bx_vc, by_vc
      REAL(rprec) :: br, bphi, bz, sflx, uflx, xaxis, yaxis
      DOUBLE PRECISION, ALLOCATABLE :: mfact(:,:)
      DOUBLE PRECISION, ALLOCATABLE :: rmnc_temp(:,:),zmns_temp(:,:),&
                           bumnc_temp(:,:),bvmnc_temp(:,:),&
                           rmns_temp(:,:),zmnc_temp(:,:),&
                           bumns_temp(:,:),bvmns_temp(:,:)
      INTEGER, PARAMETER :: scaleup=2
      LOGICAL, ALLOCATABLE, DIMENSION(:) :: lsmooth
!-----------------------------------------------------------------------
!     Begin Subroutine
!-----------------------------------------------------------------------
      ! Handle what we do
      luse_vc = ((lmgrid .or. lcoil) .and. .not.lplasma_only)
      lcreate_wall = (lplasma_only .and. .not. lvessel)
>>>>>>> 2ed86b64

   ! Divide up Work
   mylocalid = myworkid
   numprocs_local = 1
#if defined(MPI_OPT)
   CALL MPI_COMM_DUP( MPI_COMM_SHARMEM, MPI_COMM_LOCAL, ierr_mpi)
   CALL MPI_COMM_RANK( MPI_COMM_LOCAL, mylocalid, ierr_mpi )              ! MPI
   CALL MPI_COMM_SIZE( MPI_COMM_LOCAL, numprocs_local, ierr_mpi )          ! MPI
#endif
   mylocalmaster = master
   bx_vc = 0.0; by_vc = 0.0; bz_vc = 0.0

   ! Open VMEC file
   IF (myworkid == master) THEN
      CALL read_wout_file(TRIM(id_string), ier)
      IF (ier /= 0) CALL handle_err(VMEC_WOUT_ERR,'beams3d_init_vmec', ier)
   END IF

#if defined(MPI_OPT)
   ! We do this to avoid multiple opens of wout file
   CALL MPI_BCAST(ns, 1, MPI_INTEGER, master, MPI_COMM_BEAMS, ierr_mpi)
   CALL MPI_BCAST(mpol, 1, MPI_INTEGER, master, MPI_COMM_BEAMS, ierr_mpi)
   CALL MPI_BCAST(ntor, 1, MPI_INTEGER, master, MPI_COMM_BEAMS, ierr_mpi)
   CALL MPI_BCAST(nfp, 1, MPI_INTEGER, master, MPI_COMM_BEAMS, ierr_mpi)
   CALL MPI_BCAST(mnyq, 1, MPI_INTEGER, master, MPI_COMM_BEAMS, ierr_mpi)
   CALL MPI_BCAST(nnyq, 1, MPI_INTEGER, master, MPI_COMM_BEAMS, ierr_mpi)
   CALL MPI_BCAST(mnmax, 1, MPI_INTEGER, master, MPI_COMM_BEAMS, ierr_mpi)
   CALL MPI_BCAST(mnmax_nyq, 1, MPI_INTEGER, master, MPI_COMM_BEAMS, ierr_mpi)
   CALL MPI_BCAST(lasym, 1, MPI_LOGICAL, master, MPI_COMM_BEAMS, ierr_mpi)
   CALL MPI_BCAST(lthreed, 1, MPI_LOGICAL, master, MPI_COMM_BEAMS, ierr_mpi)
   CALL MPI_BCAST(lwout_opened, 1, MPI_LOGICAL, master, MPI_COMM_BEAMS, ierr_mpi)
   CALL MPI_BCAST(Aminor, 1, MPI_DOUBLE_PRECISION, master, MPI_COMM_BEAMS, ierr_mpi)
   IF (myworkid /= master) THEN
      ALLOCATE(vp(ns), phi(ns), iotaf(ns), phipf(ns))
      ALLOCATE(xm(mnmax), xn(mnmax), xm_nyq(mnmax_nyq), xn_nyq(mnmax_nyq))
      ALLOCATE(rmnc(mnmax, ns), zmns(mnmax, ns), lmns(mnmax, ns), bsupumnc(mnmax_nyq, ns), bsupvmnc(mnmax_nyq, ns))
      IF (lasym) ALLOCATE(rmns(mnmax, ns), zmnc(mnmax, ns), lmnc(mnmax, ns), bsupumns(mnmax_nyq, ns), bsupvmns(mnmax_nyq, ns))
   END IF
   CALL MPI_BCAST(vp, ns, MPI_DOUBLE_PRECISION, master, MPI_COMM_BEAMS, ierr_mpi)
   CALL MPI_BCAST(phi, ns, MPI_DOUBLE_PRECISION, master, MPI_COMM_BEAMS, ierr_mpi)
   CALL MPI_BCAST(phipf, ns, MPI_DOUBLE_PRECISION, master, MPI_COMM_BEAMS, ierr_mpi)
   CALL MPI_BCAST(iotaf, ns, MPI_DOUBLE_PRECISION, master, MPI_COMM_BEAMS, ierr_mpi)
   CALL MPI_BCAST(xm, mnmax, MPI_DOUBLE_PRECISION, master, MPI_COMM_BEAMS, ierr_mpi)
   CALL MPI_BCAST(xn, mnmax, MPI_DOUBLE_PRECISION, master, MPI_COMM_BEAMS, ierr_mpi)
   CALL MPI_BCAST(xm_nyq, mnmax_nyq, MPI_DOUBLE_PRECISION, master, MPI_COMM_BEAMS, ierr_mpi)
   CALL MPI_BCAST(xn_nyq, mnmax_nyq, MPI_DOUBLE_PRECISION, master, MPI_COMM_BEAMS, ierr_mpi)
   CALL MPI_BCAST(rmnc, ns * mnmax, MPI_DOUBLE_PRECISION, master, MPI_COMM_BEAMS, ierr_mpi)
   CALL MPI_BCAST(zmns, ns * mnmax, MPI_DOUBLE_PRECISION, master, MPI_COMM_BEAMS, ierr_mpi)
   CALL MPI_BCAST(lmns, ns * mnmax, MPI_DOUBLE_PRECISION, master, MPI_COMM_BEAMS, ierr_mpi)
   CALL MPI_BCAST(bsupumnc, ns * mnmax_nyq, MPI_DOUBLE_PRECISION, master, MPI_COMM_BEAMS, ierr_mpi)
   CALL MPI_BCAST(bsupvmnc, ns * mnmax_nyq, MPI_DOUBLE_PRECISION, master, MPI_COMM_BEAMS, ierr_mpi)
   IF (lasym) THEN
      CALL MPI_BCAST(rmns, ns * mnmax, MPI_DOUBLE_PRECISION, master, MPI_COMM_BEAMS, ierr_mpi)
      CALL MPI_BCAST(zmnc, ns * mnmax, MPI_DOUBLE_PRECISION, master, MPI_COMM_BEAMS, ierr_mpi)
      CALL MPI_BCAST(lmnc, ns * mnmax, MPI_DOUBLE_PRECISION, master, MPI_COMM_BEAMS, ierr_mpi)
      CALL MPI_BCAST(bsupumns, ns * mnmax_nyq, MPI_DOUBLE_PRECISION, master, MPI_COMM_BEAMS, ierr_mpi)
      CALL MPI_BCAST(bsupvmns, ns * mnmax_nyq, MPI_DOUBLE_PRECISION, master, MPI_COMM_BEAMS, ierr_mpi)
   END IF
   phiedge_eq = phi(ns)
   reff_eq = Aminor
#endif

   ! Write info to screen
   IF (lverb) THEN
      WRITE(6,'(A)')               '----- VMEC Information -----'
      WRITE(6,'(A,A)')             '   FILE: ', TRIM(id_string)
      WRITE(6,'(A,F9.5,A,F9.5,A)') '   R       = [', rmin_surf,',', rmax_surf,']'
      WRITE(6,'(A,F8.5,A,F8.5,A)') '   Z       = [',- zmax_surf,',', zmax_surf,']'
      IF (ABS(Itor) > 1E8) THEN
         WRITE(6,'(A,F7.2,A,F7.2,A)') '   BETA    = ', betatot,';  I  = ', Itor * 1E-9,' [GA]'
      ELSEIF (ABS(Itor) > 1E5) THEN
         WRITE(6,'(A,F7.2,A,F7.2,A)') '   BETA    = ', betatot,';  I  = ', Itor * 1E-6,' [MA]'
      ELSEIF (ABS(Itor) > 1E2) THEN
         WRITE(6,'(A,F7.2,A,F7.2,A)') '   BETA    = ', betatot,';  I  = ', Itor * 1E-3,' [kA]'
      ELSE
         WRITE(6,'(A,F7.2,A,F7.2,A)') '   BETA    = ', betatot,';  I  = ', Itor,' [A]'
      END IF
      WRITE(6,'(A,F7.2,A)')        '   AMINOR  = ', reff_eq,' [m]'
      WRITE(6,'(A,F7.2,A)')        '   PHIEDGE = ', phiedge_eq,' [Wb]'
      WRITE(6,'(A,F7.2,A)')        '   VOLUME  = ', Volume,' [m^3]'
   END IF

   ! Load the Vp Spline if using the beams
   ! Note in VMEC dV/ds = \int\int sqrt(g) dtheta dphi
   ! However VMEC integrates over u and v
   ! So Vp is missing a factor of 4*pi*pi
   ! Also is on the half grid
   vp(1) = 1.5 * vp(2) - 0.5 * vp(3) ! Both on half grid
   vp(2:ns - 1) = 0.5 * (vp(2:ns - 1) + vp(3:ns)) ! Average to full grid
   vp(ns) = 2 * vp(ns) - vp(ns - 1) ! ns on half grid, ns-1 on full grid
   vp = vp * pi2 * pi2
   bcs1_s = (/ 0, 0 /)
   CALL EZspline_init(Vp_spl_s, ns, bcs1_s, ier)
   IF (ier /= 0) CALL handle_err(EZSPLINE_ERR,'beams3d_init_vmec', ier)
   Vp_spl_s%isHermite   = 1
   CALL EZspline_setup(Vp_spl_s, vp(1:ns), ier, EXACT_DIM = .true.)
   IF (ier /= 0) CALL handle_err(EZSPLINE_ERR,'beams3d_init_vmec', ier)

   ! Calculate the axis values (need negative since we haven't flipped Kernel yet)
   IF (mylocalid == master) THEN
      DO i = 1, nphi
         req_axis(i) = 0
         zeq_axis(i) = 0
         DO u = 1, mnmax
            req_axis(i) = req_axis(i) + rmnc(u, 1) * COS(- xn(u) * phiaxis(i))
            zeq_axis(i) = zeq_axis(i) + zmns(u, 1) * SIN(- xn(u) * phiaxis(i))
         END DO
      END DO
      IF (lasym) THEN
         DO i = 1, nphi
            DO u = 1, mnmax
               req_axis(i) = req_axis(i) + rmns(u, 1) * SIN(- xn(u) * phiaxis(i))
               zeq_axis(i) = zeq_axis(i) + zmnc(u, 1) * COS(- xn(u) * phiaxis(i))
            END DO
         END DO
      END IF
   END IF


   ! If we ask for a plasma-only run and do not provide a vessel then make one.
   IF (lcreate_wall) THEN
      lvessel = .TRUE.  ! Do this so the other parts of the code know there is a vessel
      k = ns
      i = 120
      j = 180
      lverb_wall = .false.
      IF (lverb) WRITE(6,'(A)')        '   CREATING WALL FROM HARMONICS'
      IF (lasym) THEN
         CALL wall_load_mn(DBLE(rmnc(1:mnmax, k)), DBLE(zmns(1:mnmax, k)), &
            DBLE(xm),- DBLE(xn), mnmax, i, j, lverb_wall, MPI_COMM_LOCAL, &
            DBLE(rmns(1:mnmax, k)), DBLE(zmnc(1:mnmax, k)))
      ELSE
         CALL wall_load_mn(DBLE(rmnc(1:mnmax, k)), DBLE(zmns(1:mnmax, k)), DBLE(xm),- DBLE(xn), mnmax, i, j, lverb_wall, MPI_COMM_LOCAL)
      end IF
   END IF

<<<<<<< HEAD
   ! Initialize Virtual Casing
   IF (luse_vc) THEN
      nu = 8 * mpol + 1
      nu = 2 ** CEILING(log(DBLE(nu)) / log(2.0_rprec))
      nv = 8 * ntor + 1
      nv = 2 ** CEILING(log(DBLE(nv)) / log(2.0_rprec))
      IF (nv < 128) nv = 128
      dr_temp    = 1./ REAL(ns)

      ! Handle Nyquist issues
      IF (SIZE(xm_nyq) > SIZE(xm)) THEN
         mnmax_temp = SIZE(xm_nyq)
         lnyquist = .true.
      ELSE
         mnmax_temp = mnmax
         lnyquist = .false.
      END IF
      ALLOCATE(xm_temp(mnmax_temp), xn_temp(mnmax_temp), STAT = ier)
      IF (ier /= 0) CALL handle_err(ALLOC_ERR,'XM_TEMP XN_TEMP', ier)
      ALLOCATE(rmnc_temp(mnmax_temp, 2), zmns_temp(mnmax_temp, 2),&
         bumnc_temp(mnmax_temp, 1), bvmnc_temp(mnmax_temp, 1), STAT = ier)
      IF (ier /= 0) CALL handle_err(ALLOC_ERR,'RMNC_TEMP ZMNS_TEMP BUMNC_TEMP BVMNC_TEMP', ier)
      IF (lasym) ALLOCATE(rmns_temp(mnmax_temp, 2), zmnc_temp(mnmax_temp, 2),&
         bumns_temp(mnmax_temp, 1), bvmns_temp(mnmax_temp, 1), STAT = ier)
      IF (ier /= 0) CALL handle_err(ALLOC_ERR,'RMNS_TEMP ZMNC_TEMP BUMNS_TEMP BVMNS_TEMP', ier)
      rmnc_temp = 0; zmns_temp = 0
      IF (lnyquist) THEN
         xm_temp = xm_nyq
         xn_temp = - xn_nyq / nfp  ! Because init_virtual_casing uses (mu+nv) not (mu-nv*nfp)
         IF (lverb) WRITE(6,'(A)')        '   NYQUIST DETECTED IN WOUT FILE!'
         DO u = 1, mnmax_temp
            DO v = 1, mnmax
               IF ((xm(v) == xm_nyq(u)) .and. (xn(v) == xn_nyq(u))) THEN
                  rmnc_temp(u, 1) = rmnc(v, ns - 1)
                  zmns_temp(u, 1) = zmns(v, ns - 1)
                  rmnc_temp(u, 2) = rmnc(v, ns)
                  zmns_temp(u, 2) = zmns(v, ns)
                  IF (lasym) THEN
                     rmns_temp(u, 1) = rmns(v, ns - 1)
                     zmnc_temp(u, 1) = zmnc(v, ns - 1)
                     rmns_temp(u, 2) = rmns(v, ns)
                     zmnc_temp(u, 2) = zmnc(v, ns)
=======
      ! Initialize Virtual Casing
      IF (luse_vc) THEN
         nu = 8 * mpol + 1 
         nu = 2 ** CEILING(log(DBLE(nu))/log(2.0_rprec))
         nv = 8 * ntor + 1
         nv = 2 ** CEILING(log(DBLE(nv))/log(2.0_rprec))
         IF (nv < 128) nv = 128

         ! Handle Nyquist issues
         IF (SIZE(xm_nyq) > SIZE(xm)) THEN
            mnmax_temp = SIZE(xm_nyq)
            lnyquist = .true.
         ELSE
            mnmax_temp = mnmax
            lnyquist = .false.
         END IF
         ALLOCATE(xm_temp(mnmax_temp),xn_temp(mnmax_temp), STAT=ier)
         IF (ier /= 0) CALL handle_err(ALLOC_ERR,'XM_TEMP XN_TEMP',ier)
         ALLOCATE(rmnc_temp(mnmax_temp,2),zmns_temp(mnmax_temp,2),&
                  bumnc_temp(mnmax_temp,1),bvmnc_temp(mnmax_temp,1), STAT = ier)
         IF (ier /= 0) CALL handle_err(ALLOC_ERR,'RMNC_TEMP ZMNS_TEMP BUMNC_TEMP BVMNC_TEMP',ier)
         IF (lasym) ALLOCATE(rmns_temp(mnmax_temp,2),zmnc_temp(mnmax_temp,2),&
                     bumns_temp(mnmax_temp,1),bvmns_temp(mnmax_temp,1), STAT = ier)
         IF (ier /= 0) CALL handle_err(ALLOC_ERR,'RMNS_TEMP ZMNC_TEMP BUMNS_TEMP BVMNS_TEMP',ier)
         rmnc_temp = zero; zmns_temp =zero
         IF (lasym) THEN
            rmns_temp = zero
            zmnc_temp = zero
         END IF
         IF (lnyquist) THEN
            xm_temp = xm_nyq
            xn_temp = -xn_nyq/nfp  ! Because init_virtual_casing uses (mu+nv) not (mu-nv*nfp)
            IF(lverb) WRITE(6,'(A)')        '   NYQUIST DETECTED IN WOUT FILE!'
            DO u = 1,mnmax_temp
               DO v = 1, mnmax
                  IF ((xm(v) .eq. xm_nyq(u)) .and. (xn(v) .eq. xn_nyq(u))) THEN
                     rmnc_temp(u,1) = rmnc(v,ns-1)
                     zmns_temp(u,1) = zmns(v,ns-1)
                     rmnc_temp(u,2) = rmnc(v,ns)
                     zmns_temp(u,2) = zmns(v,ns)
                     IF (lasym) THEN
                        rmns_temp(u,1) = rmns(v,ns-1)
                        zmnc_temp(u,1) = zmnc(v,ns-1)
                        rmns_temp(u,2) = rmns(v,ns)
                        zmnc_temp(u,2) = zmnc(v,ns)
                     END IF
>>>>>>> 2ed86b64
                  END IF
               END IF
            END DO
         END DO
      ELSE
         xm_temp = xm
         xn_temp = - xn / nfp  ! Because init_virtual_casing uses (mu+nv) not (mu-nv*nfp)
         rmnc_temp(:, 1) = rmnc(:, ns - 1)
         zmns_temp(:, 1) = zmns(:, ns - 1)
         rmnc_temp(:, 2) = rmnc(:, ns)
         zmns_temp(:, 2) = zmns(:, ns)
         IF (lasym) THEN
            rmns_temp(:, 1) = rmns(:, ns - 1)
            zmnc_temp(:, 1) = zmnc(:, ns - 1)
            rmns_temp(:, 2) = rmns(:, ns)
            zmnc_temp(:, 2) = zmnc(:, ns)
         END IF
      end IF
      ! Get B onto full grid
      ALLOCATE(mfact(mnmax_temp, 2))
      WHERE (MOD(NINT(REAL(xm_temp(:))), 2) == 0)
      mfact(:, 1) = 1.5
      mfact(:, 2) = - 0.5
      ELSEWHERE
      mfact(:, 1) = 1.5 * SQRT((ns - 1.0) / (ns - 1.5))
      mfact(:, 2) = - 0.5 * SQRT((ns - 1.0) / (ns - 2.5))
      ENDWHERE
      bumnc_temp(:, 1) = mfact(:, 1) * bsupumnc(:, ns) + mfact(:, 2) * bsupumnc(:, ns - 1)
      bvmnc_temp(:, 1) = mfact(:, 1) * bsupvmnc(:, ns) + mfact(:, 2) * bsupvmnc(:, ns - 1)
      IF (lasym) THEN
         bumns_temp(:, 1) = mfact(:, 1) * bsupumns(:, ns) + mfact(:, 2) * bsupumns(:, ns - 1)
         bvmns_temp(:, 1) = mfact(:, 1) * bsupvmns(:, ns) + mfact(:, 2) * bsupvmns(:, ns - 1)
         CALL init_virtual_casing(mnmax_temp, nu, nv, xm_temp, xn_temp,&
            rmnc_temp, zmns_temp, nfp,&
            RMNS = rmns_temp, ZMNC = zmnc_temp,&
            BUMNC = bumnc_temp, BVMNC = bvmnc_temp,&
            BUMNS = bumns_temp, BVMNS = bvmns_temp,&
            COMM = MPI_COMM_BEAMS)
         DEALLOCATE(rmns_temp, zmnc_temp)
         DEALLOCATE(bumns_temp, bvmns_temp)
      ELSE
         CALL init_virtual_casing(mnmax_temp, nu, nv, xm_temp, xn_temp,&
            rmnc_temp, zmns_temp, nfp,&
            BUMNC = bumnc_temp, BVMNC = bvmnc_temp,&
            COMM = MPI_COMM_BEAMS)
      END IF
      DEALLOCATE(mfact)
      DEALLOCATE(rmnc_temp, zmns_temp)
      DEALLOCATE(bumnc_temp, bvmnc_temp)

      adapt_tol = 0.0
      adapt_rel = vc_adapt_tol
      DEALLOCATE(xm_temp, xn_temp)
   END IF

   IF (lverb) THEN
      IF (luse_vc) CALL virtual_casing_info(6)
      WRITE(6,'(5X,A,I3.3,A)', ADVANCE='no') 'Plasma Field Calculation [', 0,']%'
      CALL FLUSH(6)
   END IF

   ! Break up the Work
   CALL MPI_CALC_MYRANGE(MPI_COMM_LOCAL, 1, nr * nphi * nz, mystart, myend)
   ALLOCATE(lsmooth(mystart:myend))
   lsmooth = .false.

   IF (mylocalid == mylocalmaster) THEN
      TE = 0; NE = 0; TI = 0; S_ARR = scaleup * scaleup; U_ARR = 0; POT_ARR = 0; ZEFF_ARR = 1
   END IF
#if defined(MPI_OPT)
   CALL MPI_BARRIER(MPI_COMM_LOCAL, ierr_mpi)
#endif
<<<<<<< HEAD
   DO s = mystart, myend
      i = MOD(s - 1, nr) + 1
      j = MOD(s - 1, nr * nphi)
      j = FLOOR(REAL(j) / REAL(nr)) + 1
      k = CEILING(REAL(s) / REAL(nr * nphi))
      sflx = 0.0
      ! The GetBcyl Routine returns -3 if cyl2flx thinks s>1
      ! however, if cyl2flx fails to converge then s may be
      ! greater than 1 but cyl2flux will not throw the -3 code.
      ! In this case GetBcyl returns br,bphi,bz = 0.  So
      ! bphi == 0 or ier ==-3 indicate that a point is
      ! outside the VMEC domain.
      CALL GetBcyl(raxis_g(i), phiaxis(j), zaxis_g(k),&
         br, bphi, bz, SFLX = sflx, UFLX = uflx, info = ier)
      IF (ier == 0 .and. bphi /= 0) THEN ! We have field data
         ! Save Grid data
         S_ARR(i, j, k) = MAX(sflx, 0.0)
         IF (uflx < 0)  uflx = uflx + pi2
         U_ARR(i, j, k) = uflx
         ! Handle equilibrium data
         IF (sflx <= 1.0) THEN ! Inside equilibrium
            B_R(i, j, k)   = br
            B_PHI(i, j, k) = bphi
            B_Z(i, j, k)   = bz
         ELSE IF (.not. luse_vc) THEN  ! Overwrite data outside
            B_R(i, j, k)   = br
            B_PHI(i, j, k) = bphi
            B_Z(i, j, k)   = bz
            sflx = 1.5 ! Assume s=1 for lplasma_only
         END IF
         IF (sflx <= s_max) THEN
            IF (nte > 0) CALL EZspline_interp(TE_spl_s, MIN(sflx, s_max_te), TE(i, j, k), ier)
            IF (nne > 0) CALL EZspline_interp(NE_spl_s, MIN(sflx, s_max_ne), NE(i, j, k), ier)
            IF (nti > 0) CALL EZspline_interp(TI_spl_s, MIN(sflx, s_max_ti), TI(i, j, k), ier)
            IF (nzeff > 0) THEN
               CALL EZspline_interp(ZEFF_spl_s, MIN(sflx, s_max_zeff), ZEFF_ARR(i, j, k), ier)
               DO u = 1, NION
                  CALL EZspline_interp(NI_spl_s(u), MIN(sflx, s_max_zeff), NI(u, i, j, k), ier)
               END DO
            END IF
            IF (npot > 0) CALL EZspline_interp(POT_spl_s, MIN(sflx, s_max_pot), POT_ARR(i, j, k), ier)
         ELSE
            br = 1
            IF (npot > 0) CALL EZspline_interp(POT_spl_s, br, POT_ARR(i, j, k), ier)
=======
      DO s = mystart, myend
         i = MOD(s-1,nr)+1
         j = MOD(s-1,nr*nphi)
         j = FLOOR(REAL(j) / REAL(nr))+1
         k = CEILING(REAL(s) / REAL(nr*nphi))
         sflx = 0.0
         ! The GetBcyl Routine returns -3 if cyl2flx thinks s>1
         ! however, if cyl2flx fails to converge then s may be
         ! greater than 1 but cyl2flux will not throw the -3 code.
         ! In this case GetBcyl returns br,bphi,bz = 0.  So
         ! bphi == 0 or ier ==-3 indicate that a point is
         ! outside the VMEC domain.
         CALL GetBcyl(raxis_g(i),phiaxis(j),zaxis_g(k),&
                      br, bphi, bz, SFLX=sflx,UFLX=uflx,info=ier)
         IF (ier == 0 .and. bphi /= 0) THEN ! We have field data
            ! Save Grid data
            S_ARR(i,j,k) = MAX(sflx,0.0)
            IF (uflx<0)  uflx = uflx+pi2
            U_ARR(i,j,k) = uflx
            ! Handle equilibrium data
            IF (sflx <=1.0) THEN ! Inside equilibrium
               B_R(i,j,k)   = br
               B_PHI(i,j,k) = bphi
               B_Z(i,j,k)   = bz
            ELSE IF (.not. luse_vc) THEN  ! Overwrite data outside
               B_R(i,j,k)   = br
               B_PHI(i,j,k) = bphi
               B_Z(i,j,k)   = bz
               sflx = 1.5 ! Assume s=1 for lplasma_only
            END IF
            IF (sflx <= s_max) THEN
               IF (nte > 0) CALL EZspline_interp(TE_spl_s,MIN(sflx,s_max_te),TE(i,j,k),ier)
               IF (nne > 0) CALL EZspline_interp(NE_spl_s,MIN(sflx,s_max_ne),NE(i,j,k),ier)
               IF (nti > 0) CALL EZspline_interp(TI_spl_s,MIN(sflx,s_max_ti),TI(i,j,k),ier)
               IF (npot > 0) CALL EZspline_interp(POT_spl_s,MIN(sflx,s_max_pot),POT_ARR(i,j,k),ier)
               IF (nzeff > 0) THEN
                  CALL EZspline_interp(ZEFF_spl_s,MIN(sflx,s_max_zeff),ZEFF_ARR(i,j,k),ier)
                  DO u=1, NION
                     CALL EZspline_interp(NI_spl_s(u),MIN(sflx,s_max_zeff),NI(u,i,j,k),ier)
                  END DO
               END IF
            ELSE
               br = 1
               IF (npot > 0) CALL EZspline_interp(POT_spl_s,br,POT_ARR(i,j,k),ier)
            END IF
         ELSE IF (.not. luse_vc) THEN
            B_R(i,j,k)   = 0
            B_PHI(i,j,k) = 1
            B_Z(i,j,k)   = 0
>>>>>>> 2ed86b64
         END IF
      ELSE IF (.not. luse_vc) THEN
         B_R(i, j, k)   = 0
         B_PHI(i, j, k) = 1
         B_Z(i, j, k)   = 0
      END IF
      ! Virtual Casing
      IF (luse_vc .and. sflx > 1) THEN
         xaxis_vc = raxis_g(i) * cos(phiaxis(j))
         yaxis_vc = raxis_g(i) * sin(phiaxis(j))
         zaxis_vc = zaxis_g(k)
         adapt_rel = 0.0
         adapt_tol = vc_adapt_tol * sqrt(B_R(i, j, k) ** 2 + B_PHI(i, j, k) ** 2 + B_Z(i, j, k) ** 2)
         ier = 1
         CALL bfield_vc(xaxis_vc, yaxis_vc, zaxis_vc, bx_vc, by_vc, bz_vc, ier)
         IF (ier == 0) THEN
            br_vc   = bx_vc * cos(phiaxis(j)) + by_vc * sin(phiaxis(j))
            bphi_vc = by_vc * cos(phiaxis(j)) - bx_vc * sin(phiaxis(j))
            IF (ABS(br_vc) > 0)   B_R(i, j, k)   = B_R(i, j, k) + br_vc
            IF (ABS(bphi_vc) > 0) B_PHI(i, j, k) = B_PHI(i, j, k) + bphi_vc
            IF (ABS(bz_vc) > 0)   B_Z(i, j, k)   = B_Z(i, j, k) + bz_vc
         ELSE IF (ier > 1) THEN ! Only report real errors not failure to find tolerance errors
            WRITE(6,*) myworkid, mylocalid, i, j, k, ier
         END IF
         ! ELSE
         ! This is an error code check
         ! PRINT *,'ERROR in GetBcyl Detected'
         ! PRINT *,'R,PHI,Z',raxis_g(i),phiaxis(j),zaxis_g(k)
         ! print *,'br,bphi,bz,myworkid',br,bphi,bz,mylocalid
         ! CALL FLUSH(6)
         ! stop 'ERROR in GetBcyl'
      END IF
      IF (MOD(s, nr) == 0) THEN
         IF (lverb) THEN
            CALL backspace_out(6, 6)
            WRITE(6,'(A,I3,A)', ADVANCE='no') '[', INT((100.* s) / (myend - mystart + 1)),']%'
            CALL FLUSH(6)
         END IF
      END IF
   END DO

#if defined(MPI_OPT)
   CALL MPI_BARRIER(MPI_COMM_LOCAL, ierr_mpi)
#endif

   ! Free variables
   IF (luse_vc) CALL free_virtual_casing(MPI_COMM_BEAMS)

   ! Calculate Gfactor for mgrid
   IF (myworkid == master) THEN
      ! Only master has Gfactor
      ALLOCATE(Gfactor(ns_prof1))
      DO s = 1, ns_prof1
         sflx = REAL(s - 1 + 0.5) / ns_prof1 ! Half grid rho
         sflx = sflx * sflx
         CALL EZspline_interp(ZEFF_spl_s, sflx, uflx, ier)
         ! sflx=s uflx=Zeff
         CALL vmec_ohkawa(sflx, uflx, Gfactor(s)) ! (1-l31)/Zeff
      END DO
   end IF

   ! Expand the VMEC geometric grid for s>1
   ALLOCATE(rmnc_temp(mnmax, ns * scaleup), zmns_temp(mnmax, ns * scaleup))
   rmnc_temp(:, 1:ns) = rmnc(:, 1:ns)
   zmns_temp(:, 1:ns) = zmns(:, 1:ns)
   nv = ntor + 1
   DO s = 2, ns ! Remove magnetic axis from geometric axis
      rmnc_temp(1:nv, s) = rmnc_temp(1:nv, s) - rmnc(1:nv, 1)
      zmns_temp(1:nv, s) = zmns_temp(1:nv, s) - zmns(1:nv, 1)
   END DO
   DO s = ns + 1, ns * scaleup
      sflx = REAL(s) / REAL(ns)
      uflx = SQRT(REAL(s) / REAL(ns * scaleup))
      WHERE (MOD(NINT(xm), 2) == 1)
      rmnc_temp(:, s) = rmnc_temp(:, ns) * sflx ** 1.5
      zmns_temp(:, s) = zmns_temp(:, ns) * sflx ** 1.5
      ELSEWHERE
      rmnc_temp(:, s) = rmnc_temp(:, ns) * sflx
      zmns_temp(:, s) = zmns_temp(:, ns) * sflx
      END WHERE
   END DO
   DO s = 2, ns * scaleup ! Add magnetic axis from geometric axis
      rmnc_temp(1:nv, s) = rmnc_temp(1:nv, s) + rmnc(1:nv, 1)
      zmns_temp(1:nv, s) = zmns_temp(1:nv, s) + zmns(1:nv, 1)
   END DO
   IF (lasym) THEN
      ALLOCATE(rmns_temp(mnmax, ns * scaleup), zmnc_temp(mnmax, ns * scaleup))
      rmns_temp(:, 1:ns) = rmns(:, 1:ns)
      zmnc_temp(:, 1:ns) = zmnc(:, 1:ns)
      DO s = 2, ns ! Remove magnetic axis from geometric axis
         rmns_temp(1:nv, s) = rmns_temp(1:nv, s) - rmns(1:nv, 1)
         zmnc_temp(1:nv, s) = zmnc_temp(1:nv, s) - zmnc(1:nv, 1)
      END DO
      DO s = ns + 1, ns * scaleup
         sflx = REAL(s) / REAL(ns)
         uflx = SQRT(REAL(s) / REAL(ns * scaleup))
         WHERE (MOD(NINT(xm), 2) == 1)
         rmns_temp(:, s) = rmns_temp(:, ns) * sflx ** 1.5
         zmnc_temp(:, s) = zmnc_temp(:, ns) * sflx ** 1.5
         ELSEWHERE
         rmns_temp(:, s) = rmns_temp(:, ns) * sflx
         zmnc_temp(:, s) = zmnc_temp(:, ns) * sflx
         END WHERE
      END DO
      DO s = 2, ns * scaleup ! Add magnetic axis from geometric axis
         rmns_temp(1:nv, s) = rmns_temp(1:nv, s) + rmns(1:nv, 1)
         zmnc_temp(1:nv, s) = zmnc_temp(1:nv, s) + zmnc(1:nv, 1)
      END DO
   END IF
   DEALLOCATE(iotaf, phipf, rmnc, zmns, lmns, bsupumnc, bsupvmnc)
   ns = ns * scaleup
   ALLOCATE(iotaf(1:ns), phipf(1:ns))
   ALLOCATE(rmnc(1:mnmax, 1:ns), zmns(1:mnmax, 1:ns), &
      lmns(1:mnmax, 1:ns), &
      bsupumnc(1:mnmax_nyq, 1:ns), bsupvmnc(1:mnmax_nyq, 1:ns))
   rmnc = rmnc_temp; zmns = zmns_temp; bsupumnc = 0; bsupvmnc = 0; lmns = 0
   DEALLOCATE(rmnc_temp, zmns_temp, rzl_local)
   IF (lasym) THEN
      DEALLOCATE(rmns, zmnc, lmnc, bsupumns, bsupvmns)
      ALLOCATE(rmns(1:mnmax, 1:ns), zmnc(1:mnmax, 1:ns), &
         lmnc(1:mnmax, 1:ns), &
         bsupumns(1:mnmax_nyq, 1:ns), bsupvmns(1:mnmax_nyq, 1:ns))
      rmns = rmns_temp; zmnc = zmnc_temp; bsupumns = 0; bsupvmns = 0; lmnc = 0
      DEALLOCATE(rmns_temp, zmnc_temp)
   END IF
   DO s = mystart, myend ! Now fill in grid
      i = MOD(s - 1, nr) + 1
      j = MOD(s - 1, nr * nphi)
      j = FLOOR(REAL(j) / REAL(nr)) + 1
      k = CEILING(REAL(s) / REAL(nr * nphi))
      sflx = 0.0
      IF (S_ARR(i, j, k) <= 1.0) CYCLE
      CALL GetBcyl(raxis_g(i), phiaxis(j), zaxis_g(k),&
         br, bphi, bz, SFLX = sflx, UFLX = uflx, info = ier)
      ! note that s in now rho since we grid different in the outer region
      IF (ier /= 0) THEN
         lsmooth(s) = .true.
         CYCLE
      END IF
      sflx = sflx * sflx * scaleup * scaleup
      S_ARR(i, j, k) = MAX(sflx, 1.01)
      IF (uflx < 0)  uflx = uflx + pi2
      U_ARR(i, j, k) = uflx
   END DO

   ! Smooth
   DO s = mystart, myend ! Now fill in grid
      IF (.not. lsmooth(s)) CYCLE
      i = MOD(s - 1, nr) + 1
      j = MOD(s - 1, nr * nphi)
      j = FLOOR(REAL(j) / REAL(nr)) + 1
      k = CEILING(REAL(s) / REAL(nr * nphi))
      IF (i == 1 .or. i == nr) CYCLE
      IF (k == 1 .or. k == nz) CYCLE
      S_ARR(i, j, k) = (MAX(S_ARR(i - 1, j, k), S_ARR(i + 1, j, k)) &
         + MAX(S_ARR(i, j, k - 1), S_ARR(i, j, k + 1))) * 0.5
   END DO

   ! Deallocations
   IF (myworkid == master) THEN
      CALL read_wout_deallocate
   ELSE
      lwout_opened = .FALSE.
      DEALLOCATE(vp, phi, phipf, iotaf)
      DEALLOCATE(xm, xn, xm_nyq, xn_nyq)
      DEALLOCATE(rmnc, zmns, lmns, bsupumnc, bsupvmnc)
      IF (lasym) DEALLOCATE(rmns, zmnc, lmnc, bsupumns, bsupvmns)
      DEALLOCATE(rzl_local)
   END IF
   DEALLOCATE(lsmooth)

   IF (lverb) THEN
      CALL backspace_out(6, 36)
      CALL FLUSH(6)
      WRITE(6,'(36X)', ADVANCE='no')
      CALL FLUSH(6)
      CALL backspace_out(6, 36)
      WRITE(6,*)
      CALL FLUSH(6)
   END IF

   ! Fix ZEFF
   IF (mylocalid == mylocalmaster) WHERE(ZEFF_ARR < 1) ZEFF_ARR = 1

#if defined(MPI_OPT)
   CALL MPI_BARRIER(MPI_COMM_LOCAL, ierr_mpi)
   CALL MPI_COMM_FREE(MPI_COMM_LOCAL, ierr_mpi)
   CALL MPI_BARRIER(MPI_COMM_BEAMS, ierr_mpi)
   IF (ierr_mpi /= 0) CALL handle_err(MPI_BARRIER_ERR,'beams3d_init_vmec', ierr_mpi)
#endif

   RETURN
   ! -----------------------------------------------------------------------
   ! End Subroutine
   ! -----------------------------------------------------------------------
END SUBROUTINE beams3d_init_vmec<|MERGE_RESOLUTION|>--- conflicted
+++ resolved
@@ -1,71 +1,3 @@
-<<<<<<< HEAD
-! -----------------------------------------------------------------------
-! Subroutine:    beams3d_init_vmec
-! Authors:       S. Lazerson (lazerson@pppl.gov)
-! Date:          04/25/2012
-! Description:   This subroutine reads the VMEC wout file and
-! initializes the plasma fields.  This is achieved
-! through utilization of a virtual casing principle.
-! This is stil under development but working.
-! -----------------------------------------------------------------------
-SUBROUTINE beams3d_init_vmec
-   ! -----------------------------------------------------------------------
-   ! Libraries
-   ! -----------------------------------------------------------------------
-   USE stel_kinds, ONLY: rprec
-   USE read_wout_mod
-   USE vmec_utils
-   USE virtual_casing_mod, pi2_vc => pi2
-   USE beams3d_runtime
-   USE beams3d_grid, ONLY: raxis_g => raxis, phiaxis, &
-      zaxis_g => zaxis, nr, nphi, nz, &
-      rmin, rmax, zmin, zmax, phimin, &
-      phimax, vc_adapt_tol, B_R, B_Z, B_PHI,&
-      BR_spl, BZ_spl, TE_spl_s, NE_spl_s, TI_spl_s, &
-      nte, nne, nti, TE, NE, TI, Vp_spl_s, S_ARR,&
-      U_ARR, POT_ARR, POT_spl_s, nne, nte, nti, npot, &
-      ZEFF_spl_s, nzeff, ZEFF_ARR, req_axis, zeq_axis, &
-      phiedge_eq, reff_eq, NI_spl_s, NI,&
-      s_max, s_max_te, s_max_ne, s_max_zeff, s_max_ti, s_max_pot
-   USE beams3d_lines, ONLY: GFactor, ns_prof1
-   USE wall_mod, ONLY: wall_load_mn
-   USE mpi_params
-   USE mpi_inc
-   ! -----------------------------------------------------------------------
-   ! Local Variables
-   ! ier            Error Flag
-   ! iunit          File ID Number
-   ! -----------------------------------------------------------------------
-   IMPLICIT NONE
-   INTEGER, PARAMETER :: BYTE_8 = SELECTED_INT_KIND (8)
-#if defined(MPI_OPT)
-   INTEGER(KIND=BYTE_8), ALLOCATABLE :: mnum(:), moffsets(:)
-   integer :: numprocs_local, mylocalid, mylocalmaster
-   integer :: MPI_COMM_LOCAL
-#endif
-   logical :: lnyquist, luse_vc, lcreate_wall, lverb_wall
-   integer(kind=byte_8) :: chunk
-   integer :: ier, s, i, j, k, nu, nv, mystart, myend, mnmax_temp, u, v
-   integer :: bcs1_s(2)
-   INTEGER, ALLOCATABLE :: xn_temp(:), xm_temp(:)
-   real :: br_vc, bphi_vc, bz_vc, xaxis_vc, yaxis_vc, zaxis_vc,&
-      bx_vc, by_vc, dr_temp
-   real(rprec) :: br, bphi, bz, sflx, uflx, xaxis, yaxis
-   DOUBLE PRECISION, ALLOCATABLE :: mfact(:,:)
-   DOUBLE PRECISION, ALLOCATABLE :: rmnc_temp(:,:), zmns_temp(:,:),&
-      bumnc_temp(:,:), bvmnc_temp(:,:),&
-      rmns_temp(:,:), zmnc_temp(:,:),&
-      bumns_temp(:,:), bvmns_temp(:,:)
-   logical :: lold_field = .true.  ! If false we attempt to subtract the vacuum field from the VMEC total field
-   INTEGER, PARAMETER :: scaleup=2
-   LOGICAL, ALLOCATABLE, DIMENSION(:) :: lsmooth
-   ! -----------------------------------------------------------------------
-   ! Begin Subroutine
-   ! -----------------------------------------------------------------------
-   ! Handle what we do
-   luse_vc = ((lmgrid .or. lcoil) .and. .not. lplasma_only)
-   lcreate_wall = (lplasma_only .and. .not. lvessel)
-=======
 !-----------------------------------------------------------------------
 !     Subroutine:    beams3d_init_vmec
 !     Authors:       S. Lazerson (lazerson@pppl.gov)
@@ -126,7 +58,6 @@
       ! Handle what we do
       luse_vc = ((lmgrid .or. lcoil) .and. .not.lplasma_only)
       lcreate_wall = (lplasma_only .and. .not. lvessel)
->>>>>>> 2ed86b64
 
    ! Divide up Work
    mylocalid = myworkid
@@ -263,7 +194,6 @@
       end IF
    END IF
 
-<<<<<<< HEAD
    ! Initialize Virtual Casing
    IF (luse_vc) THEN
       nu = 8 * mpol + 1
@@ -281,32 +211,7 @@
          mnmax_temp = mnmax
          lnyquist = .false.
       END IF
-      ALLOCATE(xm_temp(mnmax_temp), xn_temp(mnmax_temp), STAT = ier)
-      IF (ier /= 0) CALL handle_err(ALLOC_ERR,'XM_TEMP XN_TEMP', ier)
-      ALLOCATE(rmnc_temp(mnmax_temp, 2), zmns_temp(mnmax_temp, 2),&
-         bumnc_temp(mnmax_temp, 1), bvmnc_temp(mnmax_temp, 1), STAT = ier)
-      IF (ier /= 0) CALL handle_err(ALLOC_ERR,'RMNC_TEMP ZMNS_TEMP BUMNC_TEMP BVMNC_TEMP', ier)
-      IF (lasym) ALLOCATE(rmns_temp(mnmax_temp, 2), zmnc_temp(mnmax_temp, 2),&
-         bumns_temp(mnmax_temp, 1), bvmns_temp(mnmax_temp, 1), STAT = ier)
-      IF (ier /= 0) CALL handle_err(ALLOC_ERR,'RMNS_TEMP ZMNC_TEMP BUMNS_TEMP BVMNS_TEMP', ier)
-      rmnc_temp = 0; zmns_temp = 0
-      IF (lnyquist) THEN
-         xm_temp = xm_nyq
-         xn_temp = - xn_nyq / nfp  ! Because init_virtual_casing uses (mu+nv) not (mu-nv*nfp)
-         IF (lverb) WRITE(6,'(A)')        '   NYQUIST DETECTED IN WOUT FILE!'
-         DO u = 1, mnmax_temp
-            DO v = 1, mnmax
-               IF ((xm(v) == xm_nyq(u)) .and. (xn(v) == xn_nyq(u))) THEN
-                  rmnc_temp(u, 1) = rmnc(v, ns - 1)
-                  zmns_temp(u, 1) = zmns(v, ns - 1)
-                  rmnc_temp(u, 2) = rmnc(v, ns)
-                  zmns_temp(u, 2) = zmns(v, ns)
-                  IF (lasym) THEN
-                     rmns_temp(u, 1) = rmns(v, ns - 1)
-                     zmnc_temp(u, 1) = zmnc(v, ns - 1)
-                     rmns_temp(u, 2) = rmns(v, ns)
-                     zmnc_temp(u, 2) = zmnc(v, ns)
-=======
+
       ! Initialize Virtual Casing
       IF (luse_vc) THEN
          nu = 8 * mpol + 1 
@@ -353,7 +258,6 @@
                         rmns_temp(u,2) = rmns(v,ns)
                         zmnc_temp(u,2) = zmnc(v,ns)
                      END IF
->>>>>>> 2ed86b64
                   END IF
                END IF
             END DO
@@ -426,52 +330,6 @@
 #if defined(MPI_OPT)
    CALL MPI_BARRIER(MPI_COMM_LOCAL, ierr_mpi)
 #endif
-<<<<<<< HEAD
-   DO s = mystart, myend
-      i = MOD(s - 1, nr) + 1
-      j = MOD(s - 1, nr * nphi)
-      j = FLOOR(REAL(j) / REAL(nr)) + 1
-      k = CEILING(REAL(s) / REAL(nr * nphi))
-      sflx = 0.0
-      ! The GetBcyl Routine returns -3 if cyl2flx thinks s>1
-      ! however, if cyl2flx fails to converge then s may be
-      ! greater than 1 but cyl2flux will not throw the -3 code.
-      ! In this case GetBcyl returns br,bphi,bz = 0.  So
-      ! bphi == 0 or ier ==-3 indicate that a point is
-      ! outside the VMEC domain.
-      CALL GetBcyl(raxis_g(i), phiaxis(j), zaxis_g(k),&
-         br, bphi, bz, SFLX = sflx, UFLX = uflx, info = ier)
-      IF (ier == 0 .and. bphi /= 0) THEN ! We have field data
-         ! Save Grid data
-         S_ARR(i, j, k) = MAX(sflx, 0.0)
-         IF (uflx < 0)  uflx = uflx + pi2
-         U_ARR(i, j, k) = uflx
-         ! Handle equilibrium data
-         IF (sflx <= 1.0) THEN ! Inside equilibrium
-            B_R(i, j, k)   = br
-            B_PHI(i, j, k) = bphi
-            B_Z(i, j, k)   = bz
-         ELSE IF (.not. luse_vc) THEN  ! Overwrite data outside
-            B_R(i, j, k)   = br
-            B_PHI(i, j, k) = bphi
-            B_Z(i, j, k)   = bz
-            sflx = 1.5 ! Assume s=1 for lplasma_only
-         END IF
-         IF (sflx <= s_max) THEN
-            IF (nte > 0) CALL EZspline_interp(TE_spl_s, MIN(sflx, s_max_te), TE(i, j, k), ier)
-            IF (nne > 0) CALL EZspline_interp(NE_spl_s, MIN(sflx, s_max_ne), NE(i, j, k), ier)
-            IF (nti > 0) CALL EZspline_interp(TI_spl_s, MIN(sflx, s_max_ti), TI(i, j, k), ier)
-            IF (nzeff > 0) THEN
-               CALL EZspline_interp(ZEFF_spl_s, MIN(sflx, s_max_zeff), ZEFF_ARR(i, j, k), ier)
-               DO u = 1, NION
-                  CALL EZspline_interp(NI_spl_s(u), MIN(sflx, s_max_zeff), NI(u, i, j, k), ier)
-               END DO
-            END IF
-            IF (npot > 0) CALL EZspline_interp(POT_spl_s, MIN(sflx, s_max_pot), POT_ARR(i, j, k), ier)
-         ELSE
-            br = 1
-            IF (npot > 0) CALL EZspline_interp(POT_spl_s, br, POT_ARR(i, j, k), ier)
-=======
       DO s = mystart, myend
          i = MOD(s-1,nr)+1
          j = MOD(s-1,nr*nphi)
@@ -521,7 +379,6 @@
             B_R(i,j,k)   = 0
             B_PHI(i,j,k) = 1
             B_Z(i,j,k)   = 0
->>>>>>> 2ed86b64
          END IF
       ELSE IF (.not. luse_vc) THEN
          B_R(i, j, k)   = 0
