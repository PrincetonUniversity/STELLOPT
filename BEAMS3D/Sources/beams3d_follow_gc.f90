!-----------------------------------------------------------------------
!     Module:        beams3d_follow_gc
!     Authors:       S. Lazerson (lazerson@pppl.gov), M. McMillan (matthew.mcmillan@my.wheaton.edu)
!     Date:          06/20/2012
!     Description:   This subroutine follows the particles through
!                    the grid.  The general ODE which must be solved
!                    can be written:
!                        dX        
!                       ----   = fgc(t,q,qdot)
!                        dt        
!                    where X=(R,phi,Z).  This allows particle trajectories
!                    to be parametrized in terms of time.
!                    
!-----------------------------------------------------------------------
SUBROUTINE beams3d_follow_gc
    !-----------------------------------------------------------------------
    !     Libraries
    !-----------------------------------------------------------------------
    USE stel_kinds, ONLY: rprec
    USE beams3d_runtime
    USE beams3d_lines
    USE beams3d_grid, ONLY: tmin, tmax, delta_t, BR_spl, BZ_spl, BPHI_spl, &
                            MODB_spl, S_spl, U_spl, TE_spl, NE_spl, TI_spl, &
                            TE_spl, TI_spl, wall_load, wall_shine, &
<<<<<<< HEAD
                            plasma_mass, plasma_Zavg, plasma_Zmean, therm_factor, &
                            rho_fullorbit, rho_help, E_kick, freq_kick
=======
                            plasma_mass, plasma_Zmean, therm_factor
>>>>>>> 121f584e
    USE mpi_params ! MPI
    USE beams3d_write_par
    USE beams3d_physics_mod, ONLY: beams3d_calc_dt
    USE safe_open_mod, ONLY: safe_open
    USE mpi_inc
    !-----------------------------------------------------------------------
    !     Local Variables
    !          status       MPI stats indicator
    !          mystart      Starting fieldline for each processor
    !          mypace       Number of fieldlines each processor should follow
    !          i            Dummy index
    !          j            Dummy index
    !          sender       Dummy index
    !          ier          Error flag
    !          l            Dummy index
    !          neqs_nag     Number of ODEs to solve (not limited to NAG routines)
    !          l2           Index helper
    !          itol         LSODE tolerance flag
    !          itask        LSODE flag (overshoot and interpolate)
    !          istate       LSODE restart flag
    !-----------------------------------------------------------------------
    IMPLICIT NONE
    INTEGER :: i, j
    INTEGER :: ier, l, neqs_nag, itol, itask, &
               istate, iopt, lrw, liw, mf, out, iunit
    INTEGER, ALLOCATABLE :: iwork(:), itemp(:,:)
    DOUBLE PRECISION, ALLOCATABLE :: w(:), q(:)
    DOUBLE PRECISION :: tf_nag, eps_temp, t_nag, &
                        tol_nag, rtol, s_fullorbit, &
                        dtmin, dtmax
    DOUBLE PRECISION :: atol(4)
    DOUBLE PRECISION :: rkh_work(4, 2)
    CHARACTER*1 :: relab

    !-----------------------------------------------------------------------
    !     External Functions
    !          fgc_nag            RHS of ODE integrator (for NAG)    for BEAMS3D
    !          D02CJF               NAG ODE Solver
    !          D02CJW               NAG Dummy function
    !          jacobian_lsode       Jacobian function (for LSODE, not currently utilized)
    !-----------------------------------------------------------------------
    EXTERNAL D02CJF, D02CJW, fgc_nag, D02CJX, out_beams3d_nag
    EXTERNAL fgc_lsode, jacobian_lsode
    EXTERNAL fgc_rkh68
    !-----------------------------------------------------------------------
    !     Begin Subroutine
    !-----------------------------------------------------------------------
    ! Initializations
    s_fullorbit = SIGN(rho_fullorbit*rho_fullorbit,rho_fullorbit)
    ier = 0
    tol_nag = follow_tol
    neqs_nag = 4
    relab = "M"
    mf = 10
    ALLOCATE(q(neqs_nag))

! Screen output so we know what's happening
    IF (lverb) THEN
       ! Do a calculation of nstep and delta-t
       myline = MAXLOC(ABS(vll_start),1)
       my_end = t_end(myline)
       CALL beams3d_calc_dt(1,q(1),q(2),q(3),dtmin)
       myline = MINLOC(ABS(vll_start),1)
       my_end = t_end(myline)
       CALL beams3d_calc_dt(1,q(1),q(2),q(3),dtmax)
       ! Screen output
       WRITE(6, '(A)') '----- FOLLOWING GYROCENTER TRAJECTORIES -----'
       WRITE(6, '(A,A)')          '       Method: ', TRIM(int_type)
       WRITE(6, '(A,I9)')          '   Particles: ', nparticles
       WRITE(6, '(A,I9,2(A,EN12.3))') '       Steps: ', ndt_max*NPOINC, '   dt_min: ', dtmin,'   dt_max: ', dtmax
       WRITE(6, '(A,I9)')          '      NPOINC: ', NPOINC
       SELECT CASE(TRIM(int_type))
          CASE("NAG")
             WRITE(6, '(A,EN12.3,A,A1)') '         Tol: ', follow_tol, '  Type: ', relab
          CASE("LSODE")
             WRITE(6, '(A,EN12.3,A,I2)') '         Tol: ', follow_tol, '  Type: ', mf
       END SELECT
       WRITE(6, '(5X,A,I3,A)', ADVANCE = 'no') 'Trajectory Calculation [', 0, ']%'
       CALL FLUSH(6)
    END IF

    ! Follow Trajectories
    IF (mystart_save <= nparticles) THEN
        SELECT CASE (TRIM(int_type))
            CASE ("NAG")
                ALLOCATE(w(neqs_nag * 21 + 28), STAT = ier)
                IF (ier /= 0) CALL handle_err(ALLOC_ERR, 'W', ier)
                DO l = mystart_save, myend_save
                    t_nag = t_last(l)
                    ! Don't do particle if stopped or beyond the full_orbit limit
                    IF (t_nag>t_end(l)) CYCLE
                    ! Particle indicies
                    myline = l
                    mytdex = 1; ndt = 1
                    IF (lbeam) mytdex = 3
                    ! Don't do full_orbit particles
                    IF (sqrt(S_lines(mytdex-1,l))>rho_fullorbit) CYCLE
                    ! Particle Parameters
                    q(1) = R_lines(mytdex-1,l)
                    q(2) = PHI_lines(mytdex-1,l)
                    q(3) = Z_lines(mytdex-1,l)
                    q(4) = vll_lines(mytdex-1,l)
                    xlast = q(1)*cos(q(2))
                    ylast = q(1)*sin(q(2))
                    zlast = q(3)
                    moment = moment_lines(mytdex-1,l)
                    mycharge = charge(l)
                    myZ = Zatom(l)
                    mymass = mass(l)
                    mybeam = Beam(l)
                    my_end = t_end(l)
                    ltherm = .false.
                    lneut  = .false.
                    lcollision = lbeam
                    ! Collision parameters
                    fact_kick = 2*E_kick*mycharge/(mymass*pi2*pi2*freq_kick*freq_kick*SQRT(pi*1E-7*plasma_mass))
                    fact_pa   = plasma_mass/(mymass*plasma_Zmean)
                    fact_coul = myZ*(mymass+plasma_mass)/(mymass*plasma_mass*6.02214076208E+26)
                    ! Now calc dt
                    CALL beams3d_calc_dt(1,q(1),q(2),q(3),dt)
                    tf_nag = t_nag+dt
                    ndt = 1
                    DO ! Must do it this way becasue lbeam changes q(4) values
#if defined(NAG)
                       CALL D02CJF(t_nag,tf_nag,neqs_nag,q,fgc_nag,tol_nag,relab,out_beams3d_nag,D02CJW,w,ier)
#endif
                       IF (ier < 0) CALL handle_err(D02CJF_ERR, 'beams3d_follow', ier)
                       t_last(l) = tf_nag ! Save the value here in case out_beams3d changes it
                       CALL out_beams3d_nag(tf_nag,q)
                       IF (ABS(tf_nag) > ABS(my_end)) EXIT
                    END DO
                END DO
            CASE ("RKH68")
                ier = 0
                DO l = mystart_save, myend_save
                    tf_nag = t_last(l)
                    ! Don't do particle if stopped
                    IF (tf_nag>t_end(l)) CYCLE
                    ! Particle indicies
                    myline = l
                    mytdex = 1; ndt = 1
                    IF (lbeam) mytdex = 3
                    ! Don't do full_orbit particles
                    IF (sqrt(S_lines(mytdex-1,l))>rho_fullorbit) CYCLE
                    ! Particle Parameters
                    q(1) = R_lines(mytdex-1,l)
                    q(2) = PHI_lines(mytdex-1,l)
                    q(3) = Z_lines(mytdex-1,l)
                    q(4) = vll_lines(mytdex-1,l)
                    xlast = q(1)*cos(q(2))
                    ylast = q(1)*sin(q(2))
                    zlast = q(3)
                    moment = moment_lines(mytdex-1,l)
                    t_nag = tf_nag - dt
                    mycharge = charge(l)
                    myZ = Zatom(l)
                    mymass = mass(l)
                    mybeam = Beam(l)
                    my_end = t_end(l)
                    ltherm = .false.
                    lneut  = .false.
                    lcollision = lbeam
                    ! Collision parameters
                    fact_kick = 2*E_kick*mycharge/(mymass*pi2*pi2*freq_kick*freq_kick*SQRT(pi*1E-7*plasma_mass))
                    fact_pa   = plasma_mass/(mymass*plasma_Zmean)
                    fact_coul = myZ*(mymass+plasma_mass)/(mymass*plasma_mass*6.02214076208E+26)
                    ! Now calc dt
                    CALL beams3d_calc_dt(1,q(1),q(2),q(3),dt)
                    tf_nag = t_nag+dt
                    ndt = 1
                    ! Setup DRKHVG parameters
                    iopt = 0 
                    DO
                        CALL drkhvg(t_nag, q, neqs_nag, dt, 2, fgc_rkh68, rkh_work, iopt, ier)
                        IF (ier < 0) CALL handle_err(RKH68_ERR, 'beams3d_follow', ier)
                        q(1)=rkh_work(1,2)
                        q(2)=rkh_work(2,2)
                        q(3)=rkh_work(3,2)
                        q(4)=rkh_work(4,2)
                        t_nag = t_nag+dt
                        tf_nag = tf_nag+dt
                        t_last(l) = tf_nag ! Save the value here in case out_beams3d changes it
                        CALL out_beams3d_nag(tf_nag,q)
                        IF ((istate == -1) .or. (istate ==-2) .or. (ABS(tf_nag) > ABS(my_end)) ) EXIT
                    END DO
                END DO
            CASE ("LSODE","DLSODE")
                ! Open a file
                iunit = myworkid+400
                ier = 0
                IF (ldebug) THEN
                   !CALL safe_open(iunit,ier,'lsode_err_'//TRIM(id_string),'replace','formatted')
                   iunit = 6
                   CALL xsetun(iunit)
                   iunit = 1
                   CALL xsetf(iunit)
                ELSE
                   iunit = 0
                   CALL xsetf(iunit)
                END IF
                ! Allocate helpers
                lrw = 20 + 16 * neqs_nag
                liw = 20
                ALLOCATE(w(lrw))
                ALLOCATE(iwork(liw))
                ier = 0
                DO l = mystart_save, myend_save
                    t_nag = t_last(l)
                    ! Don't do particle if stopped
                    IF (t_nag>t_end(l)) CYCLE
                    ! Particle indicies
                    myline = l
                    mytdex = 1
                    IF (lbeam) mytdex = 3
                    ! Don't do full_orbit particles
                    IF (S_lines(mytdex-1,l)>=s_fullorbit) CYCLE
                    ! Particle Parameters
                    q(1) = R_lines(mytdex-1,l)
                    q(2) = PHI_lines(mytdex-1,l)
                    q(3) = Z_lines(mytdex-1,l)
                    q(4) = vll_lines(mytdex-1,l)
                    xlast = q(1)*cos(q(2))
                    ylast = q(1)*sin(q(2))
                    zlast = q(3)
                    moment = moment_lines(mytdex-1,l)
                    mycharge = charge(l)
                    myZ = Zatom(l)
                    mymass = mass(l)
                    mybeam = Beam(l)
                    my_end = t_end(l)
                    ltherm = .false.
                    lneut  = .false.
                    lcollision = lbeam
                    ! Collision parameters
                    fact_kick = 2*E_kick*mycharge/(mymass*pi2*pi2*freq_kick*freq_kick*SQRT(pi*1E-7*plasma_mass))
                    fact_pa   = plasma_mass/(mymass*plasma_Zmean)
                    fact_coul = myZ*(mymass+plasma_mass)/(mymass*plasma_mass*6.02214076208E+26)
                    ! Now calc dt
                    CALL beams3d_calc_dt(1,q(1),q(2),q(3),dt)
                    tf_nag = t_nag+dt
                    ndt = 1
                    ! Setup LSODE parameters
                    iopt = 0 ! No optional output
                    w = 0; iwork = 0; itask = 1; istate = 1;
                    itol = 2; rtol = follow_tol; atol(:) = follow_tol
                    DO
                        IF (lcollision) istate = 1
                        CALL FLUSH(6)
                        CALL DLSODE(fgc_lsode, neqs_nag, q, t_nag, tf_nag, itol, rtol, atol, itask, istate, &
                                   iopt, w, lrw, iwork, liw, jacobian_lsode, mf)
                        IF ((istate == -3) .or. (istate == -4)) THEN
                           ! BIG  DEBUG MESSAGE
                           CALL FLUSH(6)
                           WRITE(6,*) '------------------'
                           WRITE(6,*) '     ',myworkid, l, myline,mf
                           WRITE(6,*) '     ',myworkid, neqs_nag, t_nag, tf_nag
                           WRITE(6,*) '     ',myworkid, q, moment
                           WRITE(6,*) '     ',myworkid, itol, rtol, atol
                           WRITE(6,*) '     ',myworkid, itask,istate,iopt
                           WRITE(6,*) '     ',myworkid, w(5),w(6),w(7)
                           WRITE(6,*) '     ',myworkid, iwork(5),iwork(6),iwork(7)
                           WRITE(6,*) '     ',myworkid, w(11:14)
                           WRITE(6,*) '     ',myworkid, iwork(11:18)
                           WRITE(6,*) '------------------'
                           CALL FLUSH(6)
                           CALL handle_err(LSODE_ERR, 'beams3d_follow_gc', istate)
                        END IF
                        iwork(11) = 0; iwork(12) = 0; iwork(13) = 0
                        t_last(l) = tf_nag ! Save the value here in case out_beams3d changes it
                        CALL out_beams3d_nag(tf_nag,q)
                        IF ( (istate == -1) .or. (istate ==-2) &
                                            .or. (ABS(tf_nag) > ABS(my_end)) &
                                            .or. (rho_help > rho_fullorbit)) EXIT
                    END DO
                END DO
                IF (ldebug) CLOSE(iunit)
             CASE ('DEBUG')
                DO l = 0, npoinc
                   R_lines(l,mystart_save:myend_save) = REAL(l)
                END DO
                B_lines(0:npoinc,mystart_save:myend_save) = REAL(myworkid)
        END SELECT
    END IF
      
    IF (lverb) THEN
       CALL backspace_out(6,36)
       CALL FLUSH(6)
       WRITE(6,'(36X)',ADVANCE='no')
       CALL FLUSH(6)
       CALL backspace_out(6,36)
       WRITE(6,*)
       CALL FLUSH(6)
    END IF    

    ! Check for crash
    istate = 0
    CALL handle_err(MPI_CHECK,'beams3d_follow',istate)

    !Deallocations
    IF (ALLOCATED(q)) DEALLOCATE(q)
    IF (ALLOCATED(w)) DEALLOCATE(w)
    IF (ALLOCATED(iwork)) DEALLOCATE(iwork)

    RETURN
    !-----------------------------------------------------------------------
    !     End Subroutine
    !-----------------------------------------------------------------------
END SUBROUTINE beams3d_follow_gc<|MERGE_RESOLUTION|>--- conflicted
+++ resolved
@@ -22,12 +22,8 @@
     USE beams3d_grid, ONLY: tmin, tmax, delta_t, BR_spl, BZ_spl, BPHI_spl, &
                             MODB_spl, S_spl, U_spl, TE_spl, NE_spl, TI_spl, &
                             TE_spl, TI_spl, wall_load, wall_shine, &
-<<<<<<< HEAD
-                            plasma_mass, plasma_Zavg, plasma_Zmean, therm_factor, &
+                            plasma_mass, plasma_Zmean, therm_factor, &
                             rho_fullorbit, rho_help, E_kick, freq_kick
-=======
-                            plasma_mass, plasma_Zmean, therm_factor
->>>>>>> 121f584e
     USE mpi_params ! MPI
     USE beams3d_write_par
     USE beams3d_physics_mod, ONLY: beams3d_calc_dt
