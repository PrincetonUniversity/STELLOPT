--- conflicted
+++ resolved
@@ -23,7 +23,7 @@
                             MODB_spl, S_spl, U_spl, TE_spl, NE_spl, TI_spl, &
                             TE_spl, TI_spl, wall_load, wall_shine, &
                             plasma_mass, plasma_Zavg, plasma_Zmean, therm_factor, &
-                            rho_fullorbit, rho_help
+                            rho_fullorbit, rho_help, E_kick, freq_kick
     USE mpi_params ! MPI
     USE beams3d_write_par
     USE safe_open_mod, ONLY: safe_open
@@ -94,37 +94,6 @@
        WRITE(6, '(5X,A,I3,A)', ADVANCE = 'no') 'Trajectory Calculation [', 0, ']%'
        CALL FLUSH(6)
     END IF
-<<<<<<< HEAD
-=======
-    ! Allocations
-    ALLOCATE(q(neqs_nag), STAT = ier)
-    IF (ier /= 0) CALL handle_err(ALLOC_ERR, 'Q', ier)
-    ALLOCATE(R_lines(0:npoinc, mystart:myend), Z_lines(0:npoinc, mystart:myend), &
-             PHI_lines(0:npoinc, mystart:myend), vll_lines(0:npoinc, mystart:myend), moment_lines(0:npoinc, mystart:myend), &
-             neut_lines(0:npoinc, mystart:myend), S_lines(0:npoinc, mystart:myend), U_lines(0:npoinc, mystart:myend), &
-              B_lines(0:npoinc, mystart:myend), STAT = ier)
-    IF (ier /= 0) CALL handle_err(ALLOC_ERR, 'R_LINES, PHI_LINES, Z_LINES', ier)
-    ALLOCATE(t_last(mystart:myend), STAT = ier)
-    IF (ier /= 0) CALL handle_err(ALLOC_ERR, 't_last', ier)
-
-    ! Initializations
-    R_lines = 0.0; Z_lines = 0.0; PHI_lines = -1.0
-    vll_lines = 0.0; moment_lines = 0.0
-    S_lines = 1.5; U_lines = 0.0; B_lines = -1.0
-    t_last = 0.0
-    R_lines(0, mystart:myend) = R_start(mystart:myend)
-    Z_lines(0, mystart:myend) = Z_start(mystart:myend)
-    PHI_lines(0, mystart:myend) = phi_start(mystart:myend)
-    vll_lines(0, mystart:myend) = vll_start(mystart:myend)
-    moment_lines(0, mystart:myend) = mu_start(mystart:myend)
-    neut_lines(0, mystart:myend) = .FALSE.
-    IF (lbeam) neut_lines(0, mystart:myend) = .TRUE.
-
-    ! Some helpers
-    fact_vsound = 1.5*sqrt(e_charge/plasma_mass)*therm_factor
-    fact_crit = SQRT(2*e_charge/plasma_mass)*(0.75*sqrt_pi*sqrt(plasma_mass/electron_mass))**(1.0/3.0) ! Wesson pg 226 5.4.9
-    !fact_kick = pi2*2*SQRT(pi*1E-7*plasma_mass)*E_kick*freq_kick !old
->>>>>>> 4a6defaf
 
     ! Follow Trajectories
     IF (mystart_save <= nparticles) THEN
@@ -157,14 +126,11 @@
                     mymass = mass(l)
                     mybeam = Beam(l)
                     my_end = t_end(l)
-<<<<<<< HEAD
                     ltherm = .false.
                     lneut  = .false.
                     lcollision = lbeam
                     ! Collision parameters
-=======
                     fact_kick = 2*E_kick*mycharge/(mymass*pi2*pi2*freq_kick*freq_kick*SQRT(pi*1E-7*plasma_mass))
->>>>>>> 4a6defaf
                     fact_pa   = plasma_mass/(mymass*plasma_Zmean)
                     fact_coul = myZ*(mymass+plasma_mass)/(mymass*plasma_mass*6.02214076208E+26)
                     DO ! Must do it this way becasue lbeam changes q(4) values
@@ -204,14 +170,11 @@
                     mymass = mass(l)
                     mybeam = Beam(l)
                     my_end = t_end(l)
-<<<<<<< HEAD
                     ltherm = .false.
                     lneut  = .false.
                     lcollision = lbeam
                     ! Collision parameters
-=======
                     fact_kick = 2*E_kick*mycharge/(mymass*pi2*pi2*freq_kick*freq_kick*SQRT(pi*1E-7*plasma_mass))
->>>>>>> 4a6defaf
                     fact_pa   = plasma_mass/(mymass*plasma_Zmean)
                     fact_coul = myZ*(mymass+plasma_mass)/(mymass*plasma_mass*6.02214076208E+26)
                     ! Setup DRKHVG parameters
@@ -276,14 +239,11 @@
                     mymass = mass(l)
                     mybeam = Beam(l)
                     my_end = t_end(l)
-<<<<<<< HEAD
                     ltherm = .false.
                     lneut  = .false.
                     lcollision = lbeam
                     ! Collision parameters
-=======
                     fact_kick = 2*E_kick*mycharge/(mymass*pi2*pi2*freq_kick*freq_kick*SQRT(pi*1E-7*plasma_mass))
->>>>>>> 4a6defaf
                     fact_pa   = plasma_mass/(mymass*plasma_Zmean)
                     fact_coul = myZ*(mymass+plasma_mass)/(mymass*plasma_mass*6.02214076208E+26)
                     ! Setup LSODE parameters
