--- conflicted
+++ resolved
@@ -49,19 +49,10 @@
     INTEGER :: ier, l, neqs_nag, itol, itask, &
                istate, iopt, lrw, liw, mf, out, iunit
     INTEGER, ALLOCATABLE :: iwork(:), itemp(:,:)
-<<<<<<< HEAD
     DOUBLE PRECISION, ALLOCATABLE :: w(:), q(:)
     DOUBLE PRECISION :: tf_nag, eps_temp, t_nag, &
                         tol_nag, rtol, s_fullorbit
     DOUBLE PRECISION :: atol(4)
-=======
-    REAL :: dist
-    REAL(rprec) :: tf_max, vel_max, dt_out
-    DOUBLE PRECISION, ALLOCATABLE :: w(:), q(:), t_last(:)
-    DOUBLE PRECISION :: tf_nag, eps_temp, t_nag, t1_nag, &
-                        tol_nag, rtol, weight_save
-    DOUBLE PRECISION :: atol(4), rwork(84)
->>>>>>> 0ff0a311
     DOUBLE PRECISION :: rkh_work(4, 2)
     CHARACTER*1 :: relab
 
@@ -103,38 +94,6 @@
        WRITE(6, '(5X,A,I3,A)', ADVANCE = 'no') 'Trajectory Calculation [', 0, ']%'
        CALL FLUSH(6)
     END IF
-<<<<<<< HEAD
-=======
-    ! Allocations
-    ALLOCATE(q(neqs_nag), STAT = ier)
-    IF (ier /= 0) CALL handle_err(ALLOC_ERR, 'Q', ier)
-    ALLOCATE(R_lines(0:npoinc, mystart:myend), Z_lines(0:npoinc, mystart:myend), &
-             PHI_lines(0:npoinc, mystart:myend), vll_lines(0:npoinc, mystart:myend), moment_lines(0:npoinc, mystart:myend), &
-             neut_lines(0:npoinc, mystart:myend), S_lines(0:npoinc, mystart:myend), U_lines(0:npoinc, mystart:myend), &
-              B_lines(0:npoinc, mystart:myend), STAT = ier)
-    IF (ier /= 0) CALL handle_err(ALLOC_ERR, 'R_LINES, PHI_LINES, Z_LINES', ier)
-    ALLOCATE(t_last(mystart:myend), STAT = ier)
-    IF (ier /= 0) CALL handle_err(ALLOC_ERR, 't_last', ier)
-
-    ! Initializations
-    R_lines = 0.0; Z_lines = 0.0; PHI_lines = -1.0
-    vll_lines = 0.0; moment_lines = 0.0
-    S_lines = 1.5; U_lines = 0.0; B_lines = -1.0
-    t_last = 0.0
-    R_lines(0, mystart:myend) = R_start(mystart:myend)
-    Z_lines(0, mystart:myend) = Z_start(mystart:myend)
-    PHI_lines(0, mystart:myend) = phi_start(mystart:myend)
-    vll_lines(0, mystart:myend) = vll_start(mystart:myend)
-    moment_lines(0, mystart:myend) = mu_start(mystart:myend)
-    neut_lines(0, mystart:myend) = .FALSE.
-    IF (lbeam) neut_lines(0, mystart:myend) = .TRUE.
-
-    ! Some helpers
-    fact_vsound = 1.5*sqrt(e_charge/plasma_mass)*therm_factor
-    fact_crit = SQRT(2*e_charge/plasma_mass)*(0.75*sqrt_pi*sqrt(plasma_mass/electron_mass))**(1.0/3.0) ! Wesson pg 226 5.4.9
-    !fact_kick = pi2*2*SQRT(pi*1E-7*plasma_mass)*E_kick*freq_kick !old
-    fact_kick = 2*freq_kick*E_kick
->>>>>>> 0ff0a311
 
     ! Follow Trajectories
     IF (mystart_save <= nparticles) THEN
@@ -170,35 +129,6 @@
                     ! Collision parameters
                     fact_pa   = plasma_mass/(mymass*plasma_Zmean)
                     fact_coul = myZ*(mymass+plasma_mass)/(mymass*plasma_mass*6.02214076208E+26)
-<<<<<<< HEAD
-=======
-                    myv_neut(:) = v_neut(:,myline)
-                    IF (lbeam) lneut = .TRUE.
-                    CALL out_beams3d_nag(tf_nag,q)
-                    IF (lbeam) THEN
-                       lcollision = .FALSE.
-                       ! Follow into plasma
-                       CALL beams3d_follow_neut(t_nag,q)
-                       mytdex = 1; ndt =1
-                       tf_nag = t_nag
-                       weight_save = weight(myline)
-                       weight(myline) = 0
-                       CALL out_beams3d_nag(tf_nag,q)
-                       weight(myline) = weight_save
-                       IF (tf_nag > t_end(l)) CYCLE  ! Detect end shinethrough particle
-                       ! Ionize
-                       CALL beams3d_ionize(tf_nag,q)
-                       mytdex = 2; ndt =1
-                       CALL out_beams3d_nag(tf_nag,q)
-                       ltherm = .FALSE.
-                       lcollision = .TRUE.
-                       mytdex = 3; ndt =1
-                       tf_nag = tf_nag - dt  ! Because out advances t by dt
-                       ! Adjust timestep timestep
-                       !CALL beams3d_calc_dt(q,moment,mymass,dt)
-                    END IF
-                    IF (ldepo) CYCLE
->>>>>>> 0ff0a311
                     DO ! Must do it this way becasue lbeam changes q(4) values
 #if defined(NAG)
                        CALL D02CJF(t_nag,tf_nag,neqs_nag,q,fgc_nag,tol_nag,relab,out_beams3d_nag,D02CJW,w,ier)
@@ -239,37 +169,8 @@
                     ! Collision parameters
                     fact_pa   = plasma_mass/(mymass*plasma_Zmean)
                     fact_coul = myZ*(mymass+plasma_mass)/(mymass*plasma_mass*6.02214076208E+26)
-<<<<<<< HEAD
                     ! Setup DRKHVG parameters
                     iopt = 0 
-=======
-                    myv_neut(:) = v_neut(:,myline)
-                    IF (lbeam) lneut = .TRUE.
-                    CALL out_beams3d_nag(tf_nag,q)
-                    IF (lbeam) THEN
-                       lcollision = .FALSE.
-                       ! Follow into plasma
-                       CALL beams3d_follow_neut(t_nag,q)
-                       mytdex = 1; ndt =1
-                       tf_nag = t_nag
-                       weight_save = weight(myline)
-                       weight(myline) = 0
-                       CALL out_beams3d_nag(tf_nag,q)
-                       weight(myline) = weight_save
-                       IF (tf_nag > t_end(l)) CYCLE  ! Detect end shinethrough particle
-                       ! Ionize
-                       CALL beams3d_ionize(tf_nag,q)
-                       mytdex = 2; ndt =1
-                       CALL out_beams3d_nag(tf_nag,q)
-                       ltherm = .FALSE.
-                       lcollision = .TRUE.
-                       mytdex = 3; ndt =1
-                       tf_nag = tf_nag - dt  ! Because out advances t by dt
-                       ! Adjust timestep timestep
-                       !CALL beams3d_calc_dt(q,moment,mymass,dt)
-                    END IF
-                    IF (ldepo) CYCLE
->>>>>>> 0ff0a311
                     DO
                         CALL drkhvg(t_nag, q, neqs_nag, dt, 2, fgc_rkh68, rkh_work, iopt, ier)
                         IF (ier < 0) CALL handle_err(RKH68_ERR, 'beams3d_follow', ier)
@@ -333,42 +234,10 @@
                     ! Collision parameters
                     fact_pa   = plasma_mass/(mymass*plasma_Zmean)
                     fact_coul = myZ*(mymass+plasma_mass)/(mymass*plasma_mass*6.02214076208E+26)
-<<<<<<< HEAD
                     ! Setup LSODE parameters
                     iopt = 0 ! No optional output
                     w = 0; iwork = 0; itask = 1; istate = 1;
                     itol = 2; rtol = follow_tol; atol(:) = follow_tol
-=======
-                    myv_neut(:) = v_neut(:,myline)
-                    ! Setup timestep
-                    !CALL beams3d_calc_dt(q,moment,mymass,dt)
-                    ! Begin handling particle.
-                    IF (lbeam) lneut = .TRUE.
-                    CALL out_beams3d_nag(tf_nag,q)
-                    IF (lbeam) THEN
-                       lcollision = .FALSE.
-                       ! Follow into plasma
-                       CALL beams3d_follow_neut(t_nag,q)
-                       mytdex = 1
-                       tf_nag = t_nag
-                       weight_save = weight(myline)
-                       weight(myline) = 0
-                       CALL out_beams3d_nag(tf_nag,q)
-                       weight(myline) = weight_save
-                       IF (tf_nag > t_end(l)) CYCLE  ! Detect end shinethrough particle
-                       ! Ionize
-                       CALL beams3d_ionize(tf_nag,q)
-                       mytdex = 2
-                       CALL out_beams3d_nag(tf_nag,q)
-                       ltherm = .FALSE.
-                       lcollision = .TRUE.
-                       mytdex = 3; ndt =1
-                       tf_nag = tf_nag - dt  ! Because out advances t by dt
-                       ! Adjust timestep timestep
-                       !CALL beams3d_calc_dt(q,moment,mymass,dt)
-                    END IF
-                    IF (ldepo) CYCLE
->>>>>>> 0ff0a311
                     DO
                         IF (lcollision) istate = 1
                         CALL FLUSH(6)
