!-----------------------------------------------------------------------
!     Module:        beams3d_lines
!     Authors:       S. Lazerson (lazerson@pppl.gov)
!     Date:          02/21/2012
!     Description:   This module contains the FIELDLINES field line
!                    variables.
!-----------------------------------------------------------------------
      MODULE beams3d_lines
!-----------------------------------------------------------------------
!     Libraries
!-----------------------------------------------------------------------
      USE stel_kinds, ONLY: rprec
      
!-----------------------------------------------------------------------
!     Module Variables
!          myline    Dummy index
!          nparticles    Number of Particles
!          nsteps    Number of integration steps along fieldline
!          R_lines   Radial locations along fieldline [m] (npoinc per field period)
!          Z_lines   Vertical locations along field line [m]
!          PHI_lines Toroidal locations along field line [radians]
!-----------------------------------------------------------------------
      IMPLICIT NONE
      LOGICAL  ::  ltherm
      INTEGER  ::  ns_prof1, ns_prof2, ns_prof3, ns_prof4, ns_prof5, nsh_prof4
      INTEGER  :: nparticles, nsteps, myline, mybeam, mytdex, myend, mystart_save, myend_save
      INTEGER  :: win_epower, win_ipower, win_ndot, win_dense, win_jprof, win_dist5d
      REAL(rprec) :: xlast,ylast,zlast ! for storing position
      REAL(rprec) :: moment, mycharge, myZ, mymass, myv_neut(3), my_end, &
                     rand_prob, cum_prob, tau, next_t, &
<<<<<<< HEAD
                     partvmax, fact_crit, fact_pa, fact_vsound, fact_kick, &
=======
                     partvmax, fact_crit, fact_pa, fact_vsound, fact_coul, &
>>>>>>> 4ab0679b
                     partpmax, h2_prof, h3_prof, h4_prof, h5_prof
      LOGICAL, ALLOCATABLE     :: neut_lines(:,:)
      INTEGER, ALLOCATABLE     :: end_state(:)
      REAL(rprec), ALLOCATABLE :: shine_through(:), shine_port(:), GFactor(:)
      REAL(rprec), DIMENSION(:,:), POINTER :: ndot_prof(:,:),epower_prof(:,:), &
                                  ipower_prof(:,:),j_prof(:,:), dense_prof(:,:)
      REAL(rprec), DIMENSION(:,:,:,:,:,:), POINTER :: dist5d_prof
      REAL(rprec), ALLOCATABLE :: R_lines(:,:),Z_lines(:,:),PHI_lines(:,:),vll_lines(:,:),moment_lines(:,:),&
                                  S_lines(:,:),U_lines(:,:),B_lines(:,:)

      END MODULE beams3d_lines<|MERGE_RESOLUTION|>--- conflicted
+++ resolved
@@ -28,11 +28,8 @@
       REAL(rprec) :: xlast,ylast,zlast ! for storing position
       REAL(rprec) :: moment, mycharge, myZ, mymass, myv_neut(3), my_end, &
                      rand_prob, cum_prob, tau, next_t, &
-<<<<<<< HEAD
                      partvmax, fact_crit, fact_pa, fact_vsound, fact_kick, &
-=======
-                     partvmax, fact_crit, fact_pa, fact_vsound, fact_coul, &
->>>>>>> 4ab0679b
+                     fact_coul, &
                      partpmax, h2_prof, h3_prof, h4_prof, h5_prof
       LOGICAL, ALLOCATABLE     :: neut_lines(:,:)
       INTEGER, ALLOCATABLE     :: end_state(:)
