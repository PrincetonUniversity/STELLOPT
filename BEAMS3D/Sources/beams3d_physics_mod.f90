--- conflicted
+++ resolved
@@ -26,11 +26,7 @@
                                end_state, fact_crit, fact_crit_pro, fact_pa, &
                                fact_vsound, fact_coul, fact_kick, &
                                ns_prof1, ns_prof2, ns_prof3, ns_prof4, &
-<<<<<<< HEAD
-                               ns_prof5, my_end, fact_crit_legacy
-=======
-                               ns_prof5, my_end, h1_prof
->>>>>>> eb4d51b9
+                               ns_prof5, my_end, h1_prof, fact_crit_legacy
       USE beams3d_grid, ONLY: BR_spl, BZ_spl, delta_t, BPHI_spl, &
                               MODB_spl, MODB4D, &
                               phimax, S4D, X4D, Y4D, TE4D, NE4D, TI4D, ZEFF4D, &
