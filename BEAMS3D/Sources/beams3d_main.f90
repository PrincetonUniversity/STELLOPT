--- conflicted
+++ resolved
@@ -27,17 +27,9 @@
 
     ! Setup HDF5
     CALL beams3d_init_hdf5
-
-<<<<<<< HEAD
-
     ! Initialize constanst
     CALL beams3d_init_constants
 
-=======
-    ! Initialize constanst
-    CALL beams3d_init_constants
-
->>>>>>> 777dbdbe
     ! Handle the command line
     CALL beams3d_init_commandline
 
