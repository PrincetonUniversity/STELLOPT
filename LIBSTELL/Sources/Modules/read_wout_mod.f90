      MODULE read_wout_mod
!
!     USE READ_WOUT_MOD to include variables dynamically allocated
!     in this module
!     Call DEALLOCATE_READ_WOUT to free this memory when it is no longer needed
! 
!     Reads in output from VMEC equilibrium code(s), contained in wout file
!
!     Contained subroutines:
!
!     read_wout_file      wrapper alias called to read/open wout file      
!     read_wout_text      called by read_wout_file to read text file wout
!     read_wout_nc        called by read_wout_file to read netcdf file wout
!
!     Post-processing routines
!
!     mse_pitch           user-callable function to compute mse pitch angle
!                         for the computed equilibrium
!

      USE v3_utilities
      USE vmec_input, ONLY: lrfp, lmove_axis, nbfld
      USE mgrid_mod

      IMPLICIT NONE
#if defined(NETCDF)
!------------------------------------------------
!   L O C A L   P A R A M E T E R S
!------------------------------------------------
! Variable names (vn_...) : put eventually into library, used by read_wout too...
      CHARACTER(LEN=*), PARAMETER :: vn_version = 'version_',           &
        vn_extension = 'input_extension', vn_mgrid = 'mgrid_file',      &
        vn_magen = 'wb', vn_therm = 'wp', vn_gam = 'gamma',             &
        vn_maxr = 'rmax_surf', vn_minr = 'rmin_surf',                   &
        vn_maxz = 'zmax_surf', vn_fp = 'nfp',                           &
        vn_radnod = 'ns', vn_polmod = 'mpol', vn_tormod = 'ntor',       &
        vn_maxmod = 'mnmax', vn_maxit = 'niter', vn_actit = 'itfsq',    &
        vn_maxpot ='mnmaxpot', vn_potsin = 'potsin', vn_potcos = 'potcos', &
        vn_xmpot = 'xmpot', vn_xnpot='xnpot',                           &
        vn_asym = 'lasym', vn_recon = 'lrecon',                         &

        vn_free = 'lfreeb', vn_moveaxis = 'lmove_axis',                 &
        vn_error = 'ier_flag', vn_aspect = 'aspect', vn_rfp = 'lrfp',   &
        vn_maxmod_nyq = 'mnmax_nyq',                                    &
        vn_beta = 'betatotal', vn_pbeta = 'betapol',                    &
        vn_tbeta = 'betator', vn_abeta = 'betaxis',                     &
        vn_b0 = 'b0', vn_rbt0 = 'rbtor0', vn_rbt1 = 'rbtor',            &
        vn_sgs = 'signgs', vn_lar = 'IonLarmor', vn_modB = 'volavgB',   &
        vn_ctor = 'ctor', vn_amin = 'Aminor_p', vn_Rmaj = 'Rmajor_p',   &
        vn_vol = 'volume_p', vn_am = 'am', vn_ai = 'ai', vn_ac = 'ac',  &
        vn_ah = 'hot particle fraction', vn_atuname = 'T-perp/T-par',   &
        vn_pmass_type = 'pmass_type', vn_piota_type = 'piota_type',     &
        vn_pcurr_type = 'pcurr_type',                                   &
        vn_am_aux_s = 'am_aux_s', vn_am_aux_f = 'am_aux_f',             &
        vn_ai_aux_s = 'ai_aux_s', vn_ai_aux_f = 'ai_aux_f',             &
        vn_ac_aux_s = 'ac_aux_s', vn_ac_aux_f = 'ac_aux_f',             &
        vn_mse = 'imse', vn_thom = 'itse',                              &
        vn_pmod = 'xm', vn_tmod = 'xn', vn_pmod_nyq = 'xm_nyq',         &
        vn_tmod_nyq = 'xn_nyq',                                         &
        vn_racc = 'raxis_cc', vn_zacs = 'zaxis_cs',                     &
        vn_racs = 'raxis_cs', vn_zacc = 'zaxis_cc', vn_iotaf = 'iotaf', &

        vn_qfact='q-factor', vn_chi='chi', vn_chipf='chipf',            &
        vn_presf = 'presf', vn_phi = 'phi', vn_phipf = 'phipf',         &
        vn_jcuru = 'jcuru', vn_jcurv = 'jcurv', vn_iotah = 'iotas',     &
        vn_mass = 'mass', vn_presh = 'pres', vn_betah = 'beta_vol',     &
        vn_buco = 'buco', vn_bvco = 'bvco', vn_vp = 'vp',               &
        vn_specw = 'specw', vn_phip = 'phips', vn_jdotb = 'jdotb',      &
        vn_bdotb = 'bdotb', vn_overr = 'over_r',                        &
        vn_bgrv = 'bdotgradv', vn_merc = 'DMerc', vn_mshear = 'DShear', &
        vn_mwell = 'DWell', vn_mcurr = 'DCurr', vn_mgeo = 'DGeod',      &
        vn_equif = 'equif', vn_fsq = 'fsqt', vn_wdot = 'wdot',          &
        vn_ftolv = 'ftolv', vn_fsql= 'fsql', vn_fsqr = 'fsqr',          &
        vn_fsqz = 'fsqz',                                               &
        vn_extcur = 'extcur', vn_curlab = 'curlabel', vn_rmnc = 'rmnc', &
        vn_zmns = 'zmns', vn_lmns = 'lmns', vn_gmnc = 'gmnc',           &
        vn_bmnc = 'bmnc', vn_bsubumnc = 'bsubumnc',                     &
        vn_bsubvmnc = 'bsubvmnc', vn_bsubsmns = 'bsubsmns',             &
        vn_bsupumnc = 'bsupumnc', vn_bsupvmnc = 'bsupvmnc',             &
        vn_rmns = 'rmns', vn_zmnc = 'zmnc',                             &
        vn_lmnc = 'lmnc', vn_gmns = 'gmns', vn_bmns = 'bmns',           &
        vn_bsubumns = 'bsubumns', vn_bsubvmns = 'bsubvmns',             &
        vn_bsubsmnc = 'bsubsmnc', vn_bsupumns = 'bsupumns',             &
        vn_currumnc = 'currumnc', vn_currumns = 'currumns',             &
        vn_currvmnc = 'currvmnc', vn_currvmns = 'currvmns',             &
        vn_bsupvmns = 'bsupvmns',                                       &
        vn_bsubumnc_sur = 'bsubumnc_sur',                               &
        vn_bsubvmnc_sur = 'bsubvmnc_sur',                               &
        vn_bsupumnc_sur = 'bsupumnc_sur',                               &
        vn_bsupvmnc_sur = 'bsupvmnc_sur',                               &
        vn_bsubumns_sur = 'bsubumns_sur',                               &
        vn_bsubvmns_sur = 'bsubvmns_sur',                               &
        vn_bsupumns_sur = 'bsupumns_sur',                               &
        vn_bsupvmns_sur = 'bsupvmns_sur',                               &
        vn_rbc = 'rbc', vn_zbs = 'zbs', vn_rbs = 'rbs', vn_zbc = 'zbc', &

        vn_wpar = 'wpar', vn_pparmnc = 'pparmnc', vn_ppermnc ='ppermnc',&
        vn_hotdmnc = 'hotdmnc', vn_pbprmnc = 'pbprmnc',                 &
        vn_ppprmnc = 'ppprmnc', vn_sigmnc  = 'sigmnc',                  &
        vn_taumnc  = 'taumnc',                                          &
        vn_pparmns = 'pparmns', vn_ppermns = 'ppermns',                 &
        vn_hotdmns = 'hotdmns', vn_pbprmns = 'pbprmns',                 &
        vn_ppprmns = 'ppprmns', vn_sigmns  = 'sigmns',                  &
        vn_taumns  = 'taumns',                                          &

        vn_machsq = 'machsq',                                           &
        vn_protmnc = 'protmnc', vn_protrsqmnc = 'protrsqmnc',           &
        vn_prprmnc = 'prprmnc',                                         &
        vn_protmns = 'protmns', vn_protrsqmns = 'protrsqmns',           &
        vn_prprmns = 'prprmns',                                         &
        vn_pmap = 'pmap', vn_omega = 'omega', vn_tpotb = 'tpotb'        

! Long names (ln_...)
      CHARACTER(LEN=*), PARAMETER :: ln_version = 'VMEC Version',       &
        ln_extension = 'Input file extension', ln_mgrid = 'MGRID file', &
        ln_magen = 'Magnetic Energy', ln_therm = 'Thermal Energy',      &
        ln_gam = 'Gamma', ln_maxr = 'Maximum R', ln_minr = 'Minimum R', &
        ln_maxz = 'Maximum Z', ln_fp = 'Field Periods',                 &
        ln_radnod = 'Radial nodes', ln_polmod = 'Poloidal modes',       &
        ln_tormod = 'Toroidal modes', ln_maxmod = 'Fourier modes',      &
        ln_maxmod_nyq = 'Max # Fourier modes (Nyquist)',                &
        ln_maxpot = 'Max # Fourier modes (vacuum potential)',           &
        ln_potsin = 'Vacuum potential sin modes',                       &
        ln_potcos = 'Vacuum potential cos modes',                       &
        ln_xmpot = 'Vacuum potential poloidal modes',                   &
        ln_xnpot = 'Vacuum potential toroidal modes',                   &
        ln_maxit = 'Max iterations', ln_actit = 'Actual iterations',    &
        ln_asym = 'Asymmetry', ln_recon = 'Reconstruction',             &
        ln_free = 'Free boundary',                                      &
        ln_error = 'Error flag', ln_aspect = 'Aspect ratio',            &
        ln_beta = 'Total beta', ln_pbeta = 'Poloidal beta',             &
        ln_tbeta = 'Toroidal beta', ln_abeta = 'Beta axis',             &
        ln_b0 = 'RB-t over R axis', ln_rbt0 = 'RB-t axis',              &
        ln_rbt1 = 'RB-t edge', ln_sgs = 'Sign jacobian',                &
        ln_lar = 'Ion Larmor radius', ln_modB = 'avg mod B',            &
        ln_ctor = 'Toroidal current', ln_amin = 'minor radius',         &
        ln_Rmaj = 'major radius', ln_vol = 'Plasma volume',             &
        ln_mse = 'Number of MSE points',                                &
        ln_thom = 'Number of Thompson scattering points',               &
        ln_am = 'Specification parameters for mass(s)',                 &
        ln_ac = 'Specification parameters for <J>(s)',                  &
        ln_ai = 'Specification parameters for iota(s)',                 &
        ln_pmass_type = 'Profile type specifier for mass(s)',           &
        ln_pcurr_type = 'Profile type specifier for <J>(s)',            &
        ln_piota_type = 'Profile type specifier for iota(s)',           &
        ln_am_aux_s = 'Auxiliary-s parameters for mass(s)',             &
        ln_am_aux_f = 'Auxiliary-f parameters for mass(s)',             &
        ln_ac_aux_s = 'Auxiliary-s parameters for <J>(s)',              &
        ln_ac_aux_f = 'Auxiliary-f parameters for <J>(s)',              &
        ln_ai_aux_s = 'Auxiliary-s parameters for iota(s)',             &
        ln_ai_aux_f = 'Auxiliary-f parameters for iota(s)',             &
        ln_pmod = 'Poloidal mode numbers',                              &
        ln_tmod = 'Toroidal mode numbers',                              &
        ln_pmod_nyq = 'Poloidal mode numbers (Nyquist)',                &
        ln_tmod_nyq = 'Toroidal mode numbers (Nyquist)',                &
        ln_racc = 'raxis (cosnv)', ln_racs = 'raxis (sinnv)',           &
        ln_zacs = 'zaxis (sinnv)', ln_zacc = 'zaxis (cosnv)',           &
        ln_iotaf = 'iota on full mesh',                                 &
        ln_qfact = 'q-factor on full mesh',                             &

        ln_presf = 'pressure on full mesh',                             &
        ln_phi = 'Toroidal flux on full mesh',                          &
        ln_phipf = 'd(phi)/ds: Toroidal flux deriv on full mesh',       &
        ln_chi = 'Poloidal flux on full mesh',                          &

        ln_chipf = 'd(chi)/ds: Poroidal flux deriv on full mesh',       &

        ln_jcuru = 'j dot gradu full',                                  &
        ln_jcurv = 'j dot gradv full', ln_iotah = 'iota half',          &
        ln_mass = 'mass half', ln_presh = 'pressure half',              &
        ln_betah = 'beta half', ln_buco = 'bsubu half',                 &
        ln_bvco = 'bsubv half', ln_vp = 'volume deriv half',            &
        ln_specw = 'Spectral width half',                               &
        ln_phip = 'tor flux deriv over 2pi half',                       &
        ln_jdotb = 'J dot B', ln_bgrv = 'B dot grad v',                 &
        ln_bdotb = 'B dot B',                                           &
        ln_merc = 'Mercier criterion', ln_mshear = 'Shear Mercier',     &
        ln_mwell = 'Well Mercier', ln_mcurr = 'Current Mercier',        &
        ln_mgeo = 'Geodesic Mercier', ln_equif='Average force balance', &
        ln_fsq = 'Residual decay',                                      &
        ln_wdot = 'Wdot decay', ln_extcur = 'External coil currents',   &
        ln_fsqr = 'Residual decay - radial',                            &
        ln_fsqz = 'Residual decay - vertical',                          &
        ln_fsql = 'Residual decay - hoop',                              &
        ln_ftolv = 'Residual decay - requested',                        &
        ln_curlab = 'External current names',                           &

        ln_rmnc = 'cosmn component of cylindrical R, full mesh',        &
        ln_zmns = 'sinmn component of cylindrical Z, full mesh',        &
        ln_lmns = 'sinmn component of lambda, half mesh',               &
        ln_gmnc = 'cosmn component of jacobian, half mesh',             &
        ln_bmnc = 'cosmn component of mod-B, half mesh',                &
        ln_bsubumnc = 'cosmn covariant u-component of B, half mesh',    &
        ln_bsubvmnc = 'cosmn covariant v-component of B, half mesh',    &
        ln_bsubsmns = 'sinmn covariant s-component of B, half mesh',    &

        ln_bsubumnc_sur = 'cosmn bsubu of B, surface',                  &
        ln_bsubvmnc_sur = 'cosmn bsubv of B, surface',                  &
        ln_bsupumnc_sur = 'cosmn bsupu of B, surface',                  &
        ln_bsupvmnc_sur = 'cosmn bsupv of B, surface',                  &

        ln_bsupumnc = 'BSUPUmnc half', ln_bsupvmnc = 'BSUPVmnc half',   & 

        ln_rmns = 'sinmn component of cylindrical R, full mesh',        &
        ln_zmnc = 'cosmn component of cylindrical Z, full mesh',        &
        ln_lmnc = 'cosmn component of lambda, half mesh',               &
        ln_gmns = 'sinmn component of jacobian, half mesh',             &
        ln_bmns = 'sinmn component of mod-B, half mesh',                &
        ln_bsubumns = 'sinmn covariant u-component of B, half mesh',    &
        ln_bsubvmns = 'sinmn covariant v-component of B, half mesh',    &
        ln_bsubsmnc = 'cosmn covariant s-component of B, half mesh',    &

        ln_currumnc = 'cosmn covariant u-component of J, full mesh',    &
        ln_currumns = 'sinmn covariant u-component of J, full mesh',    &
        ln_currvmnc = 'cosmn covariant v-component of J, full mesh',    &
        ln_currvmns = 'sinmn covariant v-component of J, full mesh',    &

        ln_bsubumns_sur = 'sinmn bsubu of B, surface',                  &
        ln_bsubvmns_sur = 'sinmn bsubv of B, surface',                  &
        ln_bsupumns_sur = 'sinmn bsupu of B, surface',                  &
        ln_bsupvmns_sur = 'sinmn bsupv of B, surface',                  &

        ln_bsupumns = 'BSUPUmns half', ln_bsupvmns = 'BSUPVmns half',   &
        ln_rbc = 'Initial boundary R cos(mu-nv) coefficients',          &
        ln_zbs = 'Initial boundary Z sin(mu-nv) coefficients',          &
        ln_rbs = 'Initial boundary R sin(mu-nv) coefficients',          &
        ln_zbc = 'Initial boundary Z cos(mu-nv) coefficients',          &

        ln_wpar = 'Energy',                                             &
        ln_pparmnc = 'cosmn compoents of hot part. para. pressure',     &
        ln_ppermnc = 'cosmn compoents of hot part. perp. pressure',     &
        ln_hotdmnc = 'cosmn compoents of hot part. density',            &
        ln_pbprmnc = 'cosmn compoents of hot part. para. pres. grad.',  &
        ln_ppprmnc = 'cosmn compoents of hot part. perp. pres. grad.',  &
        ln_sigmnc  = 'cosmn firehose stability variable',               &
        ln_taumnc  = 'cosmn mirror stability variable',                 &
        ln_pparmns = 'sinmn compoents of hot part. para. pressure',     &
        ln_ppermns = 'sinmn compoents of hot part. perp. pressure',     &
        ln_hotdmns = 'sinmn compoents of hot part. density',            &
        ln_pbprmns = 'sinmn compoents of hot part. para. pres. grad.',  &
        ln_ppprmns = 'sinmn compoents of hot part. perp. pres. grad.',  &
        ln_sigmns  = 'sinmn firehose stability variable',               &
        ln_taumns  = 'sinmn mirror stability variable',                 &

        ln_machsq = 'Mach # on axis (squared)',                         &
        ln_protmnc = 'cosmn components of pressure',                    &
        ln_protrsqmnc = 'cosmn component of rotational energy',         &
        ln_prprmnc = 'cosmn components of radial pressure gradient',    &
        ln_protmns = 'sinmn components of pressure',                    &
        ln_protrsqmns = 'sinmn component of rotational energy',         &
        ln_prprmns = 'sinmn components of radial pressure gradient',    &
        ln_pmap = '<p(s,R)>', ln_omega = 'Toroidal Angular Freq.',      &
        ln_tpotb = 'T_perp/T_parallel or T(flow)'                   
#endif
!-----------------------------------------------
!   L o c a l   V a r i a b l e s
!-----------------------------------------------
      INTEGER :: nfp, ns, mpol, ntor, mnmax, mnmax_nyq, itfsq, niter,   &
          iasym, ireconstruct, ierr_vmec, imse, itse, nstore_seq,       &
          isnodes, ipnodes, imatch_phiedge, isigng, mnyq, nnyq, ntmax,  &
          mnmaxpot, vmec_type
      REAL(rprec) :: wb, wp, gamma, pfac, rmax_surf, rmin_surf,         &
          zmax_surf, aspect, betatot, betapol, betator, betaxis, b0,    &
          tswgt, msewgt, flmwgt, bcwgt, phidiam, version_,              &
          delphid, IonLarmor, VolAvgB,                                  &
          fsql, fsqr, fsqz, ftolv,                                      &
          Aminor, Rmajor, Volume, RBtor, RBtor0, Itor, machsq
      REAL(rprec), ALLOCATABLE :: rzl_local(:,:,:,:)
      REAL(rprec), DIMENSION(:,:), ALLOCATABLE ::                       &
          rmnc, zmns, lmns, rmns, zmnc, lmnc, bmnc, gmnc, bsubumnc,     &
          bsubvmnc, bsubsmns, bsupumnc, bsupvmnc, currvmnc,             &
          currumnc, bbc, raxis, zaxis 
      REAL(rprec), DIMENSION(:,:), ALLOCATABLE ::                       &
          bmns, gmns, bsubumns, bsubvmns, bsubsmnc,                     &
          bsupumns, bsupvmns, currumns, currvmns
      REAL(rprec), DIMENSION(:,:), ALLOCATABLE ::                       &
          pparmnc, ppermnc, hotdmnc, pbprmnc, ppprmnc, sigmnc, taumnc,  & ! SAL - ANIMEC
          pparmns, ppermns, hotdmns, pbprmns, ppprmns, sigmns, taumns,  & ! SAL - ANIMEC
          protmnc, protrsqmnc, prprmnc,                                 & ! SAL - FLOW
          protmns, protrsqmns, prprmns                                    ! SAL - FLOW
      REAL(rprec), DIMENSION(:), ALLOCATABLE ::                         &
          bsubumnc_sur, bsubumns_sur, bsubvmnc_sur, bsubvmns_sur,       &
          bsupumnc_sur, bsupumns_sur, bsupvmnc_sur, bsupvmns_sur
      REAL(rprec), DIMENSION(:), ALLOCATABLE ::                         &
         iotas, iotaf, presf, phipf, mass, pres, beta_vol, xm, xn,      &
         potsin, potcos, xmpot, xnpot, qfact, chipf, phi, chi,          &
         xm_nyq, xn_nyq, phip, buco, bvco, vp, overr, jcuru, jcurv,     & 
         specw, jdotb, bdotb, bdotgradv, fsqt, wdot, am, ac, ai,        & 
         am_aux_s, am_aux_f, ac_aux_s, ac_aux_f, ai_aux_s, ai_aux_f,    &
         Dmerc, Dshear, Dwell, Dcurr, Dgeod, equif, extcur,             &
         sknots, ystark, y2stark, pknots, ythom, y2thom,                &
         anglemse, rmid, qmid, shear, presmid, alfa, curmid, rstark,    &
         qmeas, datastark, rthom, datathom, dsiobt      
      REAL(rprec), DIMENSION(:), ALLOCATABLE :: pmap, omega, tpotb        ! SAL -FLOW
      LOGICAL :: lasym, lthreed, lwout_opened=.false.
      CHARACTER :: mgrid_file*200, input_extension*100
      CHARACTER :: pmass_type*20, pcurr_type*20, piota_type*20

      INTEGER, PARAMETER :: norm_term_flag=0,                           &
         bad_jacobian_flag=1, more_iter_flag=2, jac75_flag=4

!     OVERLOAD SUBROUTINE READ_WOUT_FILE TO ACCEPT BOTH UNIT NO. (OPENED EXTERNALLY)
!     OR FILENAME (HANDLE OPEN/CLOSE HERE)
      INTERFACE read_wout_file
          MODULE PROCEDURE readw_and_open, readw_only
      END INTERFACE

#if defined(NETCDF)
      PRIVATE :: read_wout_text, read_wout_nc, write_wout_text, write_wout_nc
#else
      PRIVATE :: read_wout_text, write_wout_text
#endif
      PRIVATE :: norm_term_flag, bad_jacobian_flag,                     &
                 more_iter_flag, jac75_flag

      CONTAINS

      SUBROUTINE readw_and_open(file_or_extension, ierr, iopen)
      USE safe_open_mod
      IMPLICIT NONE
!------------------------------------------------
!   D u m m y   A r g u m e n t s
!------------------------------------------------
      INTEGER, INTENT(out) :: ierr
      INTEGER, OPTIONAL :: iopen
      CHARACTER(LEN=*), INTENT(in) :: file_or_extension
!------------------------------------------------
!   L o c a l   V a r i a b l e s
!------------------------------------------------
      INTEGER, PARAMETER :: iunit_init = 10
      INTEGER :: iunit
      LOGICAL :: isnc
      CHARACTER(len=LEN_TRIM(file_or_extension)+10) :: filename
!------------------------------------------------
!
!     THIS SUBROUTINE READS THE WOUT FILE CREATED BY THE VMEC CODE
!     AND STORES THE DATA IN THE READ_WOUT MODULE
!
!     FIRST, CHECK IF THIS IS A FULLY-QUALIFIED PATH NAME
!     MAKE SURE wout IS NOT EMBEDDED IN THE NAME (PERVERSE USER...)
!
      filename = 'wout'
      CALL parse_extension(filename, file_or_extension, isnc)
      CALL flush(6)
!SPH  IF (.not.isnc) STOP 'ISNC ERR IN READ_WOUT_MOD'
      IF (isnc) THEN
#if defined(NETCDF)
         CALL read_wout_nc(filename, ierr)
#else
         PRINT *, "NETCDF wout file can not be opened on this platform"
         ierr = -100
#endif
      ELSE
         iunit = iunit_init
         CALL safe_open (iunit, ierr, filename, 'old', 'formatted')
         IF (ierr .eq. 0) CALL read_wout_text(iunit, ierr)
         CLOSE(unit=iunit)
      END IF
      
      IF (PRESENT(iopen)) iopen = ierr
      lwout_opened = (ierr .eq. 0)
      ! WHEN READING A NETCDF FILE, A BAD RUN MAY PREVENT XN FROM BEING
      ! READ, SUBSEQUENTLY WE MUST CHECK TO SEE IF XN HAS BEEN ALLOCATED
      ! BEFORE DOING ANYTHING WITH IT OTHERWISE WE DEFAULT LTHREED TO
      ! FALSE.  - SAL 09/07/11
      IF (ALLOCATED(XN)) THEN
         lthreed = ANY(NINT(xn) .ne. 0)
      ELSE
         lthreed = .FALSE.
      END IF

      END SUBROUTINE readw_and_open

      SUBROUTINE write_wout_file(file_or_extension, ierr)
      USE safe_open_mod
      IMPLICIT NONE
!------------------------------------------------
!   D u m m y   A r g u m e n t s
!------------------------------------------------
      INTEGER, INTENT(out) :: ierr
      CHARACTER(LEN=*), INTENT(in) :: file_or_extension
!------------------------------------------------
!   L o c a l   V a r i a b l e s
!------------------------------------------------
      INTEGER, PARAMETER :: iunit_init = 10
      INTEGER :: iunit
      LOGICAL :: isnc
      CHARACTER(len=LEN_TRIM(file_or_extension)+10) :: filename
!------------------------------------------------
!
!     THIS SUBROUTINE WRITES THE WOUT FILE FROM 
!     THE DATA IN THE READ_WOUT MODULE
!
!     FIRST, CHECK IF THIS IS A FULLY-QUALIFIED PATH NAME
!     MAKE SURE wout IS NOT EMBEDDED IN THE NAME (PERVERSE USER...)
!
      filename = 'wout'
      CALL parse_extension(filename, file_or_extension, isnc)
      IF (isnc) THEN
#if defined(NETCDF)
         CALL write_wout_nc(filename, ierr)
#else
         PRINT *, "NETCDF wout file can not be opened on this platform"
         ierr = -100
#endif
      ELSE
         IF (ierr .eq. 0) CALL write_wout_text(filename, ierr)
      END IF

      END SUBROUTINE write_wout_file


      SUBROUTINE readw_only(iunit, ierr, iopen)
      IMPLICIT NONE
!------------------------------------------------
!   D u m m y   A r g u m e n t s
!------------------------------------------------
      INTEGER, INTENT(in) :: iunit
      INTEGER, INTENT(out):: ierr
      INTEGER, OPTIONAL :: iopen
!------------------------------------------------
!   L o c a l   V a r i a b l e s
!------------------------------------------------
      INTEGER :: istat
      CHARACTER(LEN=256) :: vmec_version
      LOGICAL :: exfile
!------------------------------------------------
!
!     User opened the file externally and has a unit number, iunit
!
      ierr = 0

      INQUIRE(unit=iunit, exist=exfile, name=vmec_version,iostat=istat)
      IF (istat.ne.0 .or. .not.exfile) THEN
        PRINT *,' In READ_WOUT_FILE, Unit = ',iunit,                    &
                ' File = ',TRIM(vmec_version),' DOES NOT EXIST'
        IF (PRESENT(iopen)) iopen = -1
        ierr = -1
        RETURN
      ELSE
        IF (PRESENT(iopen)) iopen = 0
      END IF

      CALL read_wout_text(iunit, ierr)
      lwout_opened = (ierr .eq. 0)
      lthreed = ANY(NINT(xn) .ne. 0)

      END SUBROUTINE readw_only


      SUBROUTINE read_wout_text(iunit, ierr)
      USE stel_constants, ONLY: mu0
      IMPLICIT NONE
!------------------------------------------------
!   D u m m y   A r g u m e n t s
!------------------------------------------------
      INTEGER :: iunit, ierr
!------------------------------------------------
!   L o c a l   P a r a m e t e r s
!------------------------------------------------
      REAL(rprec), PARAMETER :: eps_w = 1.e-4_dp
!------------------------------------------------
!   L o c a l   V a r i a b l e s
!------------------------------------------------
      INTEGER :: istat(15), i, j, k, js, m, n, n1, mn, nparts_in, &
                 i_animec, i_flow
      CHARACTER(LEN=256) :: vmec_version
      LOGICAL            :: lcurr
!------------------------------------------------
!
!     THIS SUBROUTINE READS THE TEXT FILE WOUT CREATED BY THE VMEC CODE
!     AND STORES THE INFORMATION IN THE read_WOUT MODULE
!
!     CALL read_wout_file - GENERIC INTERFACE - CAN BE CALLED WITH EITHER UNIT NO. OR FILENAME
!
!     RMNC, ZMNS: FULL-GRID
!     LMNS      : HALF-GRID
!
      istat = 0
      ierr = 0
      nextcur = 0

      READ (iunit, '(a)', iostat=istat(2), err=1000) vmec_version

      i = INDEX(vmec_version,'=')
      !!!! ADDED BY SAL
      i_animec = INDEX(vmec_version,'_ANIMEC')
      i_flow = INDEX(vmec_version,'_FLOW')
      vmec_type = 0
      IF (i_animec > 0) THEN
         vmec_type = 1 ! ANIMEC
         vmec_version = vmec_version(1:i_animec-1)
      END IF
      IF (i_flow > 0) THEN
         vmec_type = 2 ! FLOW
         vmec_version = vmec_version(1:i_flow-1)
      END IF
      !!!! END SAL Addition


      IF (i .ge. 0) THEN
         READ(vmec_version(i+1:LEN_TRIM(vmec_version)),*) version_
      ELSE
         version_ = -1.0
      END IF

      ierr_vmec = norm_term_flag

      IF (version_ .le. (5.10 + eps_w)) THEN
         READ (iunit, *, iostat=istat(2), err=1000) wb, wp, gamma,      &
            pfac, nfp, ns, mpol, ntor, mnmax, itfsq, niter, iasym,      &
            ireconstruct
      ELSE
         IF (version_ .lt. 6.54) THEN
            READ (iunit, *, iostat=istat(2), err=1000) wb, wp, gamma,   &
              pfac, rmax_surf, rmin_surf
         ELSE
            READ (iunit, *, iostat=istat(2), err=1000) wb, wp, gamma,   &
               pfac, rmax_surf, rmin_surf, zmax_surf
         END IF
         IF (vmec_type == 2) THEN !SAL
            READ(iunit, *,iostat=istat(2), err=1000) machsq
         END IF
         IF (version_ .le. (8.0+eps_w)) THEN
            READ (iunit, *, iostat=istat(2), err=1000) nfp, ns, mpol,   &
            ntor, mnmax, itfsq, niter, iasym, ireconstruct, ierr_vmec
            mnmax_nyq = mnmax
         ELSE
            READ (iunit, *, iostat=istat(2), err=1000) nfp, ns, mpol,   &
            ntor, mnmax, mnmax_nyq, itfsq, niter, iasym, ireconstruct,  &
            ierr_vmec
         END IF
      END IF

      lasym = (iasym .gt. 0)

      IF (version_ .gt. (6.20+eps_w)) THEN
         READ (iunit, *, iostat=istat(1), err=1000)imse, itse, nbsets,  &
            nobd, nextcur, nstore_seq
      ELSE
         READ (iunit, *, iostat=istat(1), err=1000)imse, itse, nbsets,  &
               nobd, nextcur
         nstore_seq = 100
      END IF
     
      IF ((ierr_vmec .ne. norm_term_flag) .and.                         &
          (ierr_vmec .ne. more_iter_flag) .and.                         &
          (ierr_vmec .ne. jac75_flag)) THEN
        ierr = -2
        GOTO 1000
      ENDIF

      IF (nextcur .gt. nigroup) istat(15) = -1

      IF (ALLOCATED(xm)) CALL read_wout_deallocate

      ALLOCATE (xm(mnmax), xn(mnmax), xm_nyq(mnmax_nyq),                &
        xn_nyq(mnmax_nyq),rmnc(mnmax,ns), zmns(mnmax,ns),               &
        lmns(mnmax,ns), bmnc(mnmax_nyq,ns), gmnc(mnmax_nyq,ns),         &
        bsubumnc(mnmax_nyq,ns), bsubvmnc(mnmax_nyq,ns),                 &
        bsubsmns(mnmax_nyq,ns), bsupumnc(mnmax_nyq,ns),                 &
        bsupvmnc(mnmax_nyq,ns), currvmnc(mnmax_nyq,ns),                 &
        currumnc(mnmax_nyq,ns),                                         &
        iotas(ns), mass(ns), pres(ns), beta_vol(ns), phip(ns),          &
        buco(ns), bvco(ns), phi(ns), iotaf(ns), presf(ns), phipf(ns),   &
        chipf(ns),                                                      &
        vp(ns), overr(ns), jcuru(ns), jcurv(ns), specw(ns), Dmerc(ns),  &
        Dshear(ns), Dwell(ns), Dcurr(ns), Dgeod(ns), equif(ns),         &
        raxis(0:ntor,2), zaxis(0:ntor,2), jdotb(ns), bdotb(ns),         &
        bdotgradv(ns), am(0:20), ac(0:20),  ai(0:20),                   &
        fsqt(nstore_seq), wdot(nstore_seq), stat = istat(6))

      IF (nextcur .GT. 0) ALLOCATE(extcur(nextcur), curlabel(nextcur),  &
        stat = istat(6))

      IF (lasym)                                                        &
         ALLOCATE (rmns(mnmax,ns), zmnc(mnmax,ns), lmnc(mnmax,ns),      &
                   bmns(mnmax_nyq,ns), gmns(mnmax_nyq,ns),              &
                   bsubumns(mnmax_nyq,ns),                              &
                   bsubvmns(mnmax_nyq,ns), bsubsmnc(mnmax_nyq,ns),      &
                   bsupumns(mnmax_nyq,ns), bsupvmns(mnmax_nyq,ns),      &
                   currumns(mnmax_nyq,ns), currvmns(mnmax_nyq,ns),      &
                   stat=istat(6))
     
      IF (vmec_type == 1) THEN   ! SAL
         ALLOCATE (pparmnc(mnmax_nyq,ns),ppermnc(mnmax_nyq,ns),         &
                   hotdmnc(mnmax_nyq,ns),pbprmnc(mnmax_nyq,ns),         &
                   ppprmnc(mnmax_nyq,ns),sigmnc(mnmax_nyq,ns),          &
                   taumnc(mnmax_nyq,ns),stat=istat(6))
         IF (lasym)                                                     &
            ALLOCATE (pparmns(mnmax_nyq,ns),ppermns(mnmax_nyq,ns),      &
                      hotdmns(mnmax_nyq,ns),pbprmns(mnmax_nyq,ns),      &
                      ppprmns(mnmax_nyq,ns),sigmns(mnmax_nyq,ns),       &
                      taumns(mnmax_nyq,ns),stat=istat(6))
      ELSE IF (vmec_type == 2) THEN
         ALLOCATE (pmap(ns), omega(ns), tpotb(ns),stat=istat(6))
         ALLOCATE (protmnc(mnmax_nyq,ns),protrsqmnc(mnmax_nyq,ns),      &
                   prprmnc(mnmax_nyq,ns),stat=istat(6))
         IF (lasym)                                                     &
            ALLOCATE (protmns(mnmax_nyq,ns),protrsqmns(mnmax_nyq,ns),   &
                      prprmns(mnmax_nyq,ns),stat=istat(6))
      END IF

      fsqt = 0; wdot = 0; raxis = 0; zaxis = 0

      IF (nbsets .gt. 0) READ (iunit, *, iostat=istat(4), err=1000)     &
         (nbfld(i),i=1,nbsets)
      READ (iunit, '(a)', iostat=istat(5), err=1000) mgrid_file

      DO js = 1, ns
         DO mn = 1, mnmax
            IF(js .eq. 1) THEN
               READ (iunit, *, iostat=istat(7), err=1000) m, n
               xm(mn) = REAL(m,rprec)
               xn(mn) = REAL(n,rprec)
            END IF
            IF (version_ .le. (6.20+eps_w)) THEN
              READ (iunit, 730, iostat=istat(8), err=1000)              &
              rmnc(mn,js), zmns(mn,js), lmns(mn,js), bmnc(mn,js),       &
              gmnc(mn,js), bsubumnc(mn,js), bsubvmnc(mn,js),            &
              bsubsmns(mn,js), bsupumnc(mn,js), bsupvmnc(mn,js),        &
              currvmnc(mn,js)
            ELSE IF (version_ .le. (8.0+eps_w)) THEN
              READ (iunit, *, iostat=istat(8), err=1000)                &
              rmnc(mn,js), zmns(mn,js), lmns(mn,js), bmnc(mn,js),       &
              gmnc(mn,js), bsubumnc(mn,js), bsubvmnc(mn,js),            &
              bsubsmns(mn,js), bsupumnc(mn,js), bsupvmnc(mn,js),        &
              currvmnc(mn,js)
            ELSE
              READ (iunit, *, iostat=istat(8), err=1000)                &
              rmnc(mn,js), zmns(mn,js), lmns(mn,js)
            END IF
            IF (lasym) THEN
               IF (version_ .le. (8.0+eps_w)) THEN
                  READ (iunit, *, iostat=istat(8), err=1000)            &
                  rmns(mn,js), zmnc(mn,js), lmnc(mn,js),                &
                  bmns(mn,js), gmns(mn,js), bsubumns(mn,js),            &
                  bsubvmns(mn,js), bsubsmnc(mn,js),                     &
                  bsupumns(mn,js), bsupvmns(mn,js)
               ELSE
                  READ (iunit, *, iostat=istat(8), err=1000)            &
                  rmns(mn,js), zmnc(mn,js), lmnc(mn,js)
               END IF
            END IF
            IF (js.eq.1 .and. m.eq.0) THEN
               n1 = ABS(n/nfp)
               IF (n1 .le. ntor) THEN
                  raxis(n1,1) = rmnc(mn,1)
                  zaxis(n1,1) = zmns(mn,1)
                  IF (lasym) THEN
                     raxis(n1,2) = rmns(mn,1)
                     zaxis(n1,2) = zmnc(mn,1)
                  END IF
               END IF
            END IF
         END DO

         IF (version_ .le. (8.0+eps_w)) CYCLE
         DO mn = 1, mnmax_nyq
            IF(js .eq. 1) THEN
               READ (iunit, *, iostat=istat(7), err=1000) m, n
               xm_nyq(mn) = REAL(m,rprec)
               xn_nyq(mn) = REAL(n,rprec)
            END IF
            IF (vmec_type == 1) THEN  !SAL (ELSE statement below is orriginal)
               READ (iunit, *, iostat=istat(8), err=1000)               &
               bmnc(mn,js), gmnc(mn,js), bsubumnc(mn,js),               &
               bsubvmnc(mn,js), bsubsmns(mn,js),                        &
               bsupumnc(mn,js), bsupvmnc(mn,js),                        &
               pparmnc (mn,js), ppermnc (mn,js), hotdmnc (mn,js),       &
               pbprmnc (mn,js), ppprmnc (mn,js), sigmnc  (mn,js),       &
               taumnc  (mn,js)
               IF (lasym) THEN
                  READ (iunit, *, iostat=istat(8), err=1000)            &
                  bmns(mn,js), gmns(mn,js), bsubumns(mn,js),            &
                  bsubvmns(mn,js), bsubsmnc(mn,js),                     &
                  bsupumns(mn,js), bsupvmns(mn,js),                     &
                  pparmns (mn,js), ppermns (mn,js), hotdmns (mn,js),    &
                  pbprmns (mn,js), ppprmns (mn,js), sigmns  (mn,js),    &
                  taumns  (mn,js)
               END IF
            ELSE IF (vmec_type ==2) THEN
               READ (iunit, *, iostat=istat(8), err=1000)               &
               bmnc(mn,js), gmnc(mn,js), bsubumnc(mn,js),               &
               bsubvmnc(mn,js), bsubsmns(mn,js),                        &
               bsupumnc(mn,js), bsupvmnc(mn,js),                        &
               protmnc (mn,js), protrsqmnc(mn,js), prprmnc(mn,js)
               IF (lasym) THEN
                  READ (iunit, *, iostat=istat(8), err=1000)            &
                  bmns(mn,js), gmns(mn,js), bsubumns(mn,js),            &
                  bsubvmns(mn,js), bsubsmnc(mn,js),                     &
                  bsupumns(mn,js), bsupvmns(mn,js),                     &
                  protmns (mn,js), protrsqmns(mn,js), prprmns(mn,js)
               END IF
            ELSE
               READ (iunit, *, iostat=istat(8), err=1000)               &
                 bmnc(mn,js), gmnc(mn,js), bsubumnc(mn,js),             &
                 bsubvmnc(mn,js), bsubsmns(mn,js),                      &
                 bsupumnc(mn,js), bsupvmnc(mn,js)
               IF (lasym) THEN
                  READ (iunit, *, iostat=istat(8), err=1000)            &
                  bmns(mn,js), gmns(mn,js), bsubumns(mn,js),            &
                  bsubvmns(mn,js), bsubsmnc(mn,js),                     &
                  bsupumns(mn,js), bsupvmns(mn,js)
            END IF
            END IF
         END DO

      END DO

!     Compute current coefficients on full mesh
      IF (version_ .gt. (8.0+eps_w)) THEN
         CALL Compute_Currents(bsubsmnc, bsubsmns,                             &
     &                         bsubumnc, bsubumns,                             &
     &                         bsubvmnc, bsubvmns,                             &
     &                         xm_nyq, xn_nyq, mnmax_nyq, lasym, ns,           &
     &                         currumnc, currvmnc,                             &
     &                         currumns, currvmns)
      END IF

!     Handle issue of xm_nyq being 0 for older text files
      IF (version_ .le. (8.0+eps_w)) THEN
            xm_nyq=xm
            xn_nyq=xn
      END IF
      
      mnyq = INT(MAXVAL(xm_nyq));  nnyq = INT(MAXVAL(ABS(xn_nyq)))/nfp

!
!     Read FULL AND HALF-MESH QUANTITIES 
!
!     NOTE: In version_ <= 6.00, mass, press were written out in INTERNAL (VMEC) units
!     and are therefore multiplied here by 1/mu0 to transform to pascals. Same is true
!     for ALL the currents (jcuru, jcurv, jdotb). Also, in version_ = 6.10 and
!     above, PHI is the true (physical) toroidal flux (has the sign of jacobian correctly
!     built into it)
!
      iotas(1) = 0; mass(1) = 0; pres(1) = 0; phip(1) = 0; 
      buco(1) = 0; bvco(1) = 0; vp(1) = 0; overr(1) = 0;  specw(1) = 1
      beta_vol(1) = 0

      IF (version_ .le. (6.05+eps_w)) THEN
         READ (iunit, 730, iostat=istat(9), err=1000)                   &
           (iotas(js), mass(js), pres(js),                              &
            phip(js), buco(js), bvco(js), phi(js), vp(js), overr(js),   &
            jcuru(js), jcurv(js), specw(js),js=2,ns)
         READ (iunit, 730, iostat=istat(10), err=1000)                  &
            aspect, betatot, betapol, betator, betaxis, b0
      ELSE IF (version_ .le. (6.20+eps_w)) THEN
         READ (iunit, 730, iostat=istat(9), err=1000)                   &
           (iotas(js), mass(js), pres(js), beta_vol(js),                &
            phip(js), buco(js), bvco(js), phi(js), vp(js), overr(js),   &
            jcuru(js), jcurv(js), specw(js),js=2,ns)
         READ (iunit, 730, iostat=istat(10), err=1000)                  &
            aspect, betatot, betapol, betator, betaxis, b0
      ELSE IF (version_ .le. (6.95+eps_w)) THEN
         READ (iunit, *, iostat=istat(9), err=1000)                     &
           (iotas(js), mass(js), pres(js), beta_vol(js),                &
            phip(js), buco(js), bvco(js), phi(js), vp(js), overr(js),   &
            jcuru(js), jcurv(js), specw(js),js=2,ns)
         READ (iunit, *, iostat=istat(10), err=1000)                    &
            aspect, betatot, betapol, betator, betaxis, b0
      ELSE
         READ (iunit, *, iostat=istat(9), err=1000)                     &
         (iotaf(js), presf(js), phipf(js), phi(js),                     &
         jcuru(js), jcurv(js), js=1,ns)
         READ (iunit, *, iostat=istat(9), err=1000)                     &
         (iotas(js), mass(js), pres(js),                                &
         beta_vol(js), phip(js), buco(js), bvco(js), vp(js),            &
         overr(js), specw(js),js=2,ns)
         READ (iunit, *, iostat=istat(10), err=1000)                    &
            aspect, betatot, betapol, betator, betaxis, b0
      END IF


      IF (version_ .gt. (6.10+eps_w)) THEN
         READ (iunit, *, iostat=istat(10), err=1000) isigng
         READ (iunit, *, iostat=istat(10), err=1000) input_extension
         READ (iunit, *, iostat=istat(10), err=1000) IonLarmor,         &
           VolAvgB, RBtor0, RBtor, Itor, Aminor, Rmajor, Volume
      END IF

!-----------------------------------------------
!     MERCIER CRITERION
!-----------------------------------------------
      IF (version_.gt.(5.10+eps_w) .and. version_.lt.(6.20-eps_w)) THEN
         READ (iunit, 730, iostat=istat(11), err=1000)                  &
            (Dmerc(js), Dshear(js), Dwell(js), Dcurr(js),               &
             Dgeod(js), equif(js), js=2,ns-1)
      ELSE IF (version_ .ge. (6.20-eps_w)) THEN
         READ (iunit, *, iostat=istat(11), err=1000)                    &
            (Dmerc(js), Dshear(js), Dwell(js), Dcurr(js),               &
             Dgeod(js), equif(js), js=2,ns-1)
      END IF

      IF (nextcur .gt. 0) THEN
         IF (version_ .le. (6.20+eps_w)) THEN
            READ (iunit, 730, iostat=istat(12), err=1000)               &
            (extcur(i),i=1,nextcur)
         ELSE
            READ (iunit, *, iostat=istat(12), err=1000)                 &
            (extcur(i),i=1,nextcur)
         END IF
         READ (iunit, *, iostat=istat(13)) lcurr
         IF (lcurr) READ (iunit, *, iostat=istat(13), err=1000)         &
            (curlabel(i),i=1,nextcur)
      END IF

      IF (version_ .le. (6.20+eps_w)) THEN
         READ (iunit, 730, iostat=istat(14))                            &
            (fsqt(i), wdot(i), i=1,nstore_seq)
      ELSE
         READ (iunit, *, iostat=istat(14))                              &
           (fsqt(i), wdot(i), i=1,nstore_seq)
      END IF

      IF ((version_.ge.6.20-eps_w) .and. (version_ .lt. (6.50-eps_w))   &
         .and. (istat(14).eq.0)) THEN  
         READ (iunit, 730, iostat=istat(14), err=1000)                  &
           (jdotb(js), bdotgradv(js), bdotb(js), js=1,ns)
      ELSE IF (version_ .ge. (6.50-eps_w)) THEN
         READ (iunit, *, iostat=istat(14), err=1000)                    &
           (jdotb(js), bdotgradv(js), bdotb(js), js=1,ns)
      ELSE
         istat(14) = 0
      END IF

      chipf = iotaf*phipf
!
!     CONVERT FROM INTERNAL UNITS TO PHYSICAL UNITS IF NEEDED
!
      IF (version_ .le. (6.05+eps_w)) THEN
         mass = mass/mu0
         pres = pres/mu0
         jcuru = jcuru/mu0
         jcurv = jcurv/mu0
         jdotb = jdotb/mu0
         phi   = -phi
      END IF

!-----------------------------------------------
!     DATA AND MSE FITS
!-----------------------------------------------
      IF (ireconstruct .gt. 0) THEN

        n1 = MAXVAL(nbfld(:nbsets))
        ALLOCATE (sknots(isnodes), ystark(isnodes), y2stark(isnodes),   &
           pknots(ipnodes), ythom(ipnodes), y2thom(ipnodes),            &
           anglemse(2*ns), rmid(2*ns), qmid(2*ns), shear(2*ns),         &
           presmid(2*ns), alfa(2*ns), curmid(2*ns), rstark(imse),       &
           datastark(imse), rthom(itse), datathom(itse),                &
           dsiext(nobd), plflux(nobd), dsiobt(nobd), bcoil(n1,nbsets),  &
           plbfld(n1,nbsets), bbc(n1,nbsets))
         IF (imse.ge.2 .or. itse.gt.0) THEN
            READ (iunit, *) tswgt, msewgt
            READ (iunit, *) isnodes, (sknots(i),ystark(i),y2stark(i),   &
               i=1,isnodes)
            READ (iunit, *) ipnodes, (pknots(i), ythom(i),              &
               y2thom(i),i=1,ipnodes)
            READ(iunit, *)(anglemse(i),rmid(i),qmid(i),shear(i),        &
            presmid(i),alfa(i),curmid(i),i=1,2*ns-1)
            READ(iunit, *)(rstark(i),datastark(i),qmeas(i),i=1,imse)
            READ(iunit, *)(rthom(i),datathom(i),i=1,itse)
         END IF

         IF (nobd .gt. 0) THEN
            READ (iunit, *) (dsiext(i),plflux(i),dsiobt(i),i=1,nobd)
            READ (iunit, *) flmwgt
         END IF

         nbfldn = SUM(nbfld(:nbsets))
         IF (nbfldn .gt. 0) THEN
            DO n = 1, nbsets
               READ (iunit, *) (bcoil(i,n),plbfld(i,n),bbc(i,n),        &
                  i=1,nbfld(n))
            END DO
            READ (iunit, *) bcwgt
         END IF

         READ (iunit, *) phidiam, delphid
!
!     READ Limiter & Prout plotting specs
!
         READ (iunit, *) nsets, nparts_in, nlim

         ALLOCATE (nsetsn(nsets))
         READ (iunit, *) (nsetsn(i),i=1,nsets)

         n1 = MAXVAL(nsetsn(:nsets))
         ALLOCATE (pfcspec(nparts_in,n1,nsets), limitr(nlim))

         READ (iunit, *) (((pfcspec(i,j,k),i=1,nparts_in),              &
            j=1,nsetsn(k)),k=1,nsets)

         READ (iunit, *) (limitr(i), i=1,nlim)

         m  = MAXVAL(limitr(:nlim))
         ALLOCATE (rlim(m,nlim), zlim(m,nlim))

         READ (iunit, *) ((rlim(i,j),zlim(i,j),i=1,limitr(j)),          &
            j=1,nlim)
         READ (iunit, *) nrgrid, nzgrid
         READ (iunit, *) tokid
         READ (iunit, *) rx1, rx2, zy1, zy2, condif
         READ (iunit, *) imatch_phiedge

      END IF

 1000 CONTINUE

      READ (iunit, iostat=ierr) mgrid_mode
      IF (ierr .ne. 0) THEN
         ierr = 0; mgrid_mode = 'N'
      END IF

      IF (istat(2) .ne. 0) ierr_vmec = 1

      DO m = 1,15
        IF (istat(m) .gt. 0) THEN
           PRINT *,' Error No. ',m,' in READ_WOUT, iostat = ',istat(m)
           ierr = m
           EXIT
        END IF
      END DO


  720 FORMAT(8i10)
  730 FORMAT(5e20.13)
  740 FORMAT(a)
  790 FORMAT(i5,/,(1p,3e12.4))

      END SUBROUTINE read_wout_text


#if defined(NETCDF)
      SUBROUTINE read_wout_nc(filename, ierr)
      USE ezcdf
      USE stel_constants, ONLY: mu0
      IMPLICIT NONE
!------------------------------------------------
!   D u m m y   A r g u m e n t s
!------------------------------------------------
      INTEGER, INTENT(out) :: ierr
      CHARACTER(LEN=*), INTENT(in) :: filename
!------------------------------------------------
!   L o c a l   V a r i a b l e s
!------------------------------------------------
      INTEGER :: nwout, ierror, i_animec, i_flow
      INTEGER, DIMENSION(3)   :: dimlens
!      REAL(rprec) :: ohs
      REAL(rprec), DIMENSION(:), ALLOCATABLE :: raxis_cc, raxis_cs,     &
                                                zaxis_cs, zaxis_cc
!------------------------------------------------
! Open cdf File
      CALL cdf_open(nwout,filename,'r', ierr)
      IF (ierr .ne. 0) THEN
         PRINT *,' Error opening wout .nc file'
         RETURN
      END IF

! Be sure all arrays are deallocated
      CALL read_wout_deallocate
      
      ! ANIMEC/FLOW -SAL
      i_animec = 0
      i_flow   = 0
      vmec_type = 0
      
      CALL cdf_inquire(nwout, vn_pparmnc, dimlens, ier=ierror)
      IF (ierror.eq.0) vmec_type = 1
      CALL cdf_inquire(nwout, vn_omega, dimlens, ier=ierror)
      IF (ierror.eq.0) vmec_type = 2

! Read in scalar variables
      CALL cdf_read(nwout, vn_error, ierr_vmec)
            
      IF ((ierr_vmec .ne. norm_term_flag) .and.                         &
          (ierr_vmec .ne. more_iter_flag) .and.                         &
          (ierr_vmec .ne. jac75_flag)) THEN
        ierr = -2
        GOTO 1000
      ENDIF

      CALL cdf_read(nwout, vn_version, version_)
      CALL cdf_read(nwout, vn_extension, input_extension)
      CALL cdf_read(nwout, vn_mgrid, mgrid_file)
      CALL cdf_read(nwout, vn_magen, wb)
      CALL cdf_read(nwout, vn_therm, wp)
      CALL cdf_read(nwout, vn_gam, gamma)
      CALL cdf_read(nwout, vn_maxr, rmax_surf)
      CALL cdf_read(nwout, vn_minr, rmin_surf)
      CALL cdf_read(nwout, vn_maxz, zmax_surf)
      CALL cdf_read(nwout, vn_fp, nfp)
      CALL cdf_read(nwout, vn_radnod, ns)
      CALL cdf_read(nwout, vn_polmod, mpol)
      CALL cdf_read(nwout, vn_tormod, ntor)
      CALL cdf_read(nwout, vn_maxmod, mnmax)
      mnmaxpot=0
      CALL cdf_read(nwout, vn_maxpot, mnmaxpot)
      mnmax_nyq = -1
      CALL cdf_read(nwout, vn_maxmod_nyq, mnmax_nyq)
      CALL cdf_read(nwout, vn_maxit, niter)
      CALL cdf_read(nwout, vn_actit, itfsq)
      CALL cdf_read(nwout, vn_asym, lasym)
      IF (lasym) iasym = 1
      CALL cdf_read(nwout, vn_recon, lrecon)
      IF (lrecon) ireconstruct = 1
      CALL cdf_read(nwout, vn_free, lfreeb)
      CALL cdf_read(nwout, vn_moveaxis, lmove_axis)

      CALL cdf_read(nwout, vn_rfp, lrfp)
      CALL cdf_read(nwout, vn_aspect, aspect)
      CALL cdf_read(nwout, vn_beta, betatot)
      CALL cdf_read(nwout, vn_pbeta, betapol)
      CALL cdf_read(nwout, vn_tbeta, betator)
      CALL cdf_read(nwout, vn_abeta, betaxis)
      CALL cdf_read(nwout, vn_b0, b0)
      CALL cdf_read(nwout, vn_rbt0, rbtor0)
      CALL cdf_read(nwout, vn_rbt1, rbtor)
      CALL cdf_read(nwout, vn_sgs, isigng)
      CALL cdf_read(nwout, vn_lar, IonLarmor)
      CALL cdf_read(nwout, vn_modB, volAvgB)
      CALL cdf_read(nwout, vn_ctor, Itor)
      CALL cdf_read(nwout, vn_amin, Aminor)
      CALL cdf_read(nwout, vn_rmaj, Rmajor)
      CALL cdf_read(nwout, vn_vol, volume)
      CALL cdf_read(nwout, vn_ftolv, ftolv)
      CALL cdf_read(nwout, vn_fsqr, fsqr)
      CALL cdf_read(nwout, vn_fsqz, fsqz)
      CALL cdf_read(nwout, vn_fsql, fsql)
      CALL cdf_read(nwout, vn_pcurr_type, pcurr_type)
      CALL cdf_read(nwout, vn_piota_type, piota_type)
      CALL cdf_read(nwout, vn_pmass_type, pmass_type)
      imse = -1
      IF (lrecon) THEN
         CALL cdf_read(nwout, vn_mse, imse)
         CALL cdf_read(nwout, vn_thom, itse)
      END IF
      CALL cdf_read(nwout, vn_nextcur, nextcur)

      mgrid_mode = 'N'
      CALL cdf_inquire(nwout, vn_mgmode, dimlens, ier=ierror)
      IF (ierror.eq.0) CALL cdf_read(nwout, vn_mgmode, mgrid_mode)
      IF (lfreeb) THEN
         CALL cdf_read(nwout, vn_flp, nobser)
         CALL cdf_read(nwout, vn_nobd, nobd)
         CALL cdf_read(nwout, vn_nbset, nbsets)
      END IF
      
      ! ANIMEC/FLOW -SAL
      CALL cdf_inquire(nwout, vn_machsq, dimlens, ier=ierror)
      IF (ierror.eq.0) CALL cdf_read(nwout, vn_machsq, machsq)
      CALL cdf_inquire(nwout, vn_wpar, dimlens, ier=ierror)
      IF (ierror.eq.0) CALL cdf_read(nwout, vn_wpar, wp)  ! This overwrites wp with wpar

! Inquire existence, dimensions of arrays for allocation
! 1D Arrays
      IF (lfreeb .and. nbsets.gt.0) THEN
         CALL cdf_read(nwout, vn_nbfld, nbfld)
      END IF

      CALL cdf_inquire(nwout, vn_pmod, dimlens)
      ALLOCATE (xm(dimlens(1)), stat = ierror)
      CALL cdf_inquire(nwout, vn_tmod, dimlens)
      ALLOCATE (xn(dimlens(1)), stat = ierror)
      IF (mnmax_nyq .gt. 0) THEN
         CALL cdf_inquire(nwout, vn_pmod_nyq, dimlens)
         ALLOCATE (xm_nyq(dimlens(1)), stat = ierror)
         CALL cdf_inquire(nwout, vn_tmod_nyq, dimlens)
         ALLOCATE (xn_nyq(dimlens(1)), stat = ierror)
      END IF

      IF (mnmaxpot .gt. 0) THEN
         CALL cdf_inquire(nwout, vn_potsin, dimlens)
         ALLOCATE (potsin(dimlens(1)), xmpot(dimlens(1)),               &
                   xnpot(dimlens(1)), stat = ierror)
         IF (lasym) ALLOCATE (potcos(dimlens(1)), stat = ierror)
      END IF

      CALL cdf_inquire(nwout, vn_racc, dimlens)
      ALLOCATE (raxis_cc(0:dimlens(1)-1), stat = ierror)
      CALL cdf_inquire(nwout, vn_zacs, dimlens)
      ALLOCATE (zaxis_cs(0:dimlens(1)-1), stat = ierror)
      IF (lasym) THEN
         CALL cdf_inquire(nwout, vn_racs, dimlens) 
         ALLOCATE (raxis_cs(0:dimlens(1)-1), stat = ierror)
         CALL cdf_inquire(nwout, vn_zacc, dimlens)
         ALLOCATE (zaxis_cc(0:dimlens(1)-1), stat = ierror)
      END IF

!  Profile coefficients, dimensioned from 0
      CALL cdf_inquire(nwout, vn_am, dimlens)
      ALLOCATE (am(0:dimlens(1)-1), stat = ierror)
      CALL cdf_inquire(nwout, vn_ac, dimlens)
      ALLOCATE (ac(0:dimlens(1)-1), stat = ierror)
      CALL cdf_inquire(nwout, vn_ai, dimlens)
      ALLOCATE (ai(0:dimlens(1)-1), stat = ierror)
      
      CALL cdf_inquire(nwout, vn_ac_aux_s, dimlens)
      ALLOCATE (ac_aux_s(dimlens(1)), stat = ierror)
      CALL cdf_inquire(nwout, vn_ac_aux_f, dimlens)
      ALLOCATE (ac_aux_f(dimlens(1)), stat = ierror)
      CALL cdf_inquire(nwout, vn_ai_aux_s, dimlens)
      ALLOCATE (ai_aux_s(dimlens(1)), stat = ierror)
      CALL cdf_inquire(nwout, vn_ai_aux_f, dimlens)
      ALLOCATE (ai_aux_f(dimlens(1)), stat = ierror)
      CALL cdf_inquire(nwout, vn_am_aux_s, dimlens)
      ALLOCATE (am_aux_s(dimlens(1)), stat = ierror)
      CALL cdf_inquire(nwout, vn_am_aux_f, dimlens)
      ALLOCATE (am_aux_f(dimlens(1)), stat = ierror)
      
      CALL cdf_inquire(nwout, vn_iotaf, dimlens)
      ALLOCATE (iotaf(dimlens(1)), stat = ierror)
      CALL cdf_inquire(nwout, vn_qfact, dimlens)

      ALLOCATE (qfact(dimlens(1)), stat = ierror)

      CALL cdf_inquire(nwout, vn_presf, dimlens) 
      ALLOCATE (presf(dimlens(1)), stat = ierror)
      CALL cdf_inquire(nwout, vn_phi, dimlens)
      ALLOCATE (phi(dimlens(1)), stat = ierror)
      CALL cdf_inquire(nwout, vn_chi, dimlens)

      ALLOCATE (chi(dimlens(1)), stat = ierror)

      CALL cdf_inquire(nwout, vn_phipf, dimlens)
      ALLOCATE (phipf(dimlens(1)), stat = ierror)
!OLD VERSION MAY NOT HAVE THIS!      CALL cdf_inquire(nwout, vn_chipf, dimlens)
      ALLOCATE (chipf(dimlens(1)), stat = ierror)
      chipf = 1.E30_dp

      CALL cdf_inquire(nwout, vn_jcuru, dimlens)
      ALLOCATE (jcuru(dimlens(1)), stat = ierror)
      CALL cdf_inquire(nwout, vn_jcurv, dimlens)
      ALLOCATE (jcurv(dimlens(1)), stat = ierror)
      CALL cdf_inquire(nwout, vn_iotah, dimlens)
      ALLOCATE (iotas(dimlens(1)), stat = ierror)
      CALL cdf_inquire(nwout, vn_mass, dimlens) 
      ALLOCATE (mass(dimlens(1)), stat = ierror)
      CALL cdf_inquire(nwout, vn_presh, dimlens)
      ALLOCATE (pres(dimlens(1)), stat = ierror)
      CALL cdf_inquire(nwout, vn_betah, dimlens)
      ALLOCATE (beta_vol(dimlens(1)), stat = ierror)
      CALL cdf_inquire(nwout, vn_buco, dimlens) 
      ALLOCATE (buco(dimlens(1)), stat = ierror)
      CALL cdf_inquire(nwout, vn_bvco, dimlens)
      ALLOCATE (bvco(dimlens(1)), stat = ierror)
      CALL cdf_inquire(nwout, vn_vp, dimlens)
      ALLOCATE (vp(dimlens(1)), stat = ierror)
      CALL cdf_inquire(nwout, vn_specw, dimlens) 
      ALLOCATE (specw(dimlens(1)), stat = ierror)
      CALL cdf_inquire(nwout, vn_phip, dimlens)
      ALLOCATE (phip(dimlens(1)), stat = ierror)
      CALL cdf_inquire(nwout, vn_overr, dimlens)
      ALLOCATE (overr(dimlens(1)), stat = ierror)

      CALL cdf_inquire(nwout, vn_jdotb, dimlens)
      ALLOCATE (jdotb(dimlens(1)), stat = ierror)
      CALL cdf_inquire(nwout, vn_bdotb, dimlens)
      ALLOCATE (bdotb(dimlens(1)), stat = ierror)
      CALL cdf_inquire(nwout, vn_bgrv, dimlens)
      ALLOCATE (bdotgradv(dimlens(1)), stat = ierror)

      CALL cdf_inquire(nwout, vn_merc, dimlens)
      ALLOCATE (Dmerc(dimlens(1)), stat = ierror)
      CALL cdf_inquire(nwout, vn_mshear, dimlens)
      ALLOCATE (Dshear(dimlens(1)), stat = ierror)
      CALL cdf_inquire(nwout, vn_mwell, dimlens)
      ALLOCATE (Dwell(dimlens(1)), stat = ierror)
      CALL cdf_inquire(nwout, vn_mcurr, dimlens)
      ALLOCATE (Dcurr(dimlens(1)), stat = ierror)
      CALL cdf_inquire(nwout, vn_mgeo, dimlens)
      ALLOCATE (Dgeod(dimlens(1)), stat = ierror)
      CALL cdf_inquire(nwout, vn_equif, dimlens)
      ALLOCATE (equif(dimlens(1)), stat = ierror)

      CALL cdf_inquire(nwout, vn_fsq, dimlens)
      ALLOCATE (fsqt(dimlens(1)), stat = ierror)
      CALL cdf_inquire(nwout, vn_wdot, dimlens)
      ALLOCATE (wdot(dimlens(1)), stat = ierror)

      IF (nextcur .gt. 0) THEN
         CALL cdf_inquire(nwout, vn_extcur, dimlens)
         ALLOCATE (extcur(dimlens(1)), stat = ierror)
!NOTE: curlabel is an array of CHARACTER(30) strings - defined in mgrid_mod 
!      so dimlens(1) == 30 (check this) and dimlens(2) is the number of strings in the array
         CALL cdf_inquire(nwout, vn_curlab, dimlens)
         ALLOCATE (curlabel(dimlens(2)), stat = ierror)
      ENDIF
      
      ! ANIMEC/FLOW -SAL
      CALL cdf_inquire(nwout, vn_pmap, dimlens, ier=ierror)
      IF (ierror == 0) ALLOCATE (pmap(dimlens(1)), stat = ierror)
      CALL cdf_inquire(nwout, vn_omega, dimlens, ier=ierror)
      IF (ierror == 0) ALLOCATE (omega(dimlens(1)), stat = ierror)
      CALL cdf_inquire(nwout, vn_tpotb, dimlens, ier=ierror)
      IF (ierror == 0) ALLOCATE (tpotb(dimlens(1)), stat = ierror)

! 2D Arrays
      CALL cdf_inquire(nwout, vn_rmnc, dimlens)
      ALLOCATE (rmnc(dimlens(1),dimlens(2)), stat = ierror)
      CALL cdf_inquire(nwout, vn_zmns, dimlens)
      ALLOCATE (zmns(dimlens(1),dimlens(2)), stat = ierror)
      CALL cdf_inquire(nwout, vn_lmns, dimlens)
      ALLOCATE (lmns(dimlens(1),dimlens(2)), stat = ierror)
      CALL cdf_inquire(nwout, vn_gmnc, dimlens)
      ALLOCATE (gmnc(dimlens(1),dimlens(2)), stat = ierror)
      CALL cdf_inquire(nwout, vn_bmnc, dimlens)
      ALLOCATE (bmnc(dimlens(1),dimlens(2)), stat = ierror)
      CALL cdf_inquire(nwout, vn_bsubumnc, dimlens)
      ALLOCATE (bsubumnc(dimlens(1),dimlens(2)), stat = ierror)
      CALL cdf_inquire(nwout, vn_bsubvmnc, dimlens)
      ALLOCATE (bsubvmnc(dimlens(1),dimlens(2)), stat = ierror)
      CALL cdf_inquire(nwout, vn_bsubsmns, dimlens)
      ALLOCATE (bsubsmns(dimlens(1),dimlens(2)), stat = ierror)

!     ELIMINATE THESE EVENTUALLY: DON'T NEED THEM
      CALL cdf_inquire(nwout, vn_bsupumnc, dimlens)
      ALLOCATE (bsupumnc(dimlens(1),dimlens(2)), stat = ierror)
      CALL cdf_inquire(nwout, vn_bsupvmnc, dimlens)
      ALLOCATE (bsupvmnc(dimlens(1),dimlens(2)), stat = ierror)

!     ANIMEC/FLOW -SAL
      CALL cdf_inquire(nwout, vn_pparmnc, dimlens, ier=ierror)
      IF (ierror == 0) ALLOCATE (pparmnc(dimlens(1),dimlens(2)),        &
                                stat = ierror)
      CALL cdf_inquire(nwout, vn_ppermnc, dimlens, ier=ierror)
      IF (ierror == 0) ALLOCATE (ppermnc(dimlens(1),dimlens(2)),        &
                                stat = ierror)
      CALL cdf_inquire(nwout, vn_hotdmnc, dimlens, ier=ierror)
      IF (ierror == 0) ALLOCATE (hotdmnc(dimlens(1),dimlens(2)),        &
                                stat = ierror)
      CALL cdf_inquire(nwout, vn_pbprmnc, dimlens, ier=ierror)
      IF (ierror == 0) ALLOCATE (pbprmnc(dimlens(1),dimlens(2)),        &
                                 stat = ierror)
      CALL cdf_inquire(nwout, vn_ppprmnc, dimlens, ier=ierror)
      IF (ierror == 0) ALLOCATE (ppprmnc(dimlens(1),dimlens(2)),        &
                                 stat = ierror)
      CALL cdf_inquire(nwout, vn_sigmnc, dimlens, ier=ierror)
      IF (ierror == 0) ALLOCATE (sigmnc(dimlens(1),dimlens(2)),         &
                                 stat = ierror)
      CALL cdf_inquire(nwout, vn_taumnc, dimlens, ier=ierror)
      IF (ierror == 0) ALLOCATE (taumnc(dimlens(1),dimlens(2)),         &
                                 stat = ierror)
      CALL cdf_inquire(nwout, vn_protmnc, dimlens, ier=ierror)
      IF (ierror == 0) ALLOCATE (protmnc(dimlens(1),dimlens(2)),        &
                                 stat = ierror)
      CALL cdf_inquire(nwout, vn_protrsqmnc, dimlens, ier=ierror)
      IF (ierror == 0) ALLOCATE (protrsqmnc(dimlens(1),dimlens(2)),     &
                                 stat = ierror)
      CALL cdf_inquire(nwout, vn_prprmnc, dimlens, ier=ierror)
      IF (ierror == 0) ALLOCATE (prprmnc(dimlens(1),dimlens(2)),        &
                                 stat = ierror)

!  The curr*mn* arrays have the same dimensions as the bsu**mn* arrays. No need
!  to inquire about the dimension sizes.
      ALLOCATE (currumnc(dimlens(1),dimlens(2)), stat = ierror)
      ALLOCATE (currvmnc(dimlens(1),dimlens(2)), stat = ierror)

      IF (lfreeb) THEN
         CALL cdf_inquire(nwout, vn_bsubumnc_sur, dimlens)
         ALLOCATE (bsubumnc_sur(dimlens(1)), stat = ierror)
         CALL cdf_inquire(nwout, vn_bsubvmnc_sur, dimlens)
         ALLOCATE (bsubvmnc_sur(dimlens(1)), stat = ierror)
         CALL cdf_inquire(nwout, vn_bsupumnc_sur, dimlens)
         ALLOCATE (bsupumnc_sur(dimlens(1)), stat = ierror)
         CALL cdf_inquire(nwout, vn_bsupvmnc_sur, dimlens)
         ALLOCATE (bsupvmnc_sur(dimlens(1)), stat = ierror)
      END IF

      IF (.NOT. lasym) GO TO 800

      CALL cdf_inquire(nwout, vn_rmns, dimlens)
      ALLOCATE (rmns(dimlens(1),dimlens(2)), stat = ierror)
      CALL cdf_inquire(nwout, vn_zmnc, dimlens)
      ALLOCATE (zmnc(dimlens(1),dimlens(2)), stat = ierror)
      CALL cdf_inquire(nwout, vn_lmnc, dimlens)
      ALLOCATE (lmnc(dimlens(1),dimlens(2)), stat = ierror)
      CALL cdf_inquire(nwout, vn_gmns, dimlens)
      ALLOCATE (gmns(dimlens(1),dimlens(2)), stat = ierror)
      CALL cdf_inquire(nwout, vn_bmns, dimlens)
      ALLOCATE (bmns(dimlens(1),dimlens(2)), stat = ierror)
      CALL cdf_inquire(nwout, vn_bsubumns, dimlens)
      ALLOCATE (bsubumns(dimlens(1),dimlens(2)), stat = ierror)
      CALL cdf_inquire(nwout, vn_bsubvmns, dimlens)
      ALLOCATE (bsubvmns(dimlens(1),dimlens(2)), stat = ierror)
      CALL cdf_inquire(nwout, vn_bsubsmnc, dimlens)
      ALLOCATE (bsubsmnc(dimlens(1),dimlens(2)), stat = ierror)

!     ELIMINATE THESE EVENTUALLY: DO NOT NEED THEM
      CALL cdf_inquire(nwout, vn_bsupumns, dimlens)
      ALLOCATE (bsupumns(dimlens(1),dimlens(2)), stat = ierror)
      CALL cdf_inquire(nwout, vn_bsupvmns, dimlens)
      ALLOCATE (bsupvmns(dimlens(1),dimlens(2)), stat = ierror)
      
      ! ANIMEC/FLOW -SAL
      CALL cdf_inquire(nwout, vn_pparmns, dimlens, ier=ierror)
      IF (ierror == 0) ALLOCATE (pparmns(dimlens(1),dimlens(2)),        &
                                 stat = ierror)
      CALL cdf_inquire(nwout, vn_ppermns, dimlens, ier=ierror)
      IF (ierror == 0) ALLOCATE (ppermns(dimlens(1),dimlens(2)),        &
                                 stat = ierror)
      CALL cdf_inquire(nwout, vn_hotdmns, dimlens, ier=ierror)
      IF (ierror == 0) ALLOCATE (hotdmns(dimlens(1),dimlens(2)),        &
                                 stat = ierror)
      CALL cdf_inquire(nwout, vn_pbprmns, dimlens, ier=ierror)
      IF (ierror == 0) ALLOCATE (pbprmns(dimlens(1),dimlens(2)),        &
                                 stat = ierror)
      CALL cdf_inquire(nwout, vn_ppprmns, dimlens, ier=ierror)
      IF (ierror == 0) ALLOCATE (ppprmns(dimlens(1),dimlens(2)),        &
                                 stat = ierror)
      CALL cdf_inquire(nwout, vn_sigmns, dimlens, ier=ierror)
      IF (ierror == 0) ALLOCATE (sigmns(dimlens(1),dimlens(2)),         &
                                 stat = ierror)
      CALL cdf_inquire(nwout, vn_taumns, dimlens, ier=ierror)
      IF (ierror == 0) ALLOCATE (taumns(dimlens(1),dimlens(2)),         &
                                 stat = ierror)
      CALL cdf_inquire(nwout, vn_protmns, dimlens, ier=ierror)
      IF (ierror == 0) ALLOCATE (protmns(dimlens(1),dimlens(2)),        &
                                 stat = ierror)
      CALL cdf_inquire(nwout, vn_protrsqmns, dimlens, ier=ierror)
      IF (ierror == 0) ALLOCATE (protrsqmns(dimlens(1),dimlens(2)),     &
                                 stat = ierror)
      CALL cdf_inquire(nwout, vn_prprmns, dimlens, ier=ierror)
      IF (ierror == 0) ALLOCATE (prprmns(dimlens(1),dimlens(2)),        &
                                 stat = ierror)

!  The curr*mn* arrays have the same dimensions as the bsu**mn* arrays. No need
!  to inquire about the dimension sizes.
      ALLOCATE (currumns(dimlens(1),dimlens(2)), stat = ierror)
      ALLOCATE (currvmns(dimlens(1),dimlens(2)), stat = ierror)

      IF (lfreeb) THEN
         CALL cdf_inquire(nwout, vn_bsubumns_sur, dimlens)
         ALLOCATE (bsubumns_sur(dimlens(1)), stat = ierror)
         CALL cdf_inquire(nwout, vn_bsubvmns_sur, dimlens)
         ALLOCATE (bsubvmns_sur(dimlens(1)), stat = ierror)
         CALL cdf_inquire(nwout, vn_bsupumns_sur, dimlens)
         ALLOCATE (bsupumns_sur(dimlens(1)), stat = ierror)
         CALL cdf_inquire(nwout, vn_bsupvmns_sur, dimlens)
         ALLOCATE (bsupvmns_sur(dimlens(1)), stat = ierror)
      END IF

 800  CONTINUE

! Read Arrays
      CALL cdf_read(nwout, vn_pmod, xm)
      CALL cdf_read(nwout, vn_tmod, xn)
      IF (mnmax_nyq .le. 0) THEN
         mnmax_nyq = mnmax
         ALLOCATE (xm_nyq(mnmax_nyq), xn_nyq(mnmax_nyq), stat=ierror)
         xm_nyq = xm;  xn_nyq = xn
      ELSE
         CALL cdf_read(nwout, vn_pmod_nyq, xm_nyq)
         CALL cdf_read(nwout, vn_tmod_nyq, xn_nyq)
      END IF

      IF (mnmaxpot .GT. 0) THEN
         CALL cdf_read(nwout, vn_potsin, potsin)
         CALL cdf_read(nwout, vn_xmpot, xmpot)
         CALL cdf_read(nwout, vn_xnpot, xnpot)           !includes nfp factor
         IF (lasym) CALL cdf_read(nwout, vn_potcos, potcos)
      END IF

      mnyq = INT(MAXVAL(xm_nyq));  nnyq = INT(MAXVAL(ABS(xn_nyq)))/nfp

      CALL cdf_read(nwout, vn_racc, raxis_cc)
      CALL cdf_read(nwout, vn_zacs, zaxis_cs) 

      IF (SIZE(raxis_cc) .ne. ntor+1)                                   &
         STOP 'WRONG SIZE(raxis_cc) in READ_WOUT_NC'
      ALLOCATE (raxis(0:ntor,2), zaxis(0:ntor,2), stat=ierror)
      raxis(:,1) = raxis_cc(0:ntor);   zaxis(:,1) = zaxis_cs(0:ntor)
      raxis(:,2) = 0;                  zaxis(:,2) = 0
      DEALLOCATE (raxis_cc, zaxis_cs, stat=ierror)

      CALL cdf_read(nwout, vn_rmnc, rmnc)
      CALL cdf_read(nwout, vn_zmns, zmns)
      CALL cdf_read(nwout, vn_lmns, lmns)
      CALL cdf_read(nwout, vn_gmnc, gmnc)              !Half mesh
      CALL cdf_read(nwout, vn_bmnc, bmnc)              !Half mesh
      CALL cdf_read(nwout, vn_bsubumnc, bsubumnc)      !Half mesh
      CALL cdf_read(nwout, vn_bsubvmnc, bsubvmnc)      !Half mesh
      CALL cdf_read(nwout, vn_bsubsmns, bsubsmns)      !Full mesh
!     ELIMINATE THESE EVENTUALLY: DON'T NEED THEM (can express in terms of lambdas)
      CALL cdf_read(nwout, vn_bsupumnc, bsupumnc)
      CALL cdf_read(nwout, vn_bsupvmnc, bsupvmnc)

      IF (version_ .ge. 9.0) THEN
         CALL cdf_read(nwout, vn_currumnc, currumnc)
         CALL cdf_read(nwout, vn_currvmnc, currvmnc)
      END IF

      IF (lfreeb) THEN
         CALL cdf_read(nwout, vn_bsubumnc_sur, bsubumnc_sur)
         CALL cdf_read(nwout, vn_bsubvmnc_sur, bsubvmnc_sur)
         CALL cdf_read(nwout, vn_bsupumnc_sur, bsupumnc_sur)
         CALL cdf_read(nwout, vn_bsupvmnc_sur, bsupvmnc_sur)
      END IF

      IF (lasym) THEN
         CALL cdf_read(nwout, vn_racs, raxis_cs)
         CALL cdf_read(nwout, vn_zacc, zaxis_cc) 
         raxis(:,2) = raxis_cs;   zaxis(:,2) = zaxis_cc
         DEALLOCATE (raxis_cs, zaxis_cc, stat=ierror)
         CALL cdf_read(nwout, vn_rmns, rmns)
         CALL cdf_read(nwout, vn_zmnc, zmnc)
         CALL cdf_read(nwout, vn_lmnc, lmnc)
         CALL cdf_read(nwout, vn_gmns, gmns)
         CALL cdf_read(nwout, vn_bmns, bmns) 
         CALL cdf_read(nwout, vn_bsubumns, bsubumns)
         CALL cdf_read(nwout, vn_bsubvmns, bsubvmns)
         CALL cdf_read(nwout, vn_bsubsmnc, bsubsmnc)
!     ELIMINATE THESE EVENTUALLY: DON'T NEED THEM
         CALL cdf_read(nwout, vn_bsupumns, bsupumns)
         CALL cdf_read(nwout, vn_bsupvmns, bsupvmns)

         IF (version_ .ge. 9.0) THEN
            CALL cdf_read(nwout, vn_currumns, currumns)
            CALL cdf_read(nwout, vn_currvmns, currvmns)
         END IF

         IF (lfreeb) THEN
            CALL cdf_read(nwout, vn_bsubumns_sur, bsubumns_sur)
            CALL cdf_read(nwout, vn_bsubvmns_sur, bsubvmns_sur)
            CALL cdf_read(nwout, vn_bsupumns_sur, bsupumns_sur)
            CALL cdf_read(nwout, vn_bsupvmns_sur, bsupvmns_sur)
         END IF
      END IF
      
      ! ANIMEC/FLOW -SAL
      IF (vmec_type == 1) THEN
         CALL cdf_read(nwout, vn_pparmnc, pparmnc)
         CALL cdf_read(nwout, vn_ppermnc, ppermnc)
         CALL cdf_read(nwout, vn_hotdmnc, hotdmnc)
         CALL cdf_read(nwout, vn_pbprmnc, pbprmnc)
         CALL cdf_read(nwout, vn_ppprmnc, ppprmnc)
         CALL cdf_read(nwout,  vn_sigmnc,  sigmnc)
         CALL cdf_read(nwout,  vn_taumnc,  taumnc)
         IF (lasym) THEN
            CALL cdf_read(nwout, vn_pparmns, pparmns)
            CALL cdf_read(nwout, vn_ppermns, ppermns)
            CALL cdf_read(nwout, vn_hotdmns, hotdmns)
            CALL cdf_read(nwout, vn_pbprmns, pbprmns)
            CALL cdf_read(nwout, vn_ppprmns, ppprmns)
            CALL cdf_read(nwout,  vn_sigmns,  sigmns)
            CALL cdf_read(nwout,  vn_taumns,  taumns)
         END IF
      ELSE IF (vmec_type == 2) THEN
         CALL cdf_read(nwout,    vn_protmnc,    protmnc)
         CALL cdf_read(nwout,    vn_prprmnc,    prprmnc)
         CALL cdf_read(nwout, vn_protrsqmnc, protrsqmnc)
         IF (lasym) THEN
            CALL cdf_read(nwout,    vn_protmns,    protmns)
            CALL cdf_read(nwout,    vn_prprmns,    prprmns)
            CALL cdf_read(nwout, vn_protrsqmns, protrsqmns)
         END IF
      END IF

      CALL cdf_read(nwout, vn_am, am)
      CALL cdf_read(nwout, vn_ac, ac)
      CALL cdf_read(nwout, vn_ai, ai)
      
      CALL cdf_read(nwout, vn_am_aux_s, am_aux_s)
      CALL cdf_read(nwout, vn_am_aux_f, am_aux_f)
      CALL cdf_read(nwout, vn_ac_aux_s, ac_aux_s)
      CALL cdf_read(nwout, vn_ac_aux_f, ac_aux_f)
      CALL cdf_read(nwout, vn_ai_aux_s, ai_aux_s)
      CALL cdf_read(nwout, vn_ai_aux_f, ai_aux_f)

      CALL cdf_read(nwout, vn_iotaf, iotaf) 
      CALL cdf_read(nwout, vn_qfact, qfact) 

      CALL cdf_read(nwout, vn_presf, presf) 
      CALL cdf_read(nwout, vn_phi, phi) 
      CALL cdf_read(nwout, vn_phipf, phipf)
      CALL cdf_read(nwout, vn_chi, chi) 

      CALL cdf_read(nwout, vn_chipf, chipf)
      IF (ALL(chipf .EQ. 1.E30_dp)) THEN
         chipf = iotaf*phipf
      END IF

      CALL cdf_read(nwout, vn_jcuru, jcuru)
      CALL cdf_read(nwout, vn_jcurv, jcurv)
 
!     HALF-MESH quantities
!     NOTE: jdotb is in units_of_A (1/mu0 incorporated in jxbforce...)
!     prior to version 6.00, this was output in internal VMEC units...
      CALL cdf_read(nwout, vn_iotah, iotas)
      CALL cdf_read(nwout, vn_mass, mass) 
      CALL cdf_read(nwout, vn_presh, pres)
      CALL cdf_read(nwout, vn_betah, beta_vol)
      CALL cdf_read(nwout, vn_buco, buco)
      CALL cdf_read(nwout, vn_bvco, bvco) 
      CALL cdf_read(nwout, vn_vp, vp)
      CALL cdf_read(nwout, vn_specw, specw)
      CALL cdf_read(nwout, vn_phip, phip)
      CALL cdf_read(nwout, vn_jdotb, jdotb)
      CALL cdf_read(nwout, vn_bdotb, bdotb)
      CALL cdf_read(nwout, vn_bgrv, bdotgradv)

!     MERCIER_CRITERION
      CALL cdf_read(nwout, vn_merc, Dmerc)
      CALL cdf_read(nwout, vn_mshear, Dshear)
      CALL cdf_read(nwout, vn_mwell, Dwell)
      CALL cdf_read(nwout, vn_mcurr, Dcurr)
      CALL cdf_read(nwout, vn_mgeo, Dgeod)
      CALL cdf_read(nwout, vn_equif, equif)

      CALL cdf_read(nwout, vn_fsq, fsqt)
      CALL cdf_read(nwout, vn_wdot, wdot)
     
      IF (nextcur .gt. 0) THEN
         CALL cdf_read(nwout, vn_extcur, extcur)
         CALL cdf_read(nwout, vn_curlab, curlabel)
      ENDIF

 1000 CONTINUE

      CALL cdf_close(nwout, ierr)

      IF (.not.ALLOCATED(bsubumnc)) RETURN                              !Moved this here because ns may not be set. SAL -09/07/11
!
!     COMPUTE CONTRAVARIANT CURRENT COMPONENTS IN AMPS 
!     ON THE FULL RADIAL MESH, WHERE JACOBIAN = SQRT(G)
!
!     CURRU = SQRT(G) * J dot grad(u)
!     CURRV = SQRT(G) * J dot grad(v)
!
      IF (version_ .lt. 9.0) THEN
         IF (ierror .eq. 0) THEN
            CALL Compute_Currents(bsubsmnc, bsubsmns,                          &
     &                            bsubumnc, bsubumns,                          &
     &                            bsubvmnc, bsubvmns,                          &
     &                            xm_nyq, xn_nyq, mnmax_nyq, lasym, ns,        &
     &                            currumnc, currvmnc,                          &
     &                            currumns, currvmns)
         END IF
      END IF

      IF (ierr .ne. 0)   PRINT *,'in read_wout_nc ierr=',ierr
      IF (ierror .ne. 0) PRINT *,'in read_wout_nc ierror=',ierror

      END SUBROUTINE read_wout_nc
#endif

      SUBROUTINE write_wout_text(filename, ierr)
      USE vsvd0, ONLY: nparts
      USE safe_open_mod
      USE stel_constants, ONLY: mu0

      IMPLICIT NONE
!------------------------------------------------
!   D u m m y   A r g u m e n t s
!------------------------------------------------
      CHARACTER (len=*)    :: filename
      INTEGER, INTENT(out) :: ierr
!------------------------------------------------
!   L o c a l   P a r a m e t e r s
!------------------------------------------------
      REAL(rprec), PARAMETER :: eps_w = 1.e-4_dp
!------------------------------------------------
!   L o c a l   V a r i a b l e s
!------------------------------------------------
      INTEGER              :: iounit, js, mn, i, j, k, m, n, iasymm
      LOGICAL              :: lcurr
!------------------------------------------------
!
!     THIS SUBROUTINE WRITES A TEXT FILE WOUT CREATED BY STORED THE INFORMATION 
!     IN THE read_WOUT MODULE. This routine can only be called if the wout has 
!     already been read in.

      iounit = 0
      ierr = 0
      CALL safe_open(iounit, ierr,                                             &
     &               TRIM(filename),                      &
     &               'replace', 'formatted')

      CALL assert_eq(0, ierr, 'Error opening text wout file in ' //            &
     &               'write_wout_text of read_wout_mod.')


!  Write version info
      WRITE (iounit, '(a15,f4.2)') 'VMEC VERSION = ', version_

!  Check version numbers since values change.
      IF (lasym) THEN
         iasymm = 1
      ELSE
         iasym = 0
      END IF

      IF (version_ .le. (5.10 + eps_w)) THEN
         WRITE (iounit, *) wb, wp, gamma, pfac, nfp, ns, mpol, ntor,           &
     &      mnmax, itfsq, niter, iasymm, ireconstruct
      ELSE
         IF (version_ .lt. 6.54) THEN
            WRITE (iounit, *) wb, wp, gamma, pfac, rmax_surf, rmin_surf
         ELSE
            WRITE (iounit, *) wb, wp, gamma, pfac, rmax_surf, rmin_surf,       &
     &                        zmax_surf
         END IF
         IF (version_ .le. (8.0 + eps_w)) THEN
            WRITE (iounit, *) nfp, ns, mpol, ntor, mnmax, itfsq, niter,        &
     &                        iasym, ireconstruct, ierr_vmec
         ELSE
            WRITE (iounit, *) nfp, ns, mpol, ntor, mnmax, mnmax_nyq,           &
     &                        itfsq, niter, iasym, ireconstruct,               &
     &                        ierr_vmec
         END IF
      END IF

      IF (version_ .gt. (6.20 + eps_w)) THEN
         WRITE (iounit, *) imse, itse, nbsets, nobd, nextcur, nstore_seq
      ELSE
         WRITE (iounit, *) imse, itse, nbsets, nobd, nextcur
      END IF
      
      IF ((ierr_vmec .ne. norm_term_flag) .and.                                &
          (ierr_vmec .ne. more_iter_flag) .and.                                &
          (ierr_vmec .ne. jac75_flag)) THEN
        ierr = -2
        GOTO 1000
      ENDIF

      IF (nbsets .gt. 0) THEN
         WRITE (iounit, *) nbfld(1:nbsets)
      END IF
      WRITE (iounit, *) TRIM(mgrid_file)

      DO js = 1, ns
         DO mn = 1, mnmax
            IF (js .eq. 1) THEN
               WRITE (iounit, *) NINT(xm(mn)), NINT(xn(mn)/nfp)
            END IF
            IF (version_ .le. (6.20 + eps_w)) THEN
               WRITE (iounit, 730) rmnc(mn,js), zmns(mn,js),                   &
     &                             lmns(mn,js), bmnc(mn,js),                   &
     &                             gmnc(mn,js), bsubumnc(mn,js),               &
     &                             bsubvmnc(mn,js), bsubsmns(mn,js),           &
     &                             bsupumnc(mn,js), bsupvmnc(mn,js),           &
     &                             currvmnc(mn,js)
            ELSE IF (version_ .le. (8.0 + eps_w)) THEN
               WRITE (iounit, *) rmnc(mn,js), zmns(mn,js), lmns(mn,js),        &
     &                           bmnc(mn,js), gmnc(mn,js),                     &
     &                           bsubumnc(mn,js), bsubvmnc(mn,js),             &
     &                           bsubsmns(mn,js), bsupumnc(mn,js),             &
     &                           bsupvmnc(mn,js), currvmnc(mn,js)
            ELSE
               WRITE (iounit, *) rmnc(mn,js), zmns(mn,js), lmns(mn,js)
            END IF

!  Write asymmetric components.
            IF (lasym) THEN
               IF (version_ .le. (8.0 + eps_w)) THEN
                  WRITE (iounit, *) rmns(mn,js), zmnc(mn,js),                  &
     &                              lmnc(mn,js), bmns(mn,js),                  &
     &                              gmns(mn,js), bsubumns(mn,js),              &
     &                              bsubvmns(mn,js), bsubsmnc(mn,js),          &
     &                              bsupumns(mn,js), bsubvmns(mn,js)
               ELSE
                  WRITE (iounit, *) rmns(mn,js), zmnc(mn,js),                  &
     &                              lmnc(mn,js)
               END IF
            END IF
         END DO

         IF (version_ .le. (8.0 + eps_w)) THEN
            CYCLE
         END IF

         DO mn = 1, mnmax_nyq
            IF (js .eq. 1) THEN
               WRITE (iounit, *) NINT(xm_nyq(mn)),                             &
     &                           NINT(xn_nyq(mn)/nfp)
            END IF
            WRITE (iounit, *) bmnc(mn,js), gmnc(mn,js),                        &
     &                        bsubumnc(mn,js), bsubvmnc(mn,js),                &
     &                        bsubsmns(mn,js), bsupumnc(mn,js),                &
     &                        bsupvmnc(mn,js)
            IF (lasym) THEN
               WRITE (iounit, *) bmns(mn,js), gmns(mn,js),                     &
     &                           bsubumns(mn,js), bsubvmns(mn,js),             &
     &                           bsubsmnc(mn,js), bsupumns(mn,js),             &
     &                           bsupvmns(mn,js)
            END IF
         END DO
      END DO

!
!     Write FULL AND HALF-MESH QUANTITIES
!
!     NOTE: In version_ <= 6.00, mass, press were written out in INTERNAL (VMEC) units
!     and are therefore multiplied here by 1/mu0 to transform to pascals. Same is true
!     for ALL the currents (jcuru, jcurv, jdotb). Also, in version_ = 6.10 and
!     above, PHI is the true (physical) toroidal flux (has the sign of jacobian correctly
!     built into it)
!

      IF (version_ .le. (6.05 + eps_w)) THEN
         WRITE (iounit, 730) (iotas(js), mass(js)*mu0, pres(js)*mu0,           &
     &                        phip(js), buco(js), bvco(js), -phi(js),          &
     &                        vp(js), overr(js), jcuru(js)*mu0,                &
     &                        jcurv(js)*mu0, specw(js), js=2, ns)
         WRITE (iounit, 730) aspect, betatot, betapol, betaxis, b0
      ELSE IF (version_ .le. (6.20 + eps_w)) THEN
         WRITE (iounit, 730) (iotas(js), mass(js), pres(js),                   &
     &                        beta_vol(js), phip(js), buco(js),                &
     &                        bvco(js), phi(js), vp(js), overr(js),            &
     &                        jcuru(js), jcurv(js), specw(js),                 &
     &                        js=2, ns)
         WRITE (iounit, 730) aspect, betatot, betapol, betaxis, b0
      ELSE IF (version_ .le. (6.95 + eps_w)) THEN
         WRITE (iounit, *) (iotas(js), mass(js), pres(js),                     &
     &                      beta_vol(js), phip(js), buco(js),                  &
     &                      bvco(js), phi(js), vp(js), overr(js),              &
     &                      jcuru(js), jcurv(js), specw(js),                   &
     &                      js=2, ns)
         WRITE (iounit, *) aspect, betatot, betapol, betaxis, b0
      ELSE
         WRITE (iounit, *) (iotaf(js), presf(js), phipf(js), phi(js),          &
     &                       jcuru(js), jcurv(js), js=1, ns)
         WRITE (iounit, *) (iotas(js), mass(js), pres(js),                     &
     &                      beta_vol(js), phip(js), buco(js),                  &
     &                      bvco(js), vp(js), overr(js), specw(js),            &
     &                      js = 2, ns)
         WRITE (iounit, *) aspect, betatot, betapol, betaxis, b0
      END IF

      IF (version_ .gt. (6.10 + eps_w)) THEN
         WRITE (iounit, *) isigng
         WRITE (iounit, *) TRIM(input_extension)
         WRITE (iounit, *) IonLarmor, VolAvgB, RBtor0, RBtor, Itor,            &
     &                     Aminor, Rmajor, Volume
      END IF

!-----------------------------------------------
!     MERCIER CRITERION
!-----------------------------------------------
      IF (version_ .gt. (5.10 + eps_w) .and.                                   &
     &    version_ .lt. (6.20 - eps_w)) THEN
         WRITE (iounit, 730) (Dmerc(js), Dshear(js), Dwell(js),                &
     &                        Dcurr(js), Dgeod(js), equif(js),                 &
     &                        js=2, ns - 1)
      ELSE IF (version_ .ge. (6.20 - eps_w)) THEN
         WRITE (iounit, *) (Dmerc(js), Dshear(js), Dwell(js),                  &
     &                      Dcurr(js), Dgeod(js), equif(js),                   &
     &                      js=2, ns - 1)
      END IF

      IF (nextcur .gt. 0) THEN
         IF (version_ .le. (6.20 + eps_w)) THEN
            WRITE (iounit, 730) (extcur(js), js=1, nextcur)
         ELSE
            WRITE (iounit, *) (extcur(js), js=1, nextcur)
         END IF

         lcurr = LEN_TRIM(curlabel(1)) .gt. 0
         WRITE (iounit, *) lcurr
         IF (lcurr) THEN
            WRITE (iounit, *) (TRIM(curlabel(js)), js=1, nextcur)
         END IF
      END IF

      IF (version_ .le. (6.20 + eps_w)) THEN
         WRITE (iounit, 730) (fsqt(js), wdot(js), js = 1, nstore_seq)
      ELSE
         WRITE (iounit, *) (fsqt(js), wdot(js), js = 1, nstore_seq)
      END IF

      IF (version_ .ge. (6.20 - eps_w) .and.                                   &
     &    version_ .lt. (6.50 - eps_w)) THEN
         WRITE (iounit, 730) (jdotb(js), bdotgradv(js), js=1, ns)
      ELSE IF (version_ .ge. (6.50 - eps_w)) THEN
         WRITE (iounit, *) (jdotb(js), bdotgradv(js), js=1, ns)
      END IF

!-----------------------------------------------
!     DATA AND MSE FITS
!-----------------------------------------------
      IF (ireconstruct .gt. 0) THEN
         IF (imse .ge. 2 .or. itse .gt. 0) THEN
            WRITE (iounit, *) tswgt, msewgt
            WRITE (iounit, *) isnodes, (sknots(js), ystark(js),                &
     &                                  y2stark(js), js=1, isnodes)
            WRITE (iounit, *) ipnodes, (pknots(js), ythom(js),                 &
     &                                  y2thom(js), js=1, ipnodes)
            WRITE (iounit, *) (anglemse(js), rmid(js), qmid(js),               &
     &                         shear(js), presmid(js), alfa(js),               &
     &                         curmid(js), js=1, 2*ns - 1)
            WRITE (iounit, *) (rstark(js), datastark(js), qmeas(js),           &
     &                         js=1, imse)
            WRITE (iounit, *) (rthom(js), datathom(i), js=1, itse)
         END IF

         IF (nobd .gt. 0) THEN
            WRITE (iounit, *) (dsiext(js), plflux(js), dsiobt(js),             &
     &                         js=1, nobd)
            WRITE (iounit, *) flmwgt
         END IF

         IF (nbfldn .gt. 0) THEN
            DO n = 1, nbsets
               READ (iounit, *) (bcoil(i,n), plbfld(i,n), bbc(i,n),            &
     &                           i=1,nbfld(n))
            END DO
            WRITE (iounit, *) bcwgt
         END IF

         WRITE (iounit, *) phidiam, delphid
!
!     READ Limiter & Prout plotting specs
!
         WRITE (iounit, *) nsets, nparts, nlim

         WRITE (iounit, *) (nsetsn(js), js=1, nsets)

         WRITE (iounit, *) (((pfcspec(i,j,k), i=1, nparts),                    &
     &                       j=1, nsetsn(k)), k=1, nsets)

         WRITE (iounit, *) (limitr(i), i=1, nlim)

         WRITE (iounit, *) ((rlim(i,j), zlim(i,j), i=1, limitr(j)),            &
     &                      j=1, nlim)
         WRITE (iounit, *) nrgrid, nzgrid
         WRITE (iounit, *) tokid
         WRITE (iounit, *) rx1, rx2, zy1, zy2, condif
         WRITE (iounit, *) imatch_phiedge
      END IF

1000  CONTINUE

      WRITE (iounit, *) mgrid_mode

  730 FORMAT(5e20.13)

      CLOSE (iounit, iostat = ierr)
      CALL assert_eq(0, ierr, 'Error closing text wout file in ' //            &
     &               'write_wout_text of read_wout_mod.')

      END SUBROUTINE

#if defined(NETCDF)
      SUBROUTINE write_wout_nc(filename, ierr)
      USE vsvd0, ONLY: nparts
      USE stel_constants, ONLY: mu0, zero, one
      USE ezcdf

      IMPLICIT NONE
!------------------------------------------------
!   D u m m y   A r g u m e n t s
!------------------------------------------------
      CHARACTER (len=*)    :: filename
      INTEGER, INTENT(out) :: ierr
!------------------------------------------------
!   L o c a l   P a r a m e t e r s
!------------------------------------------------
      REAL(rprec), PARAMETER :: eps_w = 1.e-4_dp
!------------------------------------------------
!   L o c a l   V a r i a b l e s
!------------------------------------------------
      INTEGER              :: nwout, js, mn, i, j, k, m, n, iasymm, iwout0
      LOGICAL              :: lcurr
#ifdef NETCDF
      CHARACTER(LEN=*), PARAMETER, DIMENSION(1) ::  &
                   r1dim = (/'radius'/), mn1dim = (/'mn_mode'/), &
                   mn2dim = (/'mn_mode_nyq'/), &
                   mnpotdim = (/'mn_mode_pot'/), &
                   currg = (/'ext_current'/), &
                   currl = (/'current_label'/)
      CHARACTER(LEN=*), DIMENSION(2), PARAMETER :: &
                   r2dim = (/'mn_mode','radius '/), &
                   r3dim = (/'mn_mode_nyq','radius     '/)
#endif
!------------------------------------------------
!
!     THIS SUBROUTINE WRITES A netCDF FILE WOUT CREATED BY STORED THE INFORMATION 
!     IN THE read_WOUT MODULE. This routine can only be called if the wout has 
!     already been read in.
      ierr   = 0
      iwout0 = 0     
      CALL cdf_open(nwout,TRIM(filename),'w',iwout0)
      IF (iwout0 .ne. 0) STOP 'Error opening wout.nc file VMEC WROUT'


      nstore_seq = 100
!      IF (.not. lrecon) THEN
!         itse = 0
!         imse2 = 0
!      END IF
      
!================================
! Define Variables
!================================
!  Scalars 
      CALL cdf_define(nwout, vn_version, version_)
      CALL cdf_define(nwout, vn_extension, input_extension)
      CALL cdf_define(nwout, vn_mgrid, mgrid_file)
      CALL cdf_define(nwout, vn_pcurr_type, pcurr_type)
      CALL cdf_define(nwout, vn_pmass_type, pmass_type)
      CALL cdf_define(nwout, vn_piota_type, piota_type)
      CALL cdf_define(nwout, vn_magen, wb)
      CALL cdf_define(nwout, vn_therm, wp)
      CALL cdf_define(nwout, vn_gam, gamma)
      CALL cdf_define(nwout, vn_maxr, rmax_surf)
      CALL cdf_define(nwout, vn_minr, rmin_surf)
      CALL cdf_define(nwout, vn_maxz, zmax_surf)
      CALL cdf_define(nwout, vn_fp, nfp)
      CALL cdf_define(nwout, vn_radnod, ns)
      CALL cdf_define(nwout, vn_polmod, mpol)
      CALL cdf_define(nwout, vn_tormod, ntor)
      CALL cdf_define(nwout, vn_maxmod, mnmax)
      CALL cdf_define(nwout, vn_maxmod_nyq, mnmax_nyq)
      CALL cdf_define(nwout, vn_maxit, niter)
      CALL cdf_define(nwout, vn_actit, itfsq)
      CALL cdf_define(nwout, vn_asym, lasym)
      CALL cdf_define(nwout, vn_recon, lrecon)
      CALL cdf_define(nwout, vn_free, lfreeb)
      CALL cdf_define(nwout, vn_rfp, lrfp)
      CALL cdf_define(nwout, vn_error, ierr_vmec)
      CALL cdf_define(nwout, vn_aspect, aspect)
      CALL cdf_define(nwout, vn_beta, betatot)
      CALL cdf_define(nwout, vn_pbeta, betapol)
      CALL cdf_define(nwout, vn_tbeta, betator)
      CALL cdf_define(nwout, vn_abeta, betaxis)
      CALL cdf_define(nwout, vn_b0, b0)
      CALL cdf_define(nwout, vn_rbt0, rbtor0)
      CALL cdf_define(nwout, vn_rbt1, rbtor)
      CALL cdf_define(nwout, vn_sgs, isigng)
      CALL cdf_define(nwout, vn_lar, IonLarmor)
      CALL cdf_define(nwout, vn_modB, volAvgB)
      CALL cdf_define(nwout, vn_ctor, Itor)
      CALL cdf_define(nwout, vn_amin, Aminor)
      CALL cdf_define(nwout, vn_Rmaj, Rmajor)
      CALL cdf_define(nwout, vn_vol, Volume)
      CALL cdf_define(nwout, vn_ftolv, ftolv)
      CALL cdf_define(nwout, vn_fsql, fsql)
      CALL cdf_define(nwout, vn_fsqr, fsqr)
      CALL cdf_define(nwout, vn_fsqz, fsqz)

!      IF (lrecon) THEN
!         CALL cdf_define(nwout, vn_mse, imse2)
!         CALL cdf_define(nwout, vn_thom, itse)
!      END IF

      CALL cdf_define(nwout, vn_nextcur, nextcur)
      CALL cdf_define(nwout, vn_extcur, extcur(1:nextcur),dimname=currg)
      CALL cdf_define(nwout, vn_mgmode, mgrid_mode)
!      IF (lfreeb) THEN
!         CALL cdf_define(nwout, vn_maxpot, mnpd)
!         CALL cdf_define(nwout, vn_flp, nobser)
!         CALL cdf_define(nwout, vn_nobd, nobd)
!         CALL cdf_define(nwout, vn_nbset, nbsets)
!         IF (nbsets .gt. 0) CALL cdf_define(nwout,vn_nbfld,nbfld(1:nbsets))
!      END IF
      CALL cdf_define(nwout, vn_pmod, xm, dimname=mn1dim)
      CALL cdf_setatt(nwout, vn_pmod, ln_pmod)
      CALL cdf_define(nwout, vn_tmod, xn, dimname=mn1dim)
      CALL cdf_setatt(nwout, vn_tmod, ln_tmod)
      CALL cdf_define(nwout, vn_pmod_nyq, xm_nyq, dimname=mn2dim)
      CALL cdf_setatt(nwout, vn_pmod_nyq, ln_pmod_nyq)
      CALL cdf_define(nwout, vn_tmod_nyq, xn_nyq, dimname=mn2dim)
      CALL cdf_setatt(nwout, vn_tmod_nyq, ln_tmod_nyq)

      CALL cdf_define(nwout, vn_racc, raxis(0:ntor,1),dimname=(/'n_tor'/))
      CALL cdf_setatt(nwout, vn_racc, ln_racc)
      CALL cdf_define(nwout, vn_zacs, zaxis(0:ntor,1),dimname=(/'n_tor'/))
      CALL cdf_setatt(nwout, vn_zacs, ln_zacs)
      IF (lasym) THEN
         CALL cdf_define(nwout, vn_racs, raxis(0:ntor,2),dimname=(/'n_tor'/))
         CALL cdf_setatt(nwout, vn_racs, ln_racs)
         CALL cdf_define(nwout, vn_zacc, zaxis(0:ntor,2),dimname=(/'n_tor'/))
         CALL cdf_setatt(nwout, vn_zacc, ln_zacc)
      END IF

      j = SIZE(am)-1
      CALL cdf_define(nwout, vn_am, am(0:j),dimname=(/'preset'/))
      j = SIZE(ac)-1
      CALL cdf_define(nwout, vn_ac, ac(0:j),dimname=(/'preset'/))
      j = SIZE(ai)-1
      CALL cdf_define(nwout, vn_ai, ai(0:j),dimname=(/'preset'/))
     
      j = SIZE(am_aux_s)
      CALL cdf_define(nwout, vn_am_aux_s, am_aux_s(1:j),dimname=(/'ndfmax'/))
      j = SIZE(am_aux_f)
      CALL cdf_define(nwout, vn_am_aux_f, am_aux_f(1:j),dimname=(/'ndfmax'/))
      j = SIZE(ai_aux_s)
      CALL cdf_define(nwout, vn_ai_aux_s, ai_aux_s(1:j),dimname=(/'ndfmax'/))
      j = SIZE(ai_aux_f)
      CALL cdf_define(nwout, vn_ai_aux_f, ai_aux_f(1:j),dimname=(/'ndfmax'/))
      j = SIZE(ac_aux_s)
      CALL cdf_define(nwout, vn_ac_aux_s, ac_aux_s(1:j),dimname=(/'ndfmax'/))
      j = SIZE(ac_aux_f)
      CALL cdf_define(nwout, vn_ac_aux_f, ac_aux_f(1:j),dimname=(/'ndfmax'/))


      CALL cdf_define(nwout, vn_iotaf, iotaf(1:ns),dimname=r1dim)
      CALL cdf_setatt(nwout, vn_iotaf, ln_iotaf)

      qfact=HUGE(qfact)
      WHERE (iotaf(1:ns) .NE. zero) qfact=one/iotaf(1:ns)

      CALL cdf_define(nwout, vn_qfact, qfact(1:ns),dimname=r1dim)
      CALL cdf_setatt(nwout, vn_iotaf, ln_qfact)
      CALL cdf_define(nwout, vn_presf, presf,dimname=r1dim)
      CALL cdf_setatt(nwout, vn_presf, ln_presf, units='Pa')
      CALL cdf_define(nwout, vn_phi, phi,dimname=r1dim)
      CALL cdf_setatt(nwout, vn_phi, ln_phi, units='wb')
      CALL cdf_define(nwout, vn_phipf,phipf, dimname=r1dim)
      CALL cdf_setatt(nwout, vn_phipf, ln_phipf)
      CALL cdf_define(nwout, vn_chi, chi,dimname=r1dim)
      CALL cdf_setatt(nwout, vn_chi, ln_chi, units='wb')
      CALL cdf_define(nwout, vn_chipf,phipf, dimname=r1dim)
      CALL cdf_setatt(nwout, vn_chipf, ln_chipf)
      CALL cdf_define(nwout, vn_jcuru,jcuru, dimname=r1dim)
      CALL cdf_define(nwout, vn_jcurv,jcurv, dimname=r1dim)
 
      CALL cdf_define(nwout, vn_iotah, iotas(1:ns),dimname=r1dim)
      CALL cdf_setatt(nwout, vn_iotah, ln_iotah)
      CALL cdf_define(nwout, vn_mass, mass,dimname=r1dim)
      CALL cdf_setatt(nwout, vn_mass, ln_mass)
      CALL cdf_define(nwout, vn_presh, pres(1:ns),dimname=r1dim)
      CALL cdf_setatt(nwout, vn_presh, ln_presh, units='Pa')
      CALL cdf_define(nwout, vn_betah, beta_vol,dimname=r1dim)
      CALL cdf_define(nwout, vn_buco, buco,dimname=r1dim)
      CALL cdf_define(nwout, vn_bvco, bvco,dimname=r1dim)
      CALL cdf_define(nwout, vn_vp, vp(1:ns),dimname=r1dim)
      CALL cdf_define(nwout, vn_specw, specw,dimname=r1dim)
      CALL cdf_define(nwout, vn_phip,phip(1:ns), dimname=r1dim)
      CALL cdf_define(nwout, vn_overr,overr(1:ns), dimname=r1dim)

      CALL cdf_define(nwout, vn_jdotb, jdotb,dimname=r1dim)
      CALL cdf_define(nwout, vn_bdotb, bdotb,dimname=r1dim)
      CALL cdf_define(nwout, vn_bgrv, bdotgradv,dimname=r1dim)

      CALL cdf_define(nwout, vn_merc, Dmerc,dimname=r1dim)
      CALL cdf_define(nwout, vn_mshear, Dshear,dimname=r1dim)
      CALL cdf_define(nwout, vn_mwell, Dwell,dimname=r1dim)
      CALL cdf_define(nwout, vn_mcurr, Dcurr,dimname=r1dim)
      CALL cdf_define(nwout, vn_mgeo,Dgeod, dimname=r1dim)
      CALL cdf_define(nwout, vn_equif,equif, dimname=r1dim)

      CALL cdf_define(nwout, vn_fsq, fsqt(1:nstore_seq),dimname=(/'time'/))
      CALL cdf_define(nwout, vn_wdot, wdot(1:nstore_seq),dimname=(/'time'/))

!      IF (lfreeb) THEN
!         CALL cdf_define(nwout, vn_potsin, potvac(1:mnpd),dimname=mnpotdim)
!         CALL cdf_setatt(nwout, vn_potsin, ln_potsin)
!         CALL cdf_define(nwout, vn_xmpot, xmpot(1:mnpd),dimname=mnpotdim)
!         CALL cdf_define(nwout, vn_xnpot, xnpot(1:mnpd),dimname=mnpotdim)
!         IF (lasym) THEN 
!            CALL cdf_define(nwout, vn_potcos,potvac(1+mnpd:2*mnpd), dimname=mnpotdim)
!            CALL cdf_setatt(nwout, vn_potcos, ln_potcos)
!         END IF
!
!         IF (nextcur.gt.0 .and. ALLOCATED(curlabel)) CALL cdf_define(nwout, vn_curlab,curlabel(1:nextcur), dimname=currl)
!      ENDIF
! 2D Arrays
      CALL cdf_define(nwout, vn_rmnc, rmnc, dimname=r2dim)
      CALL cdf_setatt(nwout, vn_rmnc, ln_rmnc, units='m')
      CALL cdf_define(nwout, vn_zmns, zmns, dimname=r2dim)
      CALL cdf_setatt(nwout, vn_zmns, ln_zmns, units='m')
      CALL cdf_define(nwout, vn_lmns, lmns, dimname=r2dim)
      CALL cdf_setatt(nwout, vn_lmns, ln_lmns)
      CALL cdf_define(nwout, vn_gmnc, gmnc, dimname=r3dim)
      CALL cdf_setatt(nwout, vn_gmnc, ln_gmnc)
      CALL cdf_define(nwout, vn_bmnc, bmnc, dimname=r3dim)
      CALL cdf_setatt(nwout, vn_bmnc, ln_bmnc)
      CALL cdf_define(nwout, vn_bsubumnc, bsubumnc, dimname=r3dim)
      CALL cdf_setatt(nwout, vn_bsubumnc, ln_bsubumnc)
      CALL cdf_define(nwout, vn_bsubvmnc, bsubvmnc, dimname=r3dim)
      CALL cdf_setatt(nwout, vn_bsubvmnc, ln_bsubvmnc)
      CALL cdf_define(nwout, vn_bsubsmns, bsubsmns, dimname=r3dim)
      CALL cdf_setatt(nwout, vn_bsubsmns, ln_bsubsmns)

      CALL cdf_define(nwout, vn_currumnc, currumnc, dimname=r3dim)    !MRC 8-12-16
      CALL cdf_setatt(nwout, vn_currumnc, ln_currumnc)
      CALL cdf_define(nwout, vn_currvmnc, currvmnc, dimname=r3dim)
      CALL cdf_setatt(nwout, vn_currvmnc, ln_currvmnc)

      IF (lfreeb) THEN
         CALL cdf_define(nwout, vn_bsubumnc_sur, bsubumnc_sur,dimname=mn2dim)
         CALL cdf_setatt(nwout, vn_bsubumnc_sur, ln_bsubumnc_sur)
         CALL cdf_define(nwout, vn_bsubvmnc_sur, bsubvmnc_sur,dimname=mn2dim)
         CALL cdf_setatt(nwout, vn_bsubvmnc_sur, ln_bsubvmnc_sur)
         CALL cdf_define(nwout, vn_bsupumnc_sur, bsupumnc_sur,dimname=mn2dim)
         CALL cdf_setatt(nwout, vn_bsupumnc_sur, ln_bsupumnc_sur)
         CALL cdf_define(nwout, vn_bsupvmnc_sur, bsupvmnc_sur,dimname=mn2dim)
         CALL cdf_setatt(nwout, vn_bsupvmnc_sur, ln_bsupvmnc_sur)
      END IF

!     ELIMINATE THESE EVENTUALLY: DON'T NEED THEM - CAN COMPUTE FROM GSQRT
      CALL cdf_define(nwout, vn_bsupumnc, bsupumnc, dimname=r3dim)
      CALL cdf_define(nwout, vn_bsupvmnc, bsupvmnc, dimname=r3dim)

      IF (lasym) THEN
         CALL cdf_define(nwout, vn_rmns, rmns, dimname=r2dim)
         CALL cdf_setatt(nwout, vn_rmns, ln_rmns, units='m')
         CALL cdf_define(nwout, vn_zmnc, zmnc, dimname=r2dim)
         CALL cdf_setatt(nwout, vn_zmnc, ln_zmnc, units='m')
         CALL cdf_define(nwout, vn_lmnc, lmnc, dimname=r2dim)
         CALL cdf_setatt(nwout, vn_lmnc, ln_lmnc)
         CALL cdf_define(nwout, vn_gmns, gmns, dimname=r3dim)
         CALL cdf_setatt(nwout, vn_gmns, ln_gmns)
         CALL cdf_define(nwout, vn_bmns, bmns, dimname=r3dim)
         CALL cdf_setatt(nwout, vn_bmns, ln_bmns)
         CALL cdf_define(nwout, vn_bsubumns, bsubumns, dimname=r3dim)
         CALL cdf_setatt(nwout, vn_bsubumns, ln_bsubumns)
         CALL cdf_define(nwout, vn_bsubvmns, bsubvmns, dimname=r3dim)
         CALL cdf_setatt(nwout, vn_bsubvmns, ln_bsubvmns)
         CALL cdf_define(nwout, vn_bsubsmnc, bsubsmnc, dimname=r3dim)
         CALL cdf_setatt(nwout, vn_bsubsmnc, ln_bsubsmnc)

         CALL cdf_define(nwout, vn_currumns, currumns, dimname=r3dim)
         CALL cdf_setatt(nwout, vn_currumns, ln_currumns)
         CALL cdf_define(nwout, vn_currvmns, currvmns, dimname=r3dim)
         CALL cdf_setatt(nwout, vn_currvmns, ln_currvmns)

         IF (lfreeb) THEN
            CALL cdf_define(nwout, vn_bsubumns_sur, bsubumns_sur,dimname=mn2dim)
            CALL cdf_setatt(nwout, vn_bsubumns_sur, ln_bsubumns_sur)
            CALL cdf_define(nwout, vn_bsubvmns_sur, bsubvmns_sur,dimname=mn2dim)
            CALL cdf_setatt(nwout, vn_bsubvmns_sur, ln_bsubvmns_sur)
            CALL cdf_define(nwout, vn_bsupumns_sur, bsupumns_sur,dimname=mn2dim)
            CALL cdf_setatt(nwout, vn_bsupumns_sur, ln_bsupumns_sur)
            CALL cdf_define(nwout, vn_bsupvmns_sur, bsupvmns_sur,dimname=mn2dim)
            CALL cdf_setatt(nwout, vn_bsupvmns_sur, ln_bsupvmns_sur)
         END IF

         CALL cdf_define(nwout, vn_bsupumns, bsupumns, dimname=r3dim)
         CALL cdf_define(nwout, vn_bsupvmns, bsupvmns, dimname=r3dim)
      END IF

! Write Vars
! Scalars
      CALL cdf_write(nwout, vn_version, version_)
      CALL cdf_write(nwout, vn_extension, input_extension)
      CALL cdf_write(nwout, vn_mgrid, mgrid_file)
      CALL cdf_write(nwout, vn_pcurr_type, pcurr_type)
      CALL cdf_write(nwout, vn_piota_type, piota_type)
      CALL cdf_write(nwout, vn_pmass_type, pmass_type)
      CALL cdf_write(nwout, vn_magen, wb)
      CALL cdf_write(nwout, vn_therm, wp)
      CALL cdf_write(nwout, vn_gam, gamma)
      CALL cdf_write(nwout, vn_maxr, rmax_surf)
      CALL cdf_write(nwout, vn_minr, rmin_surf)
      CALL cdf_write(nwout, vn_maxz, zmax_surf)
      CALL cdf_write(nwout, vn_fp, nfp)
      CALL cdf_write(nwout, vn_radnod, ns)
      CALL cdf_write(nwout, vn_polmod, mpol)
      CALL cdf_write(nwout, vn_tormod, ntor)
      CALL cdf_write(nwout, vn_maxmod, mnmax)
      CALL cdf_write(nwout, vn_maxmod_nyq, mnmax_nyq)
      CALL cdf_write(nwout, vn_maxit, niter)
      CALL cdf_write(nwout, vn_actit, itfsq)
      CALL cdf_write(nwout, vn_asym, lasym)
      CALL cdf_write(nwout, vn_recon, lrecon)
      CALL cdf_write(nwout, vn_free, lfreeb)
      CALL cdf_write(nwout, vn_rfp, lrfp)
      CALL cdf_write(nwout, vn_error, ierr_vmec)
!
      CALL cdf_write(nwout, vn_aspect, aspect)
      CALL cdf_write(nwout, vn_beta, betatot)
      CALL cdf_write(nwout, vn_pbeta, betapol)
      CALL cdf_write(nwout, vn_tbeta, betator)
      CALL cdf_write(nwout, vn_abeta, betaxis)
      CALL cdf_write(nwout, vn_b0, b0)
      CALL cdf_write(nwout, vn_rbt0, rbtor0)
      CALL cdf_write(nwout, vn_rbt1, rbtor)
      CALL cdf_write(nwout, vn_sgs, isigng)
      CALL cdf_write(nwout, vn_lar, IonLarmor)
      CALL cdf_write(nwout, vn_modB, volAvgB)
      CALL cdf_write(nwout, vn_ctor, Itor)
      CALL cdf_write(nwout, vn_amin, Aminor)
      CALL cdf_write(nwout, vn_rmaj, Rmajor)
      CALL cdf_write(nwout, vn_vol, Volume)
      CALL cdf_write(nwout, vn_ftolv, ftolv)
      CALL cdf_write(nwout, vn_fsql, fsql)
      CALL cdf_write(nwout, vn_fsqr, fsqr)
      CALL cdf_write(nwout, vn_fsqz, fsqz)

!      IF (lrecon) THEN
!         CALL cdf_write(nwout, vn_mse, imse2-1)
!         CALL cdf_write(nwout, vn_thom, itse)
!      END IF

      CALL cdf_write(nwout, vn_nextcur, nextcur)
      IF (nextcur .gt. 0) THEN
         CALL cdf_write(nwout, vn_extcur, extcur(1:nextcur))
         CALL cdf_write(nwout, vn_mgmode, mgrid_mode)
      ENDIF
!      IF (lfreeb) THEN
!         CALL cdf_write(nwout, vn_flp, nobser)
!         CALL cdf_write(nwout, vn_maxpot, mnpd)
!         CALL cdf_write(nwout, vn_nobd, nobd)
!         CALL cdf_write(nwout, vn_nbset, nbsets)
!         IF (nextcur.gt.0 .and. ALLOCATED(curlabel)) CALL cdf_write(nwout, vn_curlab, curlabel(1:nextcur))
!      END IF
! 1D Arrays
      IF (nbsets .gt. 0) CALL cdf_write(nwout,vn_nbfld,nbfld(1:nbsets))

      CALL cdf_write(nwout, vn_pmod, xm)
      CALL cdf_write(nwout, vn_tmod, xn)
      CALL cdf_write(nwout, vn_pmod_nyq, xm_nyq)
      CALL cdf_write(nwout, vn_tmod_nyq, xn_nyq)

!      IF (lfreeb) THEN
!         CALL cdf_write(nwout, vn_potsin, potvac(1:mnpd))
!         IF (lasym) CALL cdf_write(nwout, vn_potcos, potvac(1+mnpd:2*mnpd))
!         CALL cdf_write(nwout, vn_xmpot, xmpot)
!         CALL cdf_write(nwout, vn_xnpot, xnpot)
!      END IF

      CALL cdf_write(nwout, vn_racc, raxis(0:ntor,1))
      CALL cdf_write(nwout, vn_zacs, zaxis(0:ntor,1)) 
      CALL cdf_write(nwout, vn_rmnc, rmnc)
      CALL cdf_write(nwout, vn_zmns, zmns)
      CALL cdf_write(nwout, vn_lmns, lmns)
      CALL cdf_write(nwout, vn_gmnc, gmnc)              !Half mesh
      CALL cdf_write(nwout, vn_bmnc, bmnc)              !Half mesh
      CALL cdf_write(nwout, vn_bsubumnc, bsubumnc)      !Half mesh
      CALL cdf_write(nwout, vn_bsubvmnc, bsubvmnc)      !Half mesh
      CALL cdf_write(nwout, vn_bsubsmns, bsubsmns)      !Full mesh

      CALL cdf_write(nwout, vn_currumnc, currumnc)      !MRK 8-12-16
      CALL cdf_write(nwout, vn_currvmnc, currvmnc)

!     GET RID OF THESE EVENTUALLY: DON'T NEED THEM (can express in terms of lambdas)
      CALL cdf_write(nwout, vn_bsupumnc, bsupumnc)
      CALL cdf_write(nwout, vn_bsupvmnc, bsupvmnc)

      IF (lfreeb) THEN        !MRC    10-15-15
         CALL cdf_write(nwout, vn_bsubumnc_sur, bsubumnc_sur)
         CALL cdf_write(nwout, vn_bsubvmnc_sur, bsubvmnc_sur)
         CALL cdf_write(nwout, vn_bsupumnc_sur, bsupumnc_sur)
         CALL cdf_write(nwout, vn_bsupvmnc_sur, bsupvmnc_sur)
      END IF

!     FULL-MESH quantities
!     NOTE: jdotb is in units_of_A (1/mu0 incorporated in jxbforce...)
!     prior to version 6.00, this was output in internal VMEC units...

      j = SIZE(am)-1
      CALL cdf_write(nwout, vn_am, am(0:j))
      j = SIZE(ac)-1
      CALL cdf_write(nwout, vn_ac, ac(0:j))
      j = SIZE(ai)-1
      CALL cdf_write(nwout, vn_ai, ai(0:j))

      j = SIZE(am_aux_s)
      CALL cdf_write(nwout, vn_am_aux_s, am_aux_s(1:j))
      j = SIZE(am_aux_f)
      CALL cdf_write(nwout, vn_am_aux_f, am_aux_f(1:j))
      j = SIZE(ac_aux_s)
      CALL cdf_write(nwout, vn_ac_aux_s, ac_aux_s(1:j))
      j = SIZE(ac_aux_f)
      CALL cdf_write(nwout, vn_ac_aux_f, ac_aux_f(1:j))
      j = SIZE(ai_aux_s)
      CALL cdf_write(nwout, vn_ai_aux_s, ai_aux_s(1:j))
      j = SIZE(ai_aux_f)
      CALL cdf_write(nwout, vn_ai_aux_f, ai_aux_f(1:j))

      CALL cdf_write(nwout, vn_iotaf, iotaf(1:ns))
      CALL cdf_write(nwout, vn_qfact, qfact(1:ns))
      CALL cdf_write(nwout, vn_presf, presf) 
      CALL cdf_write(nwout, vn_phi, phi) 
      CALL cdf_write(nwout, vn_phipf, phipf)
      CALL cdf_write(nwout, vn_chi, chi) 
      CALL cdf_write(nwout, vn_chipf, chipf)
      CALL cdf_write(nwout, vn_jcuru, jcuru)
      CALL cdf_write(nwout, vn_jcurv, jcurv)
      CALL cdf_write(nwout, vn_jdotb, jdotb)
      CALL cdf_write(nwout, vn_bdotb, bdotb)
      CALL cdf_write(nwout, vn_bgrv, bdotgradv)
 
!     HALF-MESH quantities
      iotas(1) = 0; mass(1) = 0; pres(1) = 0; phip(1) = 0; 
      buco(1) = 0; bvco(1) = 0; vp(1) = 0; overr(1) = 0;  specw(1) = 1
      beta_vol(1) = 0
      CALL cdf_write(nwout, vn_iotah, iotas(1:ns))
      CALL cdf_write(nwout, vn_mass, mass/mu0) 
      CALL cdf_write(nwout, vn_presh, pres(1:ns)/mu0)
      CALL cdf_write(nwout, vn_betah, beta_vol)
      CALL cdf_write(nwout, vn_buco, buco)
      CALL cdf_write(nwout, vn_bvco, bvco) 
      CALL cdf_write(nwout, vn_vp, vp(1:ns))
      CALL cdf_write(nwout, vn_specw, specw)
      CALL cdf_write(nwout, vn_phip, phip(1:ns))
      CALL cdf_write(nwout, vn_overr, overr(1:ns))

!     MERCIER_CRITERION
      CALL cdf_write(nwout, vn_merc, Dmerc)
      CALL cdf_write(nwout, vn_mshear, Dshear)
      CALL cdf_write(nwout, vn_mwell, Dwell)
      CALL cdf_write(nwout, vn_mcurr, Dcurr)
      CALL cdf_write(nwout, vn_mgeo, Dgeod)
      CALL cdf_write(nwout, vn_equif, equif)

      CALL cdf_write(nwout, vn_fsq, fsqt(1:nstore_seq))
      CALL cdf_write(nwout, vn_wdot, wdot(1:nstore_seq))  
      IF (lasym) THEN
         CALL cdf_write(nwout, vn_racs, raxis(0:ntor,2))
         CALL cdf_write(nwout, vn_zacc, zaxis(0:ntor,2)) 
         CALL cdf_write(nwout, vn_rmns, rmns)
         CALL cdf_write(nwout, vn_zmnc, zmnc)
         CALL cdf_write(nwout, vn_lmnc, lmnc)
         CALL cdf_write(nwout, vn_gmns, gmns)
         CALL cdf_write(nwout, vn_bmns, bmns) 
         CALL cdf_write(nwout, vn_bsubumns, bsubumns)
         CALL cdf_write(nwout, vn_bsubvmns, bsubvmns)
         CALL cdf_write(nwout, vn_bsubsmnc, bsubsmnc)

         CALL cdf_write(nwout, vn_currumns, currumns)     !MRC  8-12-16
         CALL cdf_write(nwout, vn_currvmns, currvmns)

!     GET RID OF THESE EVENTUALLY: DON'T NEED THEM
         CALL cdf_write(nwout, vn_bsupumns, bsupumns)
         CALL cdf_write(nwout, vn_bsupvmns, bsupvmns)

         IF (lfreeb) THEN     !MRC    10-15-15
            CALL cdf_write(nwout, vn_bsubumns_sur, bsubumns_sur)
            CALL cdf_write(nwout, vn_bsubvmns_sur, bsubvmns_sur)
            CALL cdf_write(nwout, vn_bsupumns_sur, bsupumns_sur)
            CALL cdf_write(nwout, vn_bsupvmns_sur, bsupvmns_sur)
         END IF
      END IF
      CALL cdf_close(nwout)

      END SUBROUTINE
#endif


      SUBROUTINE Compute_Currents(bsubsmnc_, bsubsmns_,                          &
     &                            bsubumnc_, bsubumns_,                          &
     &                            bsubvmnc_, bsubvmns_,                          &
     &                            xm_nyq_, xn_nyq_, mnmax_nyq_,                  &
     &                            lasym_, ns_,     &
     &                            currumnc_, currvmnc_,                          &
     &                            currumns_, currvmns_)
      USE stel_constants, ONLY: mu0
      IMPLICIT NONE

      REAL(rprec), DIMENSION(:,:), INTENT(in)  :: bsubsmnc_
      REAL(rprec), DIMENSION(:,:), INTENT(in)  :: bsubsmns_
      REAL(rprec), DIMENSION(:,:), INTENT(in)  :: bsubumnc_
      REAL(rprec), DIMENSION(:,:), INTENT(in)  :: bsubumns_
      REAL(rprec), DIMENSION(:,:), INTENT(in)  :: bsubvmnc_
      REAL(rprec), DIMENSION(:,:), INTENT(in)  :: bsubvmns_

      REAL(rprec), DIMENSION(:), INTENT(in)    :: xm_nyq_
      REAL(rprec), DIMENSION(:), INTENT(in)    :: xn_nyq_

      INTEGER, INTENT(in)                      :: mnmax_nyq_
      LOGICAL, INTENT(in)                      :: lasym_
      INTEGER, INTENT(in)                      :: ns_

      REAL(rprec), DIMENSION(:,:), INTENT(out) :: currumnc_
      REAL(rprec), DIMENSION(:,:), INTENT(out) :: currvmnc_
      REAL(rprec), DIMENSION(:,:), INTENT(out) :: currumns_
      REAL(rprec), DIMENSION(:,:), INTENT(out) :: currvmns_

!-----------------------------------------------
!   L o c a l   V a r i a b l e s
!-----------------------------------------------
      INTEGER :: js
      REAL(rprec) :: ohs, hs, shalf(ns_), sfull(ns_)
      REAL(rprec), DIMENSION(mnmax_nyq_) :: bu1, bu0, bv1, bv0, t1, t2, t3
!-----------------------------------------------
!
!     Computes current harmonics for currXmn == sqrt(g)*JsupX, X = u,v
!     [Corrected above "JsubX" to "JsupX", JDH 2010-08-16]

!     NOTE: bsub(s,u,v)mn are on HALF radial grid
!          (in earlier versions, bsubsmn was on FULL radial grid)

!     NOTE: near the axis, b_s is dominated by the m=1 component of gsv ~ cos(u)/sqrt(s)
!           we average it with a weight-factor of sqrt(s)
!

      ohs = (ns_-1)
      hs  = 1._dp/ohs

      DO js = 2, ns_
         shalf(js) = SQRT(hs*(js-1.5_dp))
         sfull(js) = SQRT(hs*(js-1))
      END DO

      DO js = 2, ns_-1
         WHERE (MOD(INT(xm_nyq_),2) .EQ. 1)
            t1 = 0.5_dp*(shalf(js+1)*bsubsmns_(:,js+1)                         &
               +         shalf(js)  *bsubsmns_(:,js)) /sfull(js)
            bu0 = bsubumnc_(:,js  )/shalf(js)
            bu1 = bsubumnc_(:,js+1)/shalf(js+1)
            t2 = ohs*(bu1-bu0)*sfull(js)+0.25_dp*(bu0+bu1)/sfull(js)
            bv0 = bsubvmnc_(:,js  )/shalf(js)
            bv1 = bsubvmnc_(:,js+1)/shalf(js+1)
            t3 = ohs*(bv1-bv0)*sfull(js)+0.25_dp*(bv0+bv1)/sfull(js)
         ELSEWHERE
            t1 = 0.5_dp*(bsubsmns_(:,js+1)+bsubsmns_(:,js))
            t2 = ohs*(bsubumnc_(:,js+1)-bsubumnc_(:,js))
            t3 = ohs*(bsubvmnc_(:,js+1)-bsubvmnc_(:,js))
         ENDWHERE
         currumnc_(:,js) = -xn_nyq_(:)*t1 - t3
         currvmnc_(:,js) = -xm_nyq_(:)*t1 + t2
      END DO         
   
      WHERE (xm_nyq_ .LE. 1)
         currvmnc_(:,1) =  2*currvmnc_(:,2) - currvmnc_(:,3)
         currumnc_(:,1) =  2*currumnc_(:,2) - currumnc_(:,3)
      ELSEWHERE
         currvmnc_(:,1) = 0
         currumnc_(:,1) = 0
      ENDWHERE

      currumnc_(:,ns_) = 2*currumnc_(:,ns_-1) - currumnc_(:,ns_-2)
      currvmnc_(:,ns_) = 2*currvmnc_(:,ns_-1) - currvmnc_(:,ns_-2)
      currumnc_ = currumnc_ /mu0;   currvmnc_ = currvmnc_/mu0

      IF (.NOT.lasym_) RETURN

      DO js = 2, ns_-1
         WHERE (MOD(INT(xm_nyq_),2) .EQ. 1)
            t1 = 0.5_dp*(shalf(js+1)*bsubsmnc_(:,js+1)                         &
               +         shalf(js)  *bsubsmnc_(:,js)) / sfull(js)
            bu0 = bsubumns_(:,js  )/shalf(js+1)
            bu1 = bsubumns_(:,js+1)/shalf(js+1)
            t2 = ohs*(bu1-bu0)*sfull(js) + 0.25_dp*(bu0+bu1)/sfull(js)
            bv0 = bsubvmns_(:,js  )/shalf(js)
            bv1 = bsubvmns_(:,js+1)/shalf(js+1)
            t3 = ohs*(bv1-bv0)*sfull(js)+0.25_dp*(bv0+bv1)/sfull(js)
         ELSEWHERE
            t1 = 0.5_dp*(bsubsmnc_(:,js+1) + bsubsmnc_(:,js))
            t2 = ohs*(bsubumns_(:,js+1)-bsubumns_(:,js))
            t3 = ohs*(bsubvmns_(:,js+1)-bsubvmns_(:,js))
         END WHERE
         currumns_(:,js) =  xn_nyq_(:)*t1 - t3
         currvmns_(:,js) =  xm_nyq_(:)*t1 + t2
      END DO         

      WHERE (xm_nyq_ .LE. 1)
         currvmns_(:,1) =  2*currvmns_(:,2) - currvmns_(:,3)
         currumns_(:,1) =  2*currumns_(:,2) - currumns_(:,3)
      ELSEWHERE
         currvmns_(:,1) = 0
         currumns_(:,1) = 0
      END WHERE
      currumns_(:,ns_) = 2*currumns_(:,ns_-1) - currumns_(:,ns_-2)
      currvmns_(:,ns_) = 2*currvmns_(:,ns_-1) - currvmns_(:,ns_-2)
      currumns_ = currumns_/mu0;   currvmns_ = currvmns_/mu0

      END SUBROUTINE Compute_Currents

      SUBROUTINE read_wout_deallocate
      IMPLICIT NONE
!-----------------------------------------------
!   L o c a l   V a r i a b l e s
!-----------------------------------------------
      INTEGER :: istat(10)
!-----------------------------------------------
      istat=0
      lwout_opened=.false.

      IF (ALLOCATED(extcur)) DEALLOCATE (extcur, curlabel,              &
              stat = istat(1))
      IF (ALLOCATED(overr)) DEALLOCATE (overr, stat = istat(2))

      IF (ALLOCATED(xm)) DEALLOCATE (xm, xn, xm_nyq, xn_nyq,            &
        rmnc, zmns, lmns, bmnc, gmnc, bsubumnc, iotaf, presf, phipf,    &
        chipf,                                                          &
        bsubvmnc, bsubsmns, bsupumnc, bsupvmnc, currvmnc, iotas, mass,  &
        pres, beta_vol, phip, buco, bvco, phi, vp, jcuru, am, ac, ai,   &
        jcurv, specw, Dmerc, Dshear, Dwell, Dcurr, Dgeod, equif, jdotb, &
        bdotb, bdotgradv, raxis, zaxis, fsqt, wdot, stat=istat(3))
 
      IF (ALLOCATED(potsin)) DEALLOCATE (potsin)
      IF (ALLOCATED(potcos)) DEALLOCATE (potcos)

      IF (ALLOCATED(chipf)) DEALLOCATE (chipf, chi)

      IF (ALLOCATED(am_aux_s)) DEALLOCATE (am_aux_s, am_aux_f,          &
          ac_aux_s, ac_aux_f, ai_aux_s, ai_aux_f, stat=istat(6)) 

      IF (ireconstruct.gt.0 .and. ALLOCATED(sknots)) DEALLOCATE (       &
          ystark, y2stark, pknots, anglemse, rmid, qmid, shear,         &
          presmid, alfa, curmid, rstark, datastark, rthom, datathom,    &
          ythom, y2thom, plflux, dsiobt, bcoil, plbfld, bbc, sknots,    &
          pfcspec, limitr, rlim, zlim, nsetsn, stat = istat(4))

      IF (ALLOCATED(rmns)) DEALLOCATE (rmns, zmnc, lmnc,                &
          bmns, gmns, bsubumns, bsubvmns, bsubsmnc,                     &
          bsupumns, bsupvmns, stat=istat(5))

      IF (ALLOCATED(bsubumnc_sur)) THEN
         DEALLOCATE(bsubumnc_sur, bsubvmnc_sur,                         &
                    bsupumnc_sur, bsupvmnc_sur)
      END IF

      IF (ALLOCATED(bsubumns_sur)) THEN
         DEALLOCATE(bsubumns_sur, bsubvmns_sur,                         &
                    bsupumns_sur, bsupvmns_sur)
      END IF

!  Note currvmnc deallocated above.
      IF (ALLOCATED(currumnc)) DEALLOCATE (currumnc)
      IF (ALLOCATED(currumns)) DEALLOCATE (currumns, currvmns)
      IF (ALLOCATED(rzl_local)) DEALLOCATE (rzl_local)

      IF (ANY(istat .ne. 0))                                            &
            STOP 'Deallocation error in read_wout_deallocate'

      END SUBROUTINE read_wout_deallocate

      SUBROUTINE tosuvspace (s_in, u_in, v_in, gsqrt,                   &
                             bsupu, bsupv, jsupu, jsupv, lam)
      USE stel_constants, ONLY: zero, one
      IMPLICIT NONE
!------------------------------------------------
!   D u m m y   A r g u m e n t s
!------------------------------------------------
      REAL(rprec), INTENT(in) :: s_in, u_in, v_in
      REAL(rprec), INTENT(out), OPTIONAL :: gsqrt, bsupu, bsupv,        &
                                            jsupu, jsupv, lam
!------------------------------------------------
!   L o c a l   V a r i a b l e s
!------------------------------------------------
      REAL(rprec), PARAMETER :: c1p5 = 1.5_dp
      INTEGER :: m, n, n1, mn, ipresent, jslo, jshi
      REAL(rprec) :: hs1, wlo, whi, wlo_odd, whi_odd
      REAL(rprec), DIMENSION(mnmax_nyq) :: gmnc1, gmns1, bsupumnc1,     &
         bsupumns1, bsupvmnc1, bsupvmns1, jsupumnc1, jsupumns1,         &
         jsupvmnc1, jsupvmns1, wmins, wplus,  lammns1, lammnc1
      REAL(rprec) :: cosu, sinu, cosv, sinv, tcosmn, tsinmn, sgn
      REAL(rprec) :: cosmu(0:mnyq), sinmu(0:mnyq),                      &
                     cosnv(0:nnyq), sinnv(0:nnyq)
      LOGICAL :: lgsqrt, lbsupu, lbsupv, ljsupu, ljsupv, llam
!------------------------------------------------
!
!     COMPUTE VARIOUS HALF/FULL-RADIAL GRID QUANTITIES AT THE INPUT POINT
!     (S, U, V) , WHERE 
!        S = normalized toroidal flux (0 - 1),
!        U = poloidal angle 
!        V = N*phi = toroidal angle * no. field periods
!
!     HALF-RADIAL GRID QUANTITIES
!     gsqrt, bsupu, bsupv
!   
!     FULL-RADIAL GRID QUANTITIES
!     dbsubuds, dbsubvds, dbsubsdu, dbsubsdv
!
!------------------------------------------------
!      IF (s_in.lt.zero .or. s_in.gt.one) THEN
!         WRITE(6, *) ' In tosuvspace, s(flux) must be between 0 and 1'
!         RETURN
!      END IF
      IF (s_in.lt.zero) THEN
         WRITE(6, *) ' In tosuvspace, s(flux) must be greater than 0'
         RETURN
      END IF

      IF (.not.lwout_opened) THEN
         WRITE(6, *)' tosuvspace can only be called AFTER opening wout file!'
         RETURN
      END IF

!
!     SETUP TRIG ARRAYS
!
      cosu = COS(u_in);   sinu = SIN(u_in)
      cosv = COS(v_in);   sinv = SIN(v_in)

      cosmu(0) = 1;    sinmu(0) = 0
      cosnv(0) = 1;    sinnv(0) = 0
      DO m = 1, mnyq
         cosmu(m) = cosmu(m-1)*cosu - sinmu(m-1)*sinu
         sinmu(m) = sinmu(m-1)*cosu + cosmu(m-1)*sinu
      END DO

      DO n = 1, nnyq
         cosnv(n) = cosnv(n-1)*cosv - sinnv(n-1)*sinv
         sinnv(n) = sinnv(n-1)*cosv + cosnv(n-1)*sinv
      END DO


!
!     FIND INTERPOLATED s VALUE AND COMPUTE INTERPOLATION WEIGHTS wlo, whi
!     RECALL THAT THESE QUANTITIES ARE ON THE HALF-RADIAL GRID...
!     s-half(j) = (j-1.5)*hs, for j = 2,...ns
!
      hs1 = one/(ns-1)
      jslo = INT(c1p5 + s_in/hs1)
      jslo = MIN(jslo,ns-1)
      jshi = jslo+1
      wlo = (hs1*(jshi-c1p5) - s_in)/hs1
      whi = 1 - wlo
      IF (jslo .eq. ns) THEN
!        USE Xhalf(ns+1) = 2*Xhalf(ns) - Xhalf(ns-1) FOR "GHOST" POINT VALUE 1/2hs OUTSIDE EDGE
!        THEN, X = wlo*Xhalf(ns) + whi*Xhalf(ns+1) == Xhalf(ns) + whi*(Xhalf(ns) - Xhalf(ns-1)) 
!         jshi = jslo-1
!         wlo = 1+whi; whi = -whi
      ELSE IF (jslo .eq. 1) THEN
         jslo = 2
         jshi = 3
         wlo = (hs1*(jshi-c1p5) - s_in)/hs1
         whi = 1 - wlo
      END IF

!
!     FOR ODD-m MODES X ~ SQRT(s), SO INTERPOLATE Xmn/SQRT(s)
! 
      whi_odd = whi*SQRT(s_in/(hs1*(jshi-c1p5)))
      IF (jslo .ne. 1) THEN
         wlo_odd = wlo*SQRT(s_in/(hs1*(jslo-c1p5)))
      ELSE
         wlo_odd = 0
         whi_odd = SQRT(s_in/(hs1*(jshi-c1p5)))
      END IF

      WHERE (MOD(NINT(xm_nyq(:)),2) .eq. 0)
         wmins = wlo
         wplus = whi
      ELSEWHERE
         wmins = wlo_odd
         wplus = whi_odd
      END WHERE

      ipresent = 0
      lgsqrt = PRESENT(gsqrt)
      IF (lgsqrt) THEN
         gsqrt = 0 ;  ipresent = ipresent+1
         gmnc1 = wmins*gmnc(:,jslo) + wplus*gmnc(:,jshi)
         IF (lasym) gmns1 = wmins*gmns(:,jslo) + wplus*gmns(:,jshi)
      END IF
      lbsupu = PRESENT(bsupu)
      IF (lbsupu) THEN
         bsupu = 0 ;  ipresent = ipresent+1
         bsupumnc1 = wmins*bsupumnc(:,jslo) + wplus*bsupumnc(:,jshi)
         IF (lasym) bsupumns1 = wmins*bsupumns(:,jslo) + wplus*bsupumns(:,jshi)
      END IF
      lbsupv = PRESENT(bsupv)
      IF (lbsupv) THEN
         bsupv = 0 ;  ipresent = ipresent+1
         bsupvmnc1 = wmins*bsupvmnc(:,jslo) + wplus*bsupvmnc(:,jshi)
         IF (lasym) bsupvmns1 = wmins*bsupvmns(:,jslo) + wplus*bsupvmns(:,jshi)
      END IF
      llam = PRESENT(lam)
      IF (llam) THEN
         lam = zero ;  ipresent = ipresent+1
         lammns1 = wmins*lmns(:,jslo) + wplus*lmns(:,jshi)
         IF (lasym) lammnc1 = wmins*lmnc(:,jslo) + wplus*lmnc(:,jshi)
      END IF

      IF (ipresent .eq. 0) GOTO 1000

!
!     COMPUTE LAM, ... IN REAL SPACE 
!     tcosmn = cos(mu - nv);  tsinmn = sin(mu - nv)
!     Half Grid but only mnmax sized
      IF (llam) THEN
         DO mn = 1, mnmax
            m = NINT(xm(mn));  n = NINT(xn(mn))/nfp
            n1 = ABS(n);   sgn = SIGN(1,n)   
            tsinmn = sinmu(m)*cosnv(n1) - sgn*cosmu(m)*sinnv(n1)
            lam   = lam   + lammns1(mn)*tsinmn
         END DO
         IF (lasym) THEN
            DO mn = 1, mnmax
               m = NINT(xm(mn));  n = NINT(xn(mn))/nfp
               n1 = ABS(n);   sgn = SIGN(1,n)
               tcosmn = cosmu(m)*cosnv(n1) + sgn*sinmu(m)*sinnv(n1) 
               lam   = lam   + lammnc1(mn)*tcosmn
            END DO
         END IF
      END IF
!
!     COMPUTE GSQRT, ... IN REAL SPACE
!     tcosmn = cos(mu - nv);  tsinmn = sin(mu - nv)
!

      DO mn = 1, mnmax_nyq
         m = NINT(xm_nyq(mn));  n = NINT(xn_nyq(mn))/nfp
         n1 = ABS(n);   sgn = SIGN(1,n)
         tcosmn = cosmu(m)*cosnv(n1) + sgn*sinmu(m)*sinnv(n1)   
         tsinmn = sinmu(m)*cosnv(n1) - sgn*cosmu(m)*sinnv(n1)
         IF (lgsqrt) gsqrt = gsqrt + gmnc1(mn)*tcosmn
         IF (lbsupu) bsupu = bsupu + bsupumnc1(mn)*tcosmn
         IF (lbsupv) bsupv = bsupv + bsupvmnc1(mn)*tcosmn
         !IF (llam)   lam   = lam   + lammns1(mn)*tsinmn
      END DO

      IF (.not.lasym) GOTO 1000

      DO mn = 1, mnmax_nyq
         m = NINT(xm_nyq(mn));  n = NINT(xn_nyq(mn))/nfp
         n1 = ABS(n);   sgn = SIGN(1,n)
         tcosmn = cosmu(m)*cosnv(n1) + sgn*sinmu(m)*sinnv(n1)   
         tsinmn = sinmu(m)*cosnv(n1) - sgn*cosmu(m)*sinnv(n1)
         IF (lgsqrt) gsqrt = gsqrt + gmns1(mn)*tsinmn
         IF (lbsupu) bsupu = bsupu + bsupumns1(mn)*tsinmn
         IF (lbsupv) bsupv = bsupv + bsupvmns1(mn)*tsinmn
         !IF (llam)   lam   = lam   + lammnc1(mn)*tcosmn
      END DO

 1000 CONTINUE

!     FULL-MESH QUANTITIES
!
!     FIND INTERPOLATED s VALUE AND COMPUTE INTERPOLATION WEIGHTS wlo, whi
!     RECALL THAT THESE QUANTITIES ARE ON THE FULL-RADIAL GRID...
!     s-full(j) = (j-1)*hs, for j = 1,...ns
!
      hs1 = one/(ns-1)
      jslo = 1+INT(s_in/hs1)
      jshi = jslo+1
      IF (jslo .eq. ns) jshi = ns
      wlo = (hs1*(jshi-1) - s_in)/hs1
      whi = 1 - wlo
!
!     FOR ODD-m MODES X ~ SQRT(s), SO INTERPOLATE Xmn/SQRT(s)
! 
      whi_odd = whi*SQRT(s_in/(hs1*(jshi-1)))
      IF (jslo .ne. 1) THEN
         wlo_odd = wlo*SQRT(s_in/(hs1*(jslo-1)))
      ELSE
         wlo_odd = 0
         whi_odd = SQRT(s_in/(hs1*(jshi-1)))
      END IF

      WHERE (MOD(NINT(xm_nyq(:)),2) .eq. 0)
         wmins = wlo
         wplus = whi
      ELSEWHERE
         wmins = wlo_odd
         wplus = whi_odd
      END WHERE

      ipresent = 0
      ljsupu = PRESENT(jsupu)
      IF (ljsupu) THEN
         IF (.not.lgsqrt) STOP 'MUST compute gsqrt for jsupu'
         jsupu = 0 ;  ipresent = ipresent+1
         jsupumnc1 = wmins*currumnc(:,jslo) + wplus*currumnc(:,jshi)
         IF (lasym) jsupumns1 = wmins*currumns(:,jslo) + wplus*currumns(:,jshi)
      END IF

      ljsupv = PRESENT(jsupv)
      IF (ljsupv) THEN
         IF (.not.lgsqrt) STOP 'MUST compute gsqrt for jsupv'
         jsupv = 0 ;  ipresent = ipresent+1
         jsupvmnc1 = wmins*currvmnc(:,jslo) + wplus*currvmnc(:,jshi)
         IF (lasym) jsupvmns1 = wmins*currvmns(:,jslo) + wplus*currvmns(:,jshi)
      END IF

      IF (ipresent .eq. 0) RETURN

      DO mn = 1, mnmax_nyq
         m = NINT(xm_nyq(mn));  n = NINT(xn_nyq(mn))/nfp
         n1 = ABS(n);   sgn = SIGN(1,n)
         tcosmn = cosmu(m)*cosnv(n1) + sgn*sinmu(m)*sinnv(n1)   
         IF (ljsupu) jsupu = jsupu + jsupumnc1(mn)*tcosmn
         IF (ljsupv) jsupv = jsupv + jsupvmnc1(mn)*tcosmn
      END DO

      IF (.not.lasym) GOTO 2000

      DO mn = 1, mnmax_nyq
         m = NINT(xm_nyq(mn));  n = NINT(xn_nyq(mn))/nfp
         n1 = ABS(n);   sgn = SIGN(1,n)
         tsinmn = sinmu(m)*cosnv(n1) - sgn*cosmu(m)*sinnv(n1)
         IF (ljsupu) jsupu = jsupu + jsupumns1(mn)*tsinmn
         IF (ljsupv) jsupv = jsupv + jsupvmns1(mn)*tsinmn
      END DO

 2000 CONTINUE

      IF (ljsupu) jsupu = jsupu/gsqrt
      IF (ljsupv) jsupv = jsupv/gsqrt

      END SUBROUTINE tosuvspace

      SUBROUTINE tosuvspaceBsup (s_in, u_in, v_in,                         &
                             gbsupu,gbsupv)
<<<<<<< HEAD
      USE stel_constants, ONLY: zero, one
=======
      USE stel_constants, ONLY: zero, one, twopi
>>>>>>> d86ae866
      IMPLICIT NONE
!------------------------------------------------
!   D u m m y   A r g u m e n t s
!------------------------------------------------
      REAL(rprec), INTENT(in) :: s_in, u_in, v_in
      REAL(rprec), INTENT(out) :: gbsupu, gbsupv
!------------------------------------------------
!   L o c a l   V a r i a b l e s
!------------------------------------------------
      REAL(rprec), PARAMETER :: c1p5 = 1.5_dp
      INTEGER :: m, n, n1, mn, jslo, jshi
<<<<<<< HEAD
      REAL(rprec) :: hs1, wlo, whi, wlo_odd, whi_odd, dchids, dphids,    &
                     lamu, lamv, slo, shi
=======
      REAL(rprec) :: hs1, wlo, whi,iota, dphids, lamu, lamv, slo
>>>>>>> d86ae866
      REAL(rprec), DIMENSION(mnmax) :: wmins, wplus, lammns1, lammnc1
      REAL(rprec) :: cosu, sinu, cosv, sinv, tcosmn, tsinmn, sgn
      REAL(rprec) :: cosmu(0:mpol-1), sinmu(0:mpol-1),                   &
                     cosnv(0:ntor), sinnv(0:ntor)
!------------------------------------------------
<<<<<<< HEAD
!
!     COMPUTE VARIOUS HALF/FULL-RADIAL GRID QUANTITIES AT THE INPUT POINT
!     (S, U, V) , WHERE 
!        S = normalized toroidal flux (0 - 1),
!        U = poloidal angle 
!        V = N*phi = toroidal angle * no. field periods
!
!     HALF-RADIAL GRID QUANTITIES
!     Lambda
!   
!     FULL-RADIAL GRID QUANTITIES
!     dbsubuds, dbsubvds, dbsubsdu, dbsubsdv
!
!------------------------------------------------
      IF (s_in.lt.zero .or. s_in.gt.one) THEN
         WRITE(6, *) ' In tosuvspace, s(flux) must be between 0 and 1'
         RETURN
      END IF

      IF (.not.lwout_opened) THEN
         WRITE(6, *)' tosuvspace can only be called AFTER opening wout file!'
         RETURN
      END IF

!
!     SETUP TRIG ARRAYS
!
      cosu = COS(u_in);   sinu = SIN(u_in)
      cosv = COS(v_in);   sinv = SIN(v_in)

      cosmu(0) = 1;    sinmu(0) = 0
      cosnv(0) = 1;    sinnv(0) = 0
      DO m = 1, mpol-1
         cosmu(m) = cosmu(m-1)*cosu - sinmu(m-1)*sinu
         sinmu(m) = sinmu(m-1)*cosu + cosmu(m-1)*sinu
      END DO

      DO n = 1, ntor
         cosnv(n) = cosnv(n-1)*cosv - sinnv(n-1)*sinv
         sinnv(n) = sinnv(n-1)*cosv + cosnv(n-1)*sinv
      END DO

!
!     FIND INTERPOLATED s VALUE AND COMPUTE INTERPOLATION WEIGHTS wlo, whi
!     RECALL THAT THESE QUANTITIES ARE ON THE HALF-RADIAL GRID...
!     s-half(j) = (j-1.5)*hs, for j = 2,...ns
!
      hs1 = one/(ns-1)
      jslo = 1+FLOOR(s_in/hs1+0.5)
      jslo = MIN(jslo,ns-1)
      jshi = jslo+1
      slo  = hs1*(jslo-c1p5) ! Can be negative
      shi  = hs1*(jshi-c1p5)
      whi  = (s_in - slo)/hs1 ! x
      wlo  = one-whi ! (1-x) half

!
!     FOR ODD-m MODES X ~ SQRT(s), SO INTERPOLATE Xmn/SQRT(s)
! 
      whi_odd = whi*SQRT(s_in/shi)
      wlo_odd = wlo*SIGN(SQRT(s_in/ABS(slo)),slo) ! slo can be negative

!
!     Fix axis behavior here
!       LMNS(1)=LMNS(2) EVEN
!       LMNS(1)=-LMNS(2) ODD
!
      IF (jslo .eq. 1) THEN
            jslo = 2
            wlo_odd = zero
            whi_odd = SQRT(s_in/shi)
      END IF

      WHERE (MOD(NINT(xm(:)),2) .eq. 0)
         wmins = wlo
         wplus = whi
      ELSEWHERE
         wmins = wlo_odd
         wplus = whi_odd
      END WHERE


!
!     FIRST WE CALCULATE LAMBDA
!

      lamu = zero 
      lamv = zero
      lammns1 = wmins*lmns(:,jslo) + wplus*lmns(:,jshi)
      IF (lasym) lammnc1 = wmins*lmnc(:,jslo) + wplus*lmnc(:,jshi)

!
!     COMPUTE LAMU, LAMV ... IN REAL SPACE 
!     tcosmn = cos(mu - nv);  tsinmn = sin(mu - nv)
!     Half Grid but only mnmax sized
!
      DO mn = 1, mnmax
         m = NINT(xm(mn));  n = NINT(xn(mn))/nfp
         n1 = ABS(n);   sgn = SIGN(1,n)   
         tcosmn = cosmu(m)*cosnv(n1) + sgn*sinmu(m)*sinnv(n1) 
         lamu  = lamu  + m*lammns1(mn)*tcosmn
         lamv  = lamv  - n*lammns1(mn)*tcosmn
      END DO
      IF (lasym) THEN
         DO mn = 1, mnmax
            m = NINT(xm(mn));  n = NINT(xn(mn))/nfp
            n1 = ABS(n);   sgn = SIGN(1,n)
            tsinmn = sinmu(m)*cosnv(n1) - sgn*cosmu(m)*sinnv(n1)
            lamu  = lamu  - m*lammnc1(mn)*tsinmn
            lamv  = lamv  + n*lammnc1(mn)*tsinmn
         END DO
      END IF

!
!     Get dPhi/ds and dChi/ds : Full Grid
!
      hs1 = one/(ns-1)
      jslo = 1 + s_in/hs1
      jslo = MIN(jslo,ns-1)
      jshi = jslo+1
      whi  = (s_in - (jslo-1)*hs1)/hs1 ! x
      wlo = one - whi !(1-x)

      dchids = wlo*iotaf(jslo)+whi*iotaf(jshi) ! Really iota
      dphids = wlo*phipf(jslo)+whi*phipf(jshi)

      dchids = dchids*dphids

!
!     Output 2*pi*sqrt(g)*B^u and 2*pi*sqrt(g)B^v
!

      gbsupu = dchids - dphids * lamv*nfp
      gbsupv = (one + lamu) * dphids
=======
!     Compute sqrt(g)*B^u and sqrt(g)*B^v
!------------------------------------------------

!
!     Get derivatives of Lambda
!
      CALL tosuvspaceLambda(s_in,u_in,v_in,LU=lamu,LV=lamv)

!
!     Get dPhi/ds and iota : From Half Grid Quantities
!
      hs1 = one/(ns-1)
      jslo = 1+FLOOR(s_in/hs1+0.5)
      jslo = MAX(MIN(jslo,ns-1),2) ! Extrapolaotion to axis
      jshi = jslo+1
      slo  = hs1*(jslo-c1p5) ! Can be negative
      whi  = (s_in - slo)/hs1 ! x
      wlo  = one-whi ! (1-x) half
      iota   = wlo*iotas(jslo)+whi*iotas(jshi)
      dphids = wlo*phip(jslo)+whi*phip(jshi)

!
!     Output sqrt(g)*B^u and sqrt(g)B^v
!

      gbsupu = dphids * ( iota - lamv*nfp)
      gbsupv = dphids * ( one  + lamu    )
>>>>>>> d86ae866

      END SUBROUTINE tosuvspaceBsup

      SUBROUTINE tosuvspaceLambda (s_in, u_in, v_in,                         &
                             lam,lu,lv)
      USE stel_constants, ONLY: zero, one
      IMPLICIT NONE
!------------------------------------------------
!   D u m m y   A r g u m e n t s
!------------------------------------------------
      REAL(rprec), INTENT(in) :: s_in, u_in, v_in
      REAL(rprec), INTENT(out), OPTIONAL :: lam, lu, lv
!------------------------------------------------
!   L o c a l   V a r i a b l e s
!------------------------------------------------
      REAL(rprec), PARAMETER :: c1p5 = 1.5_dp
      INTEGER :: m, n, n1, mn, jslo, jshi
<<<<<<< HEAD
      REAL(rprec) :: hs1, wlo, whi, wlo_odd, whi_odd, dchids, dphids,    &
=======
      REAL(rprec) :: hs1, wlo, whi, wlo_odd, whi_odd,                    &
>>>>>>> d86ae866
                     slo, shi, lamt,lamut, lamvt
      REAL(rprec), DIMENSION(mnmax) :: wmins, wplus, lammns1, lammnc1
      REAL(rprec) :: cosu, sinu, cosv, sinv, tcosmn, tsinmn, sgn
      REAL(rprec) :: cosmu(0:mpol-1), sinmu(0:mpol-1),                   &
                     cosnv(0:ntor), sinnv(0:ntor)
!------------------------------------------------
!
!     COMPUTE VARIOUS HALF/FULL-RADIAL GRID QUANTITIES AT THE INPUT POINT
!     (S, U, V) , WHERE 
!        S = normalized toroidal flux (0 - 1),
!        U = poloidal angle 
!        V = N*phi = toroidal angle * no. field periods
!
!     HALF-RADIAL GRID QUANTITIES
!     Lambda
!   
!     FULL-RADIAL GRID QUANTITIES
!     dbsubuds, dbsubvds, dbsubsdu, dbsubsdv
!
!------------------------------------------------
<<<<<<< HEAD
      lam = zero; lu = zero; lv = zero

      IF (s_in.lt.zero .or. s_in.gt.one) THEN
         WRITE(6, *) ' In tosuvspace, s(flux) must be between 0 and 1'
=======

!      IF (s_in.lt.zero .or. s_in.gt.one) THEN
      IF (s_in.lt.zero) THEN
         !WRITE(6, *) ' In tosuvspace, s(flux) must be between 0 and 1'
         WRITE(6, *) ' In tosuvspaceLambda, s(flux) must be >= 0'
>>>>>>> d86ae866
         RETURN
      END IF

      IF (.not.lwout_opened) THEN
         WRITE(6, *)' tosuvspace can only be called AFTER opening wout file!'
         RETURN
      END IF

!
!     SETUP TRIG ARRAYS
!
      cosu = COS(u_in);   sinu = SIN(u_in)
      cosv = COS(v_in);   sinv = SIN(v_in)

      cosmu(0) = 1;    sinmu(0) = 0
      cosnv(0) = 1;    sinnv(0) = 0
      DO m = 1, mpol-1
         cosmu(m) = cosmu(m-1)*cosu - sinmu(m-1)*sinu
         sinmu(m) = sinmu(m-1)*cosu + cosmu(m-1)*sinu
      END DO

      DO n = 1, ntor
         cosnv(n) = cosnv(n-1)*cosv - sinnv(n-1)*sinv
         sinnv(n) = sinnv(n-1)*cosv + cosnv(n-1)*sinv
      END DO

!
!     FIND INTERPOLATED s VALUE AND COMPUTE INTERPOLATION WEIGHTS wlo, whi
!     RECALL THAT THESE QUANTITIES ARE ON THE HALF-RADIAL GRID...
!     s-half(j) = (j-1.5)*hs, for j = 2,...ns
!
      hs1 = one/(ns-1)
      jslo = 1+FLOOR(s_in/hs1+0.5)
<<<<<<< HEAD
      jslo = MIN(jslo,ns-1)
=======
      jslo = MAX(MIN(jslo,ns-1),2) ! Now pure extrapolation to axis
>>>>>>> d86ae866
      jshi = jslo+1
      slo  = hs1*(jslo-c1p5) ! Can be negative
      shi  = hs1*(jshi-c1p5)
      whi  = (s_in - slo)/hs1 ! x
      wlo  = one-whi ! (1-x) half

!
!     FOR ODD-m MODES X ~ SQRT(s), SO INTERPOLATE Xmn/SQRT(s)
! 
<<<<<<< HEAD
      whi_odd = whi*SQRT(s_in/shi)
      wlo_odd = wlo*SIGN(SQRT(s_in/ABS(slo)),slo) ! slo can be negative
=======
      wlo_odd = wlo*SQRT(s_in/slo)
      whi_odd = whi*SQRT(s_in/shi)
>>>>>>> d86ae866

!
!     Fix axis behavior here
!       LMNS(1)=LMNS(2) EVEN
!       LMNS(1)=-LMNS(2) ODD
<<<<<<< HEAD
!
      IF (jslo .eq. 1) THEN
            jslo = 2
            wlo_odd = zero
            whi_odd = SQRT(s_in/shi)
      END IF
=======
!      IF (jslo .eq. 1) THEN
!            ! For even modes
!            !jslo = 2
!            wlo = zero
!            whi = 2*s_in/hs1
!            ! For odd modes
!            wlo_odd = zero
!            whi_odd = SQRT(s_in/shi)
!      END IF
>>>>>>> d86ae866

      WHERE (MOD(NINT(xm(:)),2) .eq. 0)
         wmins = wlo
         wplus = whi
      ELSEWHERE
         wmins = wlo_odd
         wplus = whi_odd
      END WHERE


!
!     FIRST WE CALCULATE LAMBDA
!

      lammns1 = wmins*lmns(:,jslo) + wplus*lmns(:,jshi)
      IF (lasym) lammnc1 = wmins*lmnc(:,jslo) + wplus*lmnc(:,jshi)

!
!     COMPUTE LAMU, LAMV ... IN REAL SPACE 
!     tcosmn = cos(mu - nv);  tsinmn = sin(mu - nv)
!     Half Grid but only mnmax sized
!
      lamt = zero; lamut = zero; lamvt = zero
      DO mn = 1, mnmax
         m = NINT(xm(mn));  n = NINT(xn(mn))/nfp
         n1 = ABS(n);   sgn = SIGN(1,n)   
         tcosmn = cosmu(m)*cosnv(n1) + sgn*sinmu(m)*sinnv(n1) 
         tsinmn = sinmu(m)*cosnv(n1) - sgn*cosmu(m)*sinnv(n1)
         lamt   = lamt   +   lammns1(mn)*tsinmn
         lamut  = lamut  + m*lammns1(mn)*tcosmn
         lamvt  = lamvt  - n*lammns1(mn)*tcosmn
      END DO
      IF (lasym) THEN
         DO mn = 1, mnmax
            m = NINT(xm(mn));  n = NINT(xn(mn))/nfp
            n1 = ABS(n);   sgn = SIGN(1,n)
            tcosmn = cosmu(m)*cosnv(n1) + sgn*sinmu(m)*sinnv(n1) 
            tsinmn = sinmu(m)*cosnv(n1) - sgn*cosmu(m)*sinnv(n1)
            lamt   = lamt   +   lammnc1(mn)*tcosmn
            lamut  = lamut  - m*lammnc1(mn)*tsinmn
            lamvt  = lamvt  + n*lammnc1(mn)*tsinmn
         END DO
      END IF
!
!     RETURN Values
!
      IF (PRESENT(lam)) lam = lamt
      IF (PRESENT(lu)) lu = lamut
      IF (PRESENT(lv)) lv = lamvt

      RETURN

      END SUBROUTINE tosuvspaceLambda

      SUBROUTINE LoadRZL
      IMPLICIT NONE
!------------------------------------------------
!   L o c a l   V a r i a b l e s
!------------------------------------------------
      INTEGER     :: rcc, rss, zsc, zcs, rsc, rcs, zcc, zss
      INTEGER     :: mpol1, mn, m, n, n1
      REAL(rprec) :: sgn
!------------------------------------------------
!
!     Arrays must be stacked (and ns,ntor,mpol ordering imposed)
!     as coefficients of cos(mu)*cos(nv), etc
!     Only need R, Z components(not lambda, for now anyhow)
!      
      IF (ALLOCATED(rzl_local)) RETURN

      mpol1 = mpol-1
      rcc = 1;  zsc = 1
      IF (.not.lasym) THEN
         IF (lthreed) THEN
            ntmax = 2
            rss = 2;  zcs = 2
         ELSE
            ntmax = 1
         END IF
      ELSE
         IF (lthreed) THEN
            ntmax = 4
            rss = 2;  rsc = 3;  rcs = 4
            zcs = 2;  zcc = 3;  zss = 4
         ELSE
            ntmax = 2
            rsc = 2;  zcc = 2
         END IF
      END IF

!     really only need to ALLOCATE 2*ntmax (don't need lambdas)
!     for consistency, we'll allocate 3*ntmax and set lambdas = 0
      zsc = 1+ntmax; zcs = zcs+ntmax; zcc = zcc+ntmax; zss = zss+ntmax
      ALLOCATE(rzl_local(ns,0:ntor,0:mpol1,3*ntmax), stat=n)
      IF (n .ne. 0) STOP 'Allocation error in LoadRZL'
      rzl_local = 0

      DO mn = 1, mnmax
         m = NINT(xm(mn));  n = NINT(xn(mn))/nfp; n1 = ABS(n)
         sgn = SIGN(1, n)
         rzl_local(:,n1,m,rcc) = rzl_local(:,n1,m,rcc) + rmnc(mn,:)
         rzl_local(:,n1,m,zsc) = rzl_local(:,n1,m,zsc) + zmns(mn,:)
         IF (lthreed) THEN
            rzl_local(:,n1,m,rss) = rzl_local(:,n1,m,rss) + sgn*rmnc(mn,:)
            rzl_local(:,n1,m,zcs) = rzl_local(:,n1,m,zcs) - sgn*zmns(mn,:)
         END IF
         IF (lasym) THEN
            rzl_local(:,n1,m,rsc) = rzl_local(:,n1,m,rsc) + rmns(mn,:)
            rzl_local(:,n1,m,zcc) = rzl_local(:,n1,m,zcc) + zmnc(mn,:)
            IF (lthreed) THEN
                rzl_local(:,n1,m,rcs) = rzl_local(:,n1,m,rcs)           &
                                      - sgn*rmns(mn,:)
                rzl_local(:,n1,m,zss) = rzl_local(:,n1,m,zss)           &
                                      + sgn*zmnc(mn,:)
            END IF
         END IF
      END DO

      END SUBROUTINE LoadRZL

      END MODULE read_wout_mod
<|MERGE_RESOLUTION|>--- conflicted
+++ resolved
@@ -2780,11 +2780,7 @@
 
       SUBROUTINE tosuvspaceBsup (s_in, u_in, v_in,                         &
                              gbsupu,gbsupv)
-<<<<<<< HEAD
-      USE stel_constants, ONLY: zero, one
-=======
       USE stel_constants, ONLY: zero, one, twopi
->>>>>>> d86ae866
       IMPLICIT NONE
 !------------------------------------------------
 !   D u m m y   A r g u m e n t s
@@ -2796,153 +2792,12 @@
 !------------------------------------------------
       REAL(rprec), PARAMETER :: c1p5 = 1.5_dp
       INTEGER :: m, n, n1, mn, jslo, jshi
-<<<<<<< HEAD
-      REAL(rprec) :: hs1, wlo, whi, wlo_odd, whi_odd, dchids, dphids,    &
-                     lamu, lamv, slo, shi
-=======
       REAL(rprec) :: hs1, wlo, whi,iota, dphids, lamu, lamv, slo
->>>>>>> d86ae866
       REAL(rprec), DIMENSION(mnmax) :: wmins, wplus, lammns1, lammnc1
       REAL(rprec) :: cosu, sinu, cosv, sinv, tcosmn, tsinmn, sgn
       REAL(rprec) :: cosmu(0:mpol-1), sinmu(0:mpol-1),                   &
                      cosnv(0:ntor), sinnv(0:ntor)
 !------------------------------------------------
-<<<<<<< HEAD
-!
-!     COMPUTE VARIOUS HALF/FULL-RADIAL GRID QUANTITIES AT THE INPUT POINT
-!     (S, U, V) , WHERE 
-!        S = normalized toroidal flux (0 - 1),
-!        U = poloidal angle 
-!        V = N*phi = toroidal angle * no. field periods
-!
-!     HALF-RADIAL GRID QUANTITIES
-!     Lambda
-!   
-!     FULL-RADIAL GRID QUANTITIES
-!     dbsubuds, dbsubvds, dbsubsdu, dbsubsdv
-!
-!------------------------------------------------
-      IF (s_in.lt.zero .or. s_in.gt.one) THEN
-         WRITE(6, *) ' In tosuvspace, s(flux) must be between 0 and 1'
-         RETURN
-      END IF
-
-      IF (.not.lwout_opened) THEN
-         WRITE(6, *)' tosuvspace can only be called AFTER opening wout file!'
-         RETURN
-      END IF
-
-!
-!     SETUP TRIG ARRAYS
-!
-      cosu = COS(u_in);   sinu = SIN(u_in)
-      cosv = COS(v_in);   sinv = SIN(v_in)
-
-      cosmu(0) = 1;    sinmu(0) = 0
-      cosnv(0) = 1;    sinnv(0) = 0
-      DO m = 1, mpol-1
-         cosmu(m) = cosmu(m-1)*cosu - sinmu(m-1)*sinu
-         sinmu(m) = sinmu(m-1)*cosu + cosmu(m-1)*sinu
-      END DO
-
-      DO n = 1, ntor
-         cosnv(n) = cosnv(n-1)*cosv - sinnv(n-1)*sinv
-         sinnv(n) = sinnv(n-1)*cosv + cosnv(n-1)*sinv
-      END DO
-
-!
-!     FIND INTERPOLATED s VALUE AND COMPUTE INTERPOLATION WEIGHTS wlo, whi
-!     RECALL THAT THESE QUANTITIES ARE ON THE HALF-RADIAL GRID...
-!     s-half(j) = (j-1.5)*hs, for j = 2,...ns
-!
-      hs1 = one/(ns-1)
-      jslo = 1+FLOOR(s_in/hs1+0.5)
-      jslo = MIN(jslo,ns-1)
-      jshi = jslo+1
-      slo  = hs1*(jslo-c1p5) ! Can be negative
-      shi  = hs1*(jshi-c1p5)
-      whi  = (s_in - slo)/hs1 ! x
-      wlo  = one-whi ! (1-x) half
-
-!
-!     FOR ODD-m MODES X ~ SQRT(s), SO INTERPOLATE Xmn/SQRT(s)
-! 
-      whi_odd = whi*SQRT(s_in/shi)
-      wlo_odd = wlo*SIGN(SQRT(s_in/ABS(slo)),slo) ! slo can be negative
-
-!
-!     Fix axis behavior here
-!       LMNS(1)=LMNS(2) EVEN
-!       LMNS(1)=-LMNS(2) ODD
-!
-      IF (jslo .eq. 1) THEN
-            jslo = 2
-            wlo_odd = zero
-            whi_odd = SQRT(s_in/shi)
-      END IF
-
-      WHERE (MOD(NINT(xm(:)),2) .eq. 0)
-         wmins = wlo
-         wplus = whi
-      ELSEWHERE
-         wmins = wlo_odd
-         wplus = whi_odd
-      END WHERE
-
-
-!
-!     FIRST WE CALCULATE LAMBDA
-!
-
-      lamu = zero 
-      lamv = zero
-      lammns1 = wmins*lmns(:,jslo) + wplus*lmns(:,jshi)
-      IF (lasym) lammnc1 = wmins*lmnc(:,jslo) + wplus*lmnc(:,jshi)
-
-!
-!     COMPUTE LAMU, LAMV ... IN REAL SPACE 
-!     tcosmn = cos(mu - nv);  tsinmn = sin(mu - nv)
-!     Half Grid but only mnmax sized
-!
-      DO mn = 1, mnmax
-         m = NINT(xm(mn));  n = NINT(xn(mn))/nfp
-         n1 = ABS(n);   sgn = SIGN(1,n)   
-         tcosmn = cosmu(m)*cosnv(n1) + sgn*sinmu(m)*sinnv(n1) 
-         lamu  = lamu  + m*lammns1(mn)*tcosmn
-         lamv  = lamv  - n*lammns1(mn)*tcosmn
-      END DO
-      IF (lasym) THEN
-         DO mn = 1, mnmax
-            m = NINT(xm(mn));  n = NINT(xn(mn))/nfp
-            n1 = ABS(n);   sgn = SIGN(1,n)
-            tsinmn = sinmu(m)*cosnv(n1) - sgn*cosmu(m)*sinnv(n1)
-            lamu  = lamu  - m*lammnc1(mn)*tsinmn
-            lamv  = lamv  + n*lammnc1(mn)*tsinmn
-         END DO
-      END IF
-
-!
-!     Get dPhi/ds and dChi/ds : Full Grid
-!
-      hs1 = one/(ns-1)
-      jslo = 1 + s_in/hs1
-      jslo = MIN(jslo,ns-1)
-      jshi = jslo+1
-      whi  = (s_in - (jslo-1)*hs1)/hs1 ! x
-      wlo = one - whi !(1-x)
-
-      dchids = wlo*iotaf(jslo)+whi*iotaf(jshi) ! Really iota
-      dphids = wlo*phipf(jslo)+whi*phipf(jshi)
-
-      dchids = dchids*dphids
-
-!
-!     Output 2*pi*sqrt(g)*B^u and 2*pi*sqrt(g)B^v
-!
-
-      gbsupu = dchids - dphids * lamv*nfp
-      gbsupv = (one + lamu) * dphids
-=======
 !     Compute sqrt(g)*B^u and sqrt(g)*B^v
 !------------------------------------------------
 
@@ -2970,7 +2825,6 @@
 
       gbsupu = dphids * ( iota - lamv*nfp)
       gbsupv = dphids * ( one  + lamu    )
->>>>>>> d86ae866
 
       END SUBROUTINE tosuvspaceBsup
 
@@ -2988,11 +2842,7 @@
 !------------------------------------------------
       REAL(rprec), PARAMETER :: c1p5 = 1.5_dp
       INTEGER :: m, n, n1, mn, jslo, jshi
-<<<<<<< HEAD
-      REAL(rprec) :: hs1, wlo, whi, wlo_odd, whi_odd, dchids, dphids,    &
-=======
       REAL(rprec) :: hs1, wlo, whi, wlo_odd, whi_odd,                    &
->>>>>>> d86ae866
                      slo, shi, lamt,lamut, lamvt
       REAL(rprec), DIMENSION(mnmax) :: wmins, wplus, lammns1, lammnc1
       REAL(rprec) :: cosu, sinu, cosv, sinv, tcosmn, tsinmn, sgn
@@ -3013,18 +2863,11 @@
 !     dbsubuds, dbsubvds, dbsubsdu, dbsubsdv
 !
 !------------------------------------------------
-<<<<<<< HEAD
-      lam = zero; lu = zero; lv = zero
-
-      IF (s_in.lt.zero .or. s_in.gt.one) THEN
-         WRITE(6, *) ' In tosuvspace, s(flux) must be between 0 and 1'
-=======
 
 !      IF (s_in.lt.zero .or. s_in.gt.one) THEN
       IF (s_in.lt.zero) THEN
          !WRITE(6, *) ' In tosuvspace, s(flux) must be between 0 and 1'
          WRITE(6, *) ' In tosuvspaceLambda, s(flux) must be >= 0'
->>>>>>> d86ae866
          RETURN
       END IF
 
@@ -3058,11 +2901,7 @@
 !
       hs1 = one/(ns-1)
       jslo = 1+FLOOR(s_in/hs1+0.5)
-<<<<<<< HEAD
-      jslo = MIN(jslo,ns-1)
-=======
       jslo = MAX(MIN(jslo,ns-1),2) ! Now pure extrapolation to axis
->>>>>>> d86ae866
       jshi = jslo+1
       slo  = hs1*(jslo-c1p5) ! Can be negative
       shi  = hs1*(jshi-c1p5)
@@ -3072,26 +2911,13 @@
 !
 !     FOR ODD-m MODES X ~ SQRT(s), SO INTERPOLATE Xmn/SQRT(s)
 ! 
-<<<<<<< HEAD
-      whi_odd = whi*SQRT(s_in/shi)
-      wlo_odd = wlo*SIGN(SQRT(s_in/ABS(slo)),slo) ! slo can be negative
-=======
       wlo_odd = wlo*SQRT(s_in/slo)
       whi_odd = whi*SQRT(s_in/shi)
->>>>>>> d86ae866
 
 !
 !     Fix axis behavior here
 !       LMNS(1)=LMNS(2) EVEN
 !       LMNS(1)=-LMNS(2) ODD
-<<<<<<< HEAD
-!
-      IF (jslo .eq. 1) THEN
-            jslo = 2
-            wlo_odd = zero
-            whi_odd = SQRT(s_in/shi)
-      END IF
-=======
 !      IF (jslo .eq. 1) THEN
 !            ! For even modes
 !            !jslo = 2
@@ -3101,7 +2927,6 @@
 !            wlo_odd = zero
 !            whi_odd = SQRT(s_in/shi)
 !      END IF
->>>>>>> d86ae866
 
       WHERE (MOD(NINT(xm(:)),2) .eq. 0)
          wmins = wlo
