      MODULE vmec_utils
      USE stel_kinds
      USE stel_constants, ONLY: twopi, one, zero
      IMPLICIT NONE

      INTEGER, PRIVATE     :: ns_loc, ntmax_loc, mpol_loc, ntor_loc
      REAL(rprec), PRIVATE :: r_target, phi_target, z_target, fnorm
      REAL(rprec), POINTER, PRIVATE :: rzl_array(:,:,:,:)
      REAL(rprec), POINTER, PRIVATE :: mscale_loc(:), nscale_loc(:)
      LOGICAL, PRIVATE :: lthreed_loc, lasym_loc, lscale
      PRIVATE :: newt2d, get_flxcoord
!
!     THIS MODULE CONTAINS USEFUL UTILITIES FOR PROCESSING VMEC 
!     DATA. MOST FUNCTIONS ARE OVERLOADED TO BE ABLE TO USE EITHER 
!     INTERNALLY DATA (LOCAL FROM WITHIN VMEC) OR DATA FROM WOUT FILE
!

!
!     OVERLOADED FUNCTIONS
!
      INTERFACE GetBcyl
          MODULE PROCEDURE GetBcyl_WOUT, GetBcyl_VMEC
      END INTERFACE

      INTERFACE GetAcyl
          MODULE PROCEDURE GetAcyl_WOUT
      END INTERFACE

      INTERFACE GetJcyl
          MODULE PROCEDURE GetJcyl_WOUT
      END INTERFACE

      INTERFACE MSE_pitch
          MODULE PROCEDURE MSE_pitch_WOUT
          MODULE PROCEDURE MSE_pitch_VMEC
      END INTERFACE

      CONTAINS

      SUBROUTINE GetBcyl_WOUT(R1, Phi, Z1, Br, Bphi, Bz, 
     1                        sflx, uflx, info)
      USE read_wout_mod, phi_wout=>phi, ns_w=>ns, ntor_w=>ntor,
     1     mpol_w=>mpol, ntmax_w=>ntmax, lthreed_w=>lthreed,
     2     lasym_w=>lasym
      IMPLICIT NONE
C-----------------------------------------------
C   D u m m y   A r g u m e n t s
C-----------------------------------------------
      INTEGER, OPTIONAL, INTENT(out) :: info
      REAL(rprec), INTENT(in)  :: R1, Z1, Phi
      REAL(rprec), INTENT(out) :: Br, Bphi, Bz
      REAL(rprec), INTENT(out), OPTIONAL :: sflx, uflx
C-----------------------------------------------
C   L o c a l   V a r i a b l e s
C-----------------------------------------------
      REAL(rprec), PARAMETER :: fmin_acceptable = 1.E-12_dp
      INTEGER     :: nfe, info_loc
      REAL(rprec) :: r_cyl(3), c_flx(3), fmin
      REAL(rprec) :: Ru1, Zu1, Rv1, Zv1, Rs1, Zs1, g1
      REAL(rprec) :: bsupu1, bsupv1
      REAL(rprec), PARAMETER :: pi2=8*ATAN(one)
C-----------------------------------------------
      IF (.not.lwout_opened) THEN
         WRITE(6, '(2a,/,a)')
     1   ' This form of GetBcyl can only be called if WOUT has been',
     2   ' previously opened!',' Try GetBcyl_VMEC form instead.'
         RETURN
      END IF

      CALL LoadRZL

!     Computes cylindrical components of the magnetic field, Br, Bphi, Bz,
!     at the specified cylindrical coordinate point (R1, Phi, Z1), where
!     Phi is the true geometric toroidal angle (NOT N*Phi)
!
!     INPUT
!     R1, Phi, Z1  : cylindrical coordinates at which evaluation is to take place
!     
!     OUTPUT
!     Br, Bphi, Bz : computed cylindrical components of B at input point
!     sflx, uflx   : computed flux and theta angle at the cylindrical point
!
!     1. Convert to point in flux-coordinates: cflux = (s, u, v=N*phi)
!        and evaluate Ru, Zu, Rv, Zv at that point
!
      r_cyl(1) = R1;  r_cyl(2) = nfp*Phi;  r_cyl(3) = Z1
      c_flx(1) = 0;   c_flx(2) = 0;        c_flx(3) = r_cyl(2)
      IF (PRESENT(sflx)) c_flx(1) = sflx
      IF (PRESENT(uflx)) c_flx(2) = uflx
      CALL cyl2flx(rzl_local, r_cyl, c_flx, ns_w, ntor_w, mpol_w, 
     1     ntmax_w, lthreed_w, lasym_w, info_loc, nfe, fmin, 
     2     RU=Ru1, ZU=Zu1, RV=Rv1, ZV=Zv1, RS=Rs1, ZS=Zs1)
      Rv1 = nfp*Rv1;  Zv1 = nfp*Zv1

      IF (info_loc.eq.-1 .and. (fmin .le. fmin_acceptable)) info_loc = 0

      IF (PRESENT(info)) info = info_loc
      IF (info_loc .ne. 0) RETURN

      IF (PRESENT(sflx)) sflx = c_flx(1)  
      IF (PRESENT(uflx)) uflx = c_flx(2)

<<<<<<< HEAD
      IF (c_flx(1) .gt. 2) THEN
         Br = 0;  Bphi = 0;  Bz = 0
         RETURN
      ELSE IF (c_flx(1) .gt. one) THEN
         c_flx(1) = one
      END IF

!
!     2. Evaluate Jacobian
!        sqrt(g)=R(dR/du*dZ/ds-dR/ds*dZ/du)
!

      g1 = R1*(Ru1*Zs1-Rs1*Zu1)

!
!     3. Evaluate Bsupu*sqrt(g), Bsupv*sqrt(g) at this point
!        The factor of pi2 comes from normalization on
!        dchi/ds and dphi/ds
!
      CALL tosuvspaceBsup (c_flx(1), c_flx(2), c_flx(3), 
     1                 GBSUPU=bsupu1, GBSUPV=bsupv1)

      bsupu1 = bsupu1/(ABS(g1)*pi2) ! Pi2 comes from chip and phip
      bsupv1 = bsupv1/(ABS(g1)*pi2)
=======
!
!     2. Evaluate Jacobian
!        sqrt(g)=R(dR/du*dZ/ds-dR/ds*dZ/du)
!

      g1 = R1*(Ru1*Zs1-Rs1*Zu1)

!
!     3. Evaluate Bsupu*sqrt(g), Bsupv*sqrt(g) at this point
!
!      CALL tosuvspaceBsup (c_flx(1), c_flx(2), c_flx(3), 
!     1                 GBSUPU=bsupu1, GBSUPV=bsupv1)
!
!     bsupu1 = bsupu1/g1 
!      bsupv1 = bsupv1/g1

!
!     (OLD) Evaluate Bsupu, Bsupv at this point
!
      CALL tosuvspace (c_flx(1), c_flx(2), c_flx(3), 
     1                 BSUPU=bsupu1, BSUPV=bsupv1)

>>>>>>> d86ae866
!
!     3. Form Br, Bphi, Bz
!
      Br   = Ru1*bsupu1 + Rv1*bsupv1
      Bphi = R1 *bsupv1
      Bz   = Zu1*bsupu1 + Zv1*bsupv1
      
      END SUBROUTINE GetBcyl_WOUT

      SUBROUTINE GetAcyl_WOUT(R1, Phi, Z1, Ar, Aphi, Az, 
     1                        sflx, uflx, info)
      USE read_wout_mod, phi_wout=>phi, ns_w=>ns, ntor_w=>ntor,
     1     mpol_w=>mpol, ntmax_w=>ntmax, lthreed_w=>lthreed,
     2     lasym_w=>lasym, chi_wout=>chi, phipf_wout => phipf,
     3     isigng_w=>isigng
      IMPLICIT NONE
C-----------------------------------------------
C   D u m m y   A r g u m e n t s
C-----------------------------------------------
      INTEGER, OPTIONAL, INTENT(out) :: info
      REAL(rprec), INTENT(in)  :: R1, Z1, Phi
      REAL(rprec), INTENT(out) :: Ar, Aphi, Az
      REAL(rprec), INTENT(out), OPTIONAL :: sflx, uflx
C-----------------------------------------------
C   L o c a l   V a r i a b l e s
C-----------------------------------------------
      REAL(rprec), PARAMETER :: fmin_acceptable = 1.E-12_dp
      INTEGER     :: nfe, info_loc, js_lo, js_hi
      REAL(rprec) :: r_cyl(3), c_flx(3), fmin
      REAL(rprec) :: Ru1, Zu1, Rv1, Zv1
      REAL(rprec) :: Rs1, Zs1, c_flx2(3), r_cyl2(3)
      REAL(rprec) :: lam1, ds
      REAL(rprec) :: g11,g12,g13,g22,g23,g33
      REAL(rprec) :: g11i,g12i,g13i,g22i,g23i,g33i
      REAL(rprec) :: phi_flux, chi_flux,wegt, phip_flux
      REAL(rprec) :: asubs1, asubu1, asubv1, gdet
      REAL(rprec) :: asups1, asupu1, asupv1
C-----------------------------------------------
      IF (.not.lwout_opened) THEN
         WRITE(6, '(2a,/,a)')
     1   ' This form of GetBcyl can only be called if WOUT has been',
     2   ' previously opened!',' Try GetBcyl_VMEC form instead.'
         RETURN
      END IF

      CALL LoadRZL

!     Computes cylindrical components of the vector potential field, Ar, Aphi, Az,
!     at the specified cylindrical coordinate point (R1, Phi, Z1), where
!     Phi is the true geometric toroidal angle (NOT N*Phi)
!
!     INPUT
!     R1, Phi, Z1  : cylindrical coordinates at which evaluation is to take place
!     
!     OUTPUT
!     Ar, Aphi, Az : computed cylindrical components of A at input point
!     sflx, uflx   : computed flux and theta angle at the cylindrical point
!
!     1. Convert to point in flux-coordinates: cflux = (s, u, v=N*phi)
!        and evaluate Ru, Zu, Rv, Zv at that point
!
      r_cyl(1) = R1;  r_cyl(2) = nfp*Phi;  r_cyl(3) = Z1
      c_flx(1) = 0;   c_flx(2) = 0;        c_flx(3) = r_cyl(2)
      IF (PRESENT(sflx)) c_flx(1) = sflx
      IF (PRESENT(uflx)) c_flx(2) = uflx
      CALL cyl2flx(rzl_local, r_cyl, c_flx, ns_w, ntor_w, mpol_w, 
     1     ntmax_w, lthreed_w, lasym_w, info_loc, nfe, fmin, 
     2     RU=Ru1, ZU=Zu1, RV=Rv1, ZV=Zv1, RS=Rs1, ZS=Zs1)
      Rv1 = nfp*Rv1;  Zv1 = nfp*Zv1

      IF (info_loc.eq.-1 .and. (fmin .le. fmin_acceptable)) info_loc = 0

      IF (PRESENT(info)) info = info_loc
      IF (info_loc .ne. 0) RETURN

      IF (PRESENT(sflx)) sflx = c_flx(1)  
      IF (PRESENT(uflx)) uflx = c_flx(2)

      IF (c_flx(1) .gt. one) THEN
         Ar = 0;  Aphi = 0;  Az = 0
         RETURN
      END IF
!
!     2. Interpolate Chi and phi
!        Note that arrays are indexed from 1:ns
!
      js_lo = FLOOR(c_flx(1)*(ns_w-1))
      IF (js_lo .ge. ns_w) js_lo=ns_w-1
      js_hi = js_lo+1
      wegt  = c_flx(1)*(ns_w-1) - js_lo+1
      phi_flux =   (1.0-wegt)*phi_wout(js_lo)
     1            + wegt*phi_wout(js_hi)
      chi_flux =   (1.0-wegt)*chi_wout(js_lo)
     1            + wegt*chi_wout(js_hi)
      phip_flux =  (1.0-wegt)*phipf_wout(js_lo)
     1            + wegt*phipf_wout(js_hi)

!
!     3. Get lambda and radial derivatives
!
      CALL tosuvspaceLambda(c_flx(1),c_flx(2),c_flx(3),LAM=lam1)

!
!     2. Evaluate Metric Elements
!       g_ij = e_i * e_j = e^i * e^j
!           e^i = e_j x e_k / sqrt(g)
!           e_i = d X / di
!     g21 = g12
!     g31 = g13
!     g32 = g23
!
      g11 = Rs1*Rs1         + Zs1*Zs1
      g12 = Rs1*Ru1         + Zs1*Zu1
      g13 = Rs1*Rv1         + Zs1*Zv1
      g22 = Ru1*Ru1         + Zu1*Zu1
      g23 = Ru1*Rv1         + Zu1*Zv1
      g33 = Rv1*Rv1 + R1*R1 + Zv1*Zv1
      gdet =  g11*(g22*g33-g23*g23)
     1       -g12*(g12*g33-g23*g13)
     2       +g13*(g12*g23-g22*g13)
      g11i = g22*g33 - g23*g23
      g12i = g13*g23 - g12*g33
      g13i = g12*g23 - g13*g22
      g22i = g11*g33 - g13*g13
      g23i = g13*g12 - g11*g23
      g33i = g11*g22 - g12*g12
!
!     3. Calculate the Fields
!        A = A_i * e^i
!           e^i = e_j x e_k / sqrt(g)
!           e_i = d X / di
!             g = det(g_ij)
!
      asubs1 = -lam1 * phip_flux*isigng_w    
      asubu1 =  phi_flux*isigng_w  
      asubv1 = -chi_flux*isigng_w 
      asups1 = (asubs1*g11i+asubu1*g12i+asubv1*g13i)/gdet
      asupu1 = (asubs1*g12i+asubu1*g22i+asubv1*g23i)/gdet
      asupv1 = (asubs1*g13i+asubu1*g23i+asubv1*g33i)/gdet
      Ar   = asups1*Rs1 + asupu1*Ru1 + asupv1*Rv1
      Aphi = asupv1*R1
      Az   = asups1*Zs1 + asupu1*Zu1 + asupv1*Zv1

!      Ar   = -asubs1*(R1*Zu1)          + asubu1*(R1*Zs1)
!      Az   =  asubs1*(R1*Ru1)          - asubu1*(R1*Rs1)
!      Aphi =  asubs1*(Ru1*Zv1-Rv1*Zu1) + asubu1*(Rs1*Zv1-Rv1*Zs1)
!     1         + asubv1*(Ru1*Zs1-Rs1*Zu1)
!      Ar   = Ar/(gdet)
!      Az   = Az/(gdet)
!      Aphi = Aphi/(gdet)
!      Aphi = gdet
!      Ar   = Ar/(gdet*phi_wout(ns_w))
!      Az   = Az/(gdet*phi_wout(ns_w))
!      Aphi   = Aphi/(gdet*phi_wout(ns_w))
!      Ar   = Ar/sqrt(gdet)
!      Az   = Az/sqrt(gdet)
!      Aphi = Aphi/sqrt(gdet)
      
      END SUBROUTINE GetAcyl_WOUT


      SUBROUTINE GetBcyl_VMEC(R1, Phi, Z1, Br, Bphi, Bz, sflx, uflx, 
     1     bsupu, bsupv, rzl_array, ns_in, ntor_in, mpol_in, ntmax_in, 
     2     nzeta, ntheta3, nper, mscale, nscale, lthreed_in, lasym_in,  
     3     info)
      IMPLICIT NONE
C-----------------------------------------------
C   D u m m y   A r g u m e n t s
C-----------------------------------------------
      INTEGER, INTENT(in) :: ns_in, ntor_in, mpol_in, ntmax_in, 
     1                       nzeta, ntheta3, nper
      INTEGER, OPTIONAL, INTENT(out) :: info
      LOGICAL, INTENT(in) :: lthreed_in, lasym_in
      REAL(rprec), INTENT(in)  :: R1, Z1, Phi
      REAL(rprec), INTENT(in)  :: 
     1             rzl_array(ns_in,0:ntor_in,0:mpol_in-1,2*ntmax_in),
     2             mscale(0:mpol_in-1), nscale(0:ntor_in)
      REAL(rprec), DIMENSION(ns_in,nzeta,ntheta3), INTENT(in) 
     1                         :: bsupu, bsupv
      REAL(rprec), INTENT(out) :: Br, Bphi, Bz, sflx, uflx
C-----------------------------------------------
C   L o c a l   V a r i a b l e s
C-----------------------------------------------
      REAL(rprec), PARAMETER :: c1p5 = 1.5_dp
      REAL(rprec), PARAMETER :: fmin_acceptable = 1.E-12_dp
      INTEGER     :: nfe, info_loc, jslo, jshi, julo, juhi, 
     1               kvlo, kvhi, ntheta1
      REAL(rprec) :: r_cyl(3), c_flx(3), vflx, vflx_norm, 
     1               uflx_norm, fmin
      REAL(rprec) :: wgt_s, wgt_u, wgt_v, hs1, hu1, hv1
      REAL(rprec) :: Ru1, Zu1, Rv1, Zv1
      REAL(rprec) :: bsupu1, bsupv1, bsupu2, bsupv2
C-----------------------------------------------

!     Computes cylindrical components of the magnetic field, Br, Bphi, Bz,
!     at the specified cylindrical coordinate point (R1, Phi, Z1), where
!     Phi is the true geometric toroidal angle (NOT NPER*Phi)
!     Also, sflx, uflx are the computed flux and theta angle at the point
!
!     This routine is callable from within the VMEC code (in contrast to
!     the GetBcyl routine, which requires WOUT output file).
!
!     1. Convert to point in flux-coordinates: cflux = (s, u, v=N*phi)
!        and evaluate Ru, Zu, Rv, Zv at that point
!
      r_cyl(1) = R1;  r_cyl(2) = nper*Phi;  r_cyl(3) = Z1
      c_flx(1) = 0;   c_flx(2) = 0;         c_flx(3) = r_cyl(2)
      CALL cyl2flx(rzl_array, r_cyl, c_flx, ns_in, ntor_in, mpol_in, 
     1     ntmax_in, lthreed_in, lasym_in, info_loc, nfe, fmin, 
     2     mscale, nscale, RU=Ru1, ZU=Zu1, RV=Rv1, ZV=Zv1)
      Rv1 = nper*Rv1;  Zv1 = nper*Zv1

      IF (info_loc.eq.-1 .and. (fmin .le. fmin_acceptable)) info_loc = 0

      IF (PRESENT(info)) info = info_loc
      IF (info_loc .ne. 0) RETURN

      sflx = c_flx(1);  uflx = c_flx(2);  vflx = c_flx(3)
      IF (c_flx(1) .gt. one) THEN
         Br = 0;  Bphi = 0;  Bz = 0
         RETURN
      END IF

!
!     2. Evaluate Bsupu, Bsupv at this flux coordinate point by 2D interpolation in s, u space
!        This is not quite as accurate as the 1D (s) interpolation based on the Fourier coefficients
!        of bsupu, bsupv...done in GetBcyl...
!        Formula 25.2.66 (Bivariate, 4pt Formula) in Abramowitz and Stegun
!
      hs1 = one/(ns_in - 1)
      jslo = INT(c1p5 + sflx/hs1)
      jshi = jslo+1
      wgt_s = (sflx - hs1*(jslo-c1p5))/hs1
      IF (jslo .eq. ns_in) THEN
!        USE Xhalf(ns+1) = 2*Xhalf(ns) - Xhalf(ns-1) FOR "GHOST" POINT VALUE hs/2 OUTSIDE EDGE
!        THEN, X = wlo*Xhalf(ns) + whi*Xhalf(ns+1) == Xhalf(ns) + whi*(Xhalf(ns) - Xhalf(ns-1)) 
!        WHERE wlo = 1 - wgt_s, whi = wgt_s
         jshi = jslo-1
         wgt_s = 1+wgt_s
      ELSE IF (jslo .eq. 1) THEN
         jslo = 2
      END IF

      IF (lasym_in) THEN
         ntheta1 = ntheta3
      ELSE
         ntheta1 = 2*(ntheta3 - 1)
      END IF
      
      uflx = MOD(uflx, twopi)
      DO WHILE (uflx .lt. zero) 
         uflx = uflx+twopi
      END DO

      hu1 = one/ntheta1
      uflx_norm = uflx/twopi
      julo = INT(1 + uflx_norm/hu1)
      IF (julo .gt. ntheta3) THEN
         IF (ABS(uflx_norm - 1) .lt. 1.E-2*hu1) THEN
            julo = 1
            uflx_norm = 0
         ELSE IF (ABS(uflx_norm - .5_dp) .lt. 1.E-2*hu1) THEN
            julo = ntheta3
            uflx_norm = .5_dp
         ELSE
            PRINT *, 'julo=', julo,' > ntheta3=', ntheta3,
     1      ' uflx_norm=', uflx_norm, ' in GetBcyl!'
            IF (PRESENT(info)) info = -10
            RETURN
         END IF
      END IF
      juhi = julo + 1
      IF (julo .eq. ntheta3) juhi = 1         !Periodic point at u = 0
      wgt_u = (uflx_norm - hu1*(julo-1))/hu1

      
      DO WHILE (vflx .lt. zero) 
         vflx = vflx+twopi
      END DO
      vflx = MOD(vflx, twopi)
      hv1 = one/nzeta
      vflx_norm = vflx/twopi
      kvlo = INT(1 + vflx_norm/hv1)
      kvhi = kvlo+1
      IF (kvlo .eq. nzeta) kvhi = 1
      wgt_v = (vflx_norm - hv1*(kvlo-1))/hv1

!
!     BIVARIATE INTERPOLATION IN S, U AT 2 kv PLANES
!
      bsupu1 = (1-wgt_s)*((1-wgt_u)*bsupu(jslo,kvlo,julo)
     2       +               wgt_u *bsupu(jslo,kvlo,juhi))
     1       + wgt_s*    ((1-wgt_u)*bsupu(jshi,kvlo,julo)
     3       +               wgt_u *bsupu(jshi,kvlo,juhi))

      bsupv1 = (1-wgt_s)*((1-wgt_u)*bsupv(jslo,kvlo,julo)
     2       +               wgt_u *bsupv(jslo,kvlo,juhi))
     1       + wgt_s*    ((1-wgt_u)*bsupv(jshi,kvlo,julo)
     3       +               wgt_u *bsupv(jshi,kvlo,juhi))

      bsupu2 = (1-wgt_s)*((1-wgt_u)*bsupu(jslo,kvhi,julo)
     2       +               wgt_u *bsupu(jslo,kvhi,juhi))
     1       + wgt_s*    ((1-wgt_u)*bsupu(jshi,kvhi,julo)
     3       +               wgt_u *bsupu(jshi,kvhi,juhi))

      bsupv2 = (1-wgt_s)*((1-wgt_u)*bsupv(jslo,kvhi,julo)
     2       +               wgt_u *bsupv(jslo,kvhi,juhi))
     1       + wgt_s*    ((1-wgt_u)*bsupv(jshi,kvhi,julo)
     3       +               wgt_u *bsupv(jshi,kvhi,juhi))

!
!     LINEAR INTERPOLATION IN V
!
      bsupu1 = (1-wgt_v)*bsupu1 + wgt_v*bsupu2
      bsupv1 = (1-wgt_v)*bsupv1 + wgt_v*bsupv2

!
!     3. Form Br, Bphi, Bz
!
      Br   = Ru1*bsupu1 + Rv1*bsupv1
      Bphi = R1 *bsupv1
      Bz   = Zu1*bsupu1 + Zv1*bsupv1
      
      END SUBROUTINE GetBcyl_VMEC


      SUBROUTINE GetJcyl_WOUT(R1, Phi, Z1, JR, JPHI, JZ, 
     1                        sflx, uflx, info)
      USE read_wout_mod, phi_wout1=>phi, ns_w1=>ns, ntor_w1=>ntor,
     1     mpol_w1=>mpol, ntmax_w1=>ntmax, lthreed_w1=>lthreed,
     2     lasym_w1=>lasym
      IMPLICIT NONE
C-----------------------------------------------
C   D u m m y   A r g u m e n t s
C-----------------------------------------------
      INTEGER, OPTIONAL, INTENT(out) :: info
      REAL(rprec), INTENT(in)  :: R1, Z1, Phi
      REAL(rprec), INTENT(out) :: JR, JPHI, JZ
      REAL(rprec), INTENT(out), OPTIONAL :: sflx, uflx
C-----------------------------------------------
C   L o c a l   V a r i a b l e s
C-----------------------------------------------
      REAL(rprec), PARAMETER :: fmin_acceptable = 1.E-6_dp
      INTEGER     :: nfe, info_loc
      REAL(rprec) :: r_cyl(3), c_flx(3), fmin
      REAL(rprec) :: Ru1, Zu1, Rv1, Zv1
      REAL(rprec) :: jsupu1, jsupv1, gsqrt1
C-----------------------------------------------
      IF (.not.lwout_opened) THEN
         WRITE(6, '(2a,/,a)')
     1   ' This form of GetBcyl can only be called if WOUT has been',
     2   ' previously opened!'
         RETURN
      END IF

      CALL LoadRZL

!     Computes cylindrical components of the current, Jr, Jphi, Jz,
!     at the specified cylindrical coordinate point (R1, Phi, Z1), where
!     Phi is the true geometric toroidal angle (NOT N*Phi)
!
!     INPUT
!     R1, Phi, Z1  : cylindrical coordinates at which evaluation is to take place
!     
!     OUTPUT
!     Br, Bphi, Bz : computed cylindrical components of B at input point
!     sflx, uflx   : computed flux and theta angle at the cylindrical point
!
!     1. Convert to point in flux-coordinates: cflux = (s, u, v=N*phi)
!        and evaluate Ru, Zu, Rv, Zv at that point
!
      r_cyl(1) = R1;  r_cyl(2) = nfp*Phi;  r_cyl(3) = Z1
      c_flx(1) = 0;   c_flx(2) = 0;        c_flx(3) = r_cyl(2)
      CALL cyl2flx(rzl_local, r_cyl, c_flx, ns_w1, ntor_w1, mpol_w1, 
     1     ntmax_w1, lthreed_w1, lasym_w1, info_loc, nfe, fmin, 
     2     RU=Ru1, ZU=Zu1, RV=Rv1, ZV=Zv1)
      Rv1 = nfp*Rv1;  Zv1 = nfp*Zv1

      IF (info_loc.eq.-1 .and. (fmin .le. fmin_acceptable)) info_loc = 0

      IF (PRESENT(info)) info = info_loc
      IF (info_loc .ne. 0) RETURN

      IF (PRESENT(sflx)) sflx = c_flx(1)  
      IF (PRESENT(uflx)) uflx = c_flx(2)

      IF (c_flx(1) .gt. one) THEN
         Jr = 0;  Jphi = 0;  Jz = 0
         RETURN
      END IF

!     3. Evaluate d(Bsubs)/du and d(Bsubs)/dv, d(Bsubu)/ds, d(Bsubv)/ds at this point
      CALL tosuvspace (c_flx(1), c_flx(2), c_flx(3), 
     1                 GSQRT=gsqrt1, JSUPU=jsupu1, JSUPV=jsupv1)

!      WRITE (36, '(1p4e12.4)') R1*jsupv1, dbsubuds1, dbsubsdu1, gsqrt1
!
!     4. Return Jr, Jphi, Jz
!
      Jr   = Ru1*jsupu1 + Rv1*jsupv1
      Jphi =              R1 *jsupv1
      Jz   = Zu1*jsupu1 + Zv1*jsupv1
      
      END SUBROUTINE GetJcyl_WOUT


      FUNCTION MSE_pitch_WOUT(r1, phi1, z1, acoef, efield, info)
      IMPLICIT NONE
C-----------------------------------------------
C   D u m m y   A r g u m e n t s
C-----------------------------------------------
      INTEGER, INTENT(out) :: info
      REAL(rprec), INTENT(in) :: r1, phi1, z1, acoef(6)
      REAL(rprec), INTENT(in), OPTIONAL :: efield(2)
C-----------------------------------------------
C   L o c a l   V a r i a b l e s
C-----------------------------------------------
      REAL(rprec) :: MSE_pitch_WOUT, Er, Ez, Br, Bphi, Bz
C-----------------------------------------------
!
!     Computes the Motional Stark Effect tan(pitch angle) == mse_pitch
!     at a given cylindrical point (R, phi, Z) inside the plasma
!
!     INPUT
!     Acoef : array of constants defined by the viewing geometry and beam velocity
!     r1, f1, z1: cylindrical coordinate of measurement point
!     Efield: (optional) electric field components (Er, Ez) in rest frame
!
!     OUTPUT
!     MSE_pitch  pitch angle at the input point
!     info       info = 0, calculation is valid
!
      IF (PRESENT(efield)) THEN
         Er = efield(1);  Ez = efield(2)
      ELSE
         Er = 0; Ez = 0
      END IF
      info = -1
!
!     Compute cylindrical components of B-field at given point R1, phi=f1, Z1
!
      CALL GetBcyl_WOUT(r1, phi1, z1, br, bphi, bz, INFO=info)

      MSE_pitch_WOUT = (acoef(1)*Bz   + acoef(5)*Er)/
     1                 (acoef(2)*Bphi + acoef(3)*Br 
     2               + acoef(4)*Bz   + acoef(6)*Ez)

      END FUNCTION MSE_pitch_WOUT

      FUNCTION MSE_pitch_VMEC(r1, phi1, z1, acoef, efield, sflx, uflx, 
     1     bsupu, bsupv, rzl_array, ns_in, ntor_in, mpol_in, ntmax_in, 
     2     nzeta, ntheta3, nper, mscale, nscale, lthreed_in, lasym_in,  
     3     info)
      IMPLICIT NONE
C-----------------------------------------------
C   D u m m y   A r g u m e n t s
C-----------------------------------------------
      REAL(rprec), INTENT(in) :: r1, phi1, z1, acoef(6), efield(2)
      INTEGER, INTENT(in) :: ns_in, ntor_in, mpol_in, ntmax_in, 
     1                       nzeta, ntheta3, nper
      LOGICAL, INTENT(in) :: lthreed_in, lasym_in
      REAL(rprec), INTENT(in)  :: 
     1             rzl_array(ns_in,0:ntor_in,0:mpol_in-1,2*ntmax_in),
     2             mscale(0:mpol_in-1), nscale(0:ntor_in)
      REAL(rprec), DIMENSION(ns_in,nzeta,ntheta3), INTENT(in) 
     1                         :: bsupu, bsupv
      REAL(rprec), INTENT(out) :: sflx, uflx
      INTEGER, INTENT(out) :: info
C-----------------------------------------------
C   L o c a l   V a r i a b l e s
C-----------------------------------------------
      REAL(rprec) :: MSE_pitch_VMEC, Er, Ez, Br, Bphi, Bz
C-----------------------------------------------
!
!     Computes the Motional Stark Effect tan(pitch angle) == mse_pitch
!     at a given cylindrical point (R, phi, Z) inside the plasma
!
!     INPUT
!     Acoef : array of constants defined by the viewing geometry and beam velocity
!     r1, f1, z1: cylindrical coordinate of measurement point
!     Efield: (optional) electric field components (Er, Ez) in rest frame
!
!     OUTPUT
!     MSE_pitch  pitch angle at the input point
!     info       info = 0, calculation is valid
!
      Er = efield(1);  Ez = efield(2)
      info = -1
!
!     Compute cylindrical components of B-field at given point R1, phi=f1, Z1
!
      CALL GetBcyl_VMEC(r1, phi1, z1, br, bphi, bz, sflx, uflx, 
     1     bsupu, bsupv, rzl_array, ns_in, ntor_in, mpol_in, ntmax_in, 
     2     nzeta, ntheta3, nper, mscale, nscale, lthreed_in, lasym_in,  
     3     info)

      MSE_pitch_VMEC = (acoef(1)*Bz   + acoef(5)*Er)/
     1                 (acoef(2)*Bphi + acoef(3)*Br 
     2               +  acoef(4)*Bz   + acoef(6)*Ez)

      END FUNCTION MSE_pitch_VMEC


      SUBROUTINE flx2cyl(rzl_array, c_flux, r_cyl, ns, ntor, 
     1                   mpol, ntmax, lthreed, lasym, iflag,
     2                   mscale, nscale, Ru, Rv, Zu, Zv, Rs, Zs)
      IMPLICIT NONE
C-----------------------------------------------
C   D u m m y   A r g u m e n t s
C-----------------------------------------------
      INTEGER, INTENT(out) :: iflag
      INTEGER, INTENT(in)  :: ns, ntmax, mpol, ntor
      LOGICAL :: lthreed, lasym
      REAL(rprec), DIMENSION(ns,0:ntor,0:mpol-1,3*ntmax),
     1   INTENT(in) :: rzl_array
      REAL(rprec), INTENT(in) :: c_flux(3)
      REAL(rprec), INTENT(out) :: r_cyl(3)
      REAL(rprec), INTENT(in), OPTIONAL :: 
     1                            mscale(0:mpol-1), nscale(0:ntor)
      REAL(rprec), INTENT(out), OPTIONAL :: Ru, Rv, Zu, Zv, Rs, Zs
C-----------------------------------------------
C   L o c a l   P a r a m e t e r s
C-----------------------------------------------
      INTEGER, PARAMETER :: rcc = 1
C-----------------------------------------------
C   L o c a l   V a r i a b l e s
C-----------------------------------------------
      INTEGER :: rss, rsc, rcs, zsc, zcs, zcc, zss
      INTEGER :: istat, jslo, jshi, mpol1, m, n
      REAL(rprec), DIMENSION(0:ntor,0:mpol-1) ::
     1           rmncc, rmnss, zmncs, zmnsc,
     2           rmncs, rmnsc, zmncc, zmnss,
     1           drmncc, drmnss, dzmncs, dzmnsc,
     2           drmncs, drmnsc, dzmncc, dzmnss
      REAL(rprec) :: wlo, whi, wlo_odd, whi_odd, hs1, 
     1               si, ui, vi, r11, z11
      REAL(rprec) :: slo, shi, rho, rholo, rhohi, dwlo, dwhi, dwlo_odd,
     1               dwhi_odd
      REAL(rprec) :: wmins(0:ntor,0:mpol-1),
     1               wplus(0:ntor,0:mpol-1),
     2               dwmins(0:ntor,0:mpol-1),
     3               dwplus(0:ntor,0:mpol-1)
      REAL(rprec) :: cosu, sinu, cosv, sinv,
     1               cosmu(0:mpol-1), sinmu(0:mpol-1),
     2               cosnv(0:ntor),  sinnv(0:ntor), 
     3               cosnvn(0:ntor), sinnvn(0:ntor)
      REAL(rprec) :: work1(0:mpol-1,16)
      LOGICAL :: lrs, lzs, lru, lrv, lzu, lzv
C-----------------------------------------------
!
!     COMPUTES THE CYLINDRICAL COORDINATES R11 and Z11
!     AT A FIXED FLUX COORDINATE POINT si, ui(theta), vi(N*phi)
!     WHERE phi = geometric toroidal angle (0 to 2pi), N = no. field periods
!
!     INPUT:
!     c_flux:          array of (si,ui,vi) values to convert to cylindrical coordinates
!     rzl_array:       array of (r, z, lambda) Fourier coefficients for all radial, m, n values
!     ns, mpol,ntor, ntmax:  radial, poloidal, toroidal, type (r,z,l) dimensions of rzl_array
!     mscale, nscale:  option scale factors. Use ONLY if rzl_array comes from within VMEC.
!                      If arising from WOUT file, mscale, nscale => 1 are not passed
!
!     OUTPUT:
!     r_cyl    :       R = r_cyl(1);  N*PHI = r_cyl(2);   Z = r_cyl(3)
!
!     OPTIONAL OUTPUT
!                      Rs = dR/ds; Ru = dR/du;    Rv = dR/dv = dR/dphi / N
!                      Zs = dR/ds; Zu = dZ/du;    Zv = dZ/dv = dZ/dphi / N
!
!     NOTE:            User is responsible for multiplying Rv, Zv by N to get phi derivatives
!
      iflag = -1
      si = c_flux(1);  ui = c_flux(2);  vi = c_flux(3)
      r_cyl(2) = vi

!      IF (si.lt.zero .or. si.gt.one) THEN
      IF (si .lt. zero) THEN
         WRITE(6, *)' In flx2cyl, s(flux) must be > 0'
         RETURN
      END IF

      lrs = PRESENT(rs); lru = PRESENT(ru); lrv = PRESENT(rv)
      lzs = PRESENT(zs); lzu = PRESENT(zu); lzv = PRESENT(zv)
      IF (lrv .and. .not. lthreed) rv = 0
      IF (lzv .and. .not. lthreed) zv = 0

!
!     FIND INTERPOLATED s VALUE AND COMPUTE INTERPOLATION WEIGHTS wlo, whi (for even m modes)
!     AND wlo_odd, whi_odd (for odd m modes).
!     FOR si <= 1, POINT IS INSIDE PLASMA;
!     FOR si > 1, TRY EXTRAPOLATION (WITH CONTINUOUS s, u DERIVATIVES INTO "vacuum" REGION
!
<<<<<<< HEAD
      rho  = SQRT(si)
      hs1  = one/(ns-1)
      jslo = 1 + ABS(si)/hs1
      jslo = MIN(jslo,ns-1)
=======

!
!     Calculate Grid Helpers
!
      rho  = SQRT(si)
      hs1  = one/(ns-1)
      jslo = 1 + ABS(si)/hs1
      jslo = MAX(MIN(jslo,ns-1),2) ! Extrapolate
>>>>>>> d86ae866
      jshi = jslo + 1
      slo  = hs1*(jslo-1)
      shi  = hs1*jslo
      rholo = SQRT(slo)
      rhohi = SQRT(shi)
<<<<<<< HEAD
      whi  = (si - slo)/hs1 ! x
      wlo  = one - whi ! (1-x)

      ! Odd modes we include a factor of sqrt(s)=rho
      wlo_odd = wlo*rho/rholo
      whi_odd = whi*rho/rhohi

      ! Derivative values
      dwlo = -DBLE(ns-1)
      dwhi =  DBLE(ns-1)
      dwlo_odd = -(3*rho-shi/rho)/(2*hs1*rholo)
      dwhi_odd =  (3*rho-slo/rho)/(2*hs1*rhohi)

      ! Adjust near axis
      IF (jslo .eq. 1) THEN
         wlo_odd = 0
         whi_odd = rho/rhohi
         dwlo_odd = 0
         dwhi_odd = 0.5/(rho*rhohi)
=======
!
!     Calculate Coefficients
!        x = (s-slo)/ds
!        F_even(x) = f0*(1-x)+f1*x
!        F_odd(x)  = sqrt(s/slo)*f0*(1-x)+sqrt(s/shi)*f1*x
!
      whi  = (si - slo)/hs1 ! x
      wlo  = one - whi ! (1-x)
      wlo_odd = wlo*rho/rholo
      whi_odd = whi*rho/rhohi

!
!     Calculate Derivatives
!        dx/ds = 1/ds
!
      dwlo = -DBLE(ns-1) ! -1/ds
      dwhi =  DBLE(ns-1) !  1/ds
      dwlo_odd = ( hs1 - 3 * si + slo ) / ( 2 * rho * hs1 * rholo )
      dwhi_odd = (       3 * si - slo ) / ( 2 * rho * hs1 * rhohi )


!
!     Adjust axis contraints
!        R_odd(s=0) = 0 ! Default values
!        dR/ds_even = 0
!        dR/ds_odd  = const
      IF (jslo .eq. 1) THEN
         ! Regular modes
         wlo_odd = 0 ! becasue rholo=0
         ! Derivative
         dwlo = 0
         dwhi = whi*DBLE(ns-1) ! Linearly go to zero
         dwlo_odd = 0 ! because rholo=0
         !dwhi_odd = ( 3 * rho ) / (2 * hs1 * rhohi)
         dwhi_odd = ( 3 ) / (2 * hs1 * rhohi)
>>>>>>> d86ae866
      END IF

      mpol1 = mpol-1

      wmins(:,0:mpol1:2) = wlo
      wplus(:,0:mpol1:2) = whi
      wmins(:,1:mpol1:2) = wlo_odd
      wplus(:,1:mpol1:2) = whi_odd

      dwmins(:,0:mpol1:2) = dwlo
      dwplus(:,0:mpol1:2) = dwhi
      dwmins(:,1:mpol1:2) = dwlo_odd
      dwplus(:,1:mpol1:2) = dwhi_odd

      IF (.not.lasym) THEN
         IF (lthreed) THEN
            IF (ntmax .ne. 2) STOP 'ntmax != 2 in flx2cyl!'
            rss = 2;  zcs = 2
         ELSE
            IF (ntmax .ne. 1) STOP 'ntmax != 1 in flx2cyl!'
         END IF
      ELSE
         IF (lthreed) THEN
             IF (ntmax .ne. 4) STOP 'ntmax != 4 in flx2cyl!'
             rss = 2;  rsc = 3;  rcs = 4
             zcs = 2;  zcc = 3;  zss = 4
         ELSE
             IF (ntmax .ne. 2) STOP 'ntmax != 2 in flx2cyl!'
             rsc = 2;  zcc = 2
         END IF
      END IF

      zsc = 1+ntmax; zcs = zcs+ntmax; zcc = zcc+ntmax; zss = zss+ntmax

      rmncc = wmins*rzl_array(jslo,:,:,rcc) 
     1      + wplus*rzl_array(jshi,:,:,rcc)        !!COS(mu) COS(nv)
      zmnsc = wmins*rzl_array(jslo,:,:,zsc) 
     1      + wplus*rzl_array(jshi,:,:,zsc)        !!SIN(mu) COS(nv)

      IF (lthreed) THEN
         rmnss = wmins*rzl_array(jslo,:,:,rss) 
     1         + wplus*rzl_array(jshi,:,:,rss)     !!SIN(mu) SIN(nv)
         zmncs = wmins*rzl_array(jslo,:,:,zcs)
     1         + wplus*rzl_array(jshi,:,:,zcs)     !!COS(mu) SIN(nv)
      END IF

      drmncc = dwmins*rzl_array(jslo,:,:,rcc) 
     1       + dwplus*rzl_array(jshi,:,:,rcc)        !!COS(mu) COS(nv)
      dzmnsc = dwmins*rzl_array(jslo,:,:,zsc) 
     1       + dwplus*rzl_array(jshi,:,:,zsc)        !!SIN(mu) COS(nv)

      IF (lthreed) THEN
         drmnss = dwmins*rzl_array(jslo,:,:,rss) 
     1          + dwplus*rzl_array(jshi,:,:,rss)     !!SIN(mu) SIN(nv)
         dzmncs = dwmins*rzl_array(jslo,:,:,zcs)
     1          + dwplus*rzl_array(jshi,:,:,zcs)     !!COS(mu) SIN(nv)
      END IF

!
!     SETUP TRIG ARRAYS
!
      cosu = COS(ui);   sinu = SIN(ui)
      cosv = COS(vi);   sinv = SIN(vi)

      cosmu(0) = 1;    sinmu(0) = 0
      cosnv(0) = 1;    sinnv(0) = 0
      DO m = 1, mpol1
         cosmu(m) = cosmu(m-1)*cosu - sinmu(m-1)*sinu
         sinmu(m) = sinmu(m-1)*cosu + cosmu(m-1)*sinu
      END DO

      IF (PRESENT(mscale)) THEN
         cosmu = cosmu*mscale;  sinmu = sinmu*mscale
      END IF

      DO n = 1, ntor
         cosnv(n) = cosnv(n-1)*cosv - sinnv(n-1)*sinv
         sinnv(n) = sinnv(n-1)*cosv + cosnv(n-1)*sinv
      END DO

      IF (PRESENT(nscale)) THEN
         cosnv = cosnv*nscale;  sinnv = sinnv*nscale
      END IF

      IF (lrv .or. lzv) THEN
         DO n = 0, ntor
            cosnvn(n) = n*cosnv(n)
            sinnvn(n) =-n*sinnv(n)
         END DO
      END IF

      iflag = 0

!
!     COMPUTE R11, Z11 IN REAL SPACE
!
!     FIRST, INVERSE TRANSFORM IN N-V SPACE, FOR FIXED M
!
      DO m = 0, mpol1
 
         work1(m,1) = SUM(rmncc(:,m)*cosnv(:))
         work1(m,2) = SUM(zmnsc(:,m)*cosnv(:))
         IF (lru) work1(m,3) =-m*work1(m,1)
         IF (lzu) work1(m,4) = m*work1(m,2)
         IF (lrs) work1(m,13)= SUM(drmncc(:,m)*cosnv(:))
         IF (lzs) work1(m,14)= SUM(dzmnsc(:,m)*cosnv(:))
         IF (lthreed) THEN
            IF (lrv) work1(m,5) = SUM(rmncc(:,m)*sinnvn(:))
            IF (lzv) work1(m,6) = SUM(zmnsc(:,m)*sinnvn(:))
            work1(m,7) = SUM(rmnss(:,m)*sinnv(:))
            work1(m,8) = SUM(zmncs(:,m)*sinnv(:))
            IF (lru) work1(m,9) = m*work1(m,7)
            IF (lzu) work1(m,10) =-m*work1(m,8)
            IF (lrv) work1(m,11) = SUM(rmnss(:,m)*cosnvn(:))
            IF (lzv) work1(m,12) = SUM(zmncs(:,m)*cosnvn(:))
            IF (lrs) work1(m,15)= SUM(drmnss(:,m)*sinnv(:))
            IF (lzs) work1(m,16)= SUM(dzmncs(:,m)*sinnv(:))
         END IF

      END DO

!
!     NEXT, INVERSE TRANSFORM IN M-U SPACE
!
      IF (lthreed) THEN
         r11 = SUM(work1(:,1)*cosmu(:) + work1(:,7)*sinmu(:))
         z11 = SUM(work1(:,2)*sinmu(:) + work1(:,8)*cosmu(:))
         IF (lru) ru = SUM(work1(:,3)*sinmu(:) + work1(:,9)*cosmu(:))
         IF (lzu) zu = SUM(work1(:,4)*cosmu(:) + work1(:,10)*sinmu(:))
         IF (lrv) rv = SUM(work1(:,5)*cosmu(:) + work1(:,11)*sinmu(:))
         IF (lzv) zv = SUM(work1(:,6)*sinmu(:) + work1(:,12)*cosmu(:))
         IF (lrs) rs = SUM(work1(:,13)*cosmu(:) + work1(:,15)*sinmu(:))
         IF (lzs) zs = SUM(work1(:,14)*sinmu(:) + work1(:,16)*cosmu(:))
      ELSE          
         r11 = SUM(work1(:,1)*cosmu(:))
         z11 = SUM(work1(:,2)*sinmu(:))
         IF (lru) ru = SUM(work1(:,3)*sinmu(:))
         IF (lzu) zu = SUM(work1(:,4)*cosmu(:))
         IF (lrs) rs = SUM(work1(:,13)*cosmu(:))
         IF (lzs) zs = SUM(work1(:,14)*sinmu(:))
      END IF


      IF (.not.lasym) GOTO 1000

      rmnsc = wmins*rzl_array(jslo,:,:,rsc) 
     1      + wplus*rzl_array(jshi,:,:,rsc)        !!SIN(mu) COS(nv)
      zmncc = wmins*rzl_array(jslo,:,:,zcc) 
     1      + wplus*rzl_array(jshi,:,:,zcc)        !!COS(mu) COS(nv)

      IF (lthreed) THEN
         rmncs = wmins*rzl_array(jslo,:,:,rcs) 
     1         + wplus*rzl_array(jshi,:,:,rcs)     !!COS(mu) SIN(nv)
         zmnss = wmins*rzl_array(jslo,:,:,zss)
     1         + wplus*rzl_array(jshi,:,:,zss)     !!SIN(mu) SIN(nv)
      END IF

      drmnsc = dwmins*rzl_array(jslo,:,:,rsc) 
     1       + dwplus*rzl_array(jshi,:,:,rsc)        !!SIN(mu) COS(nv)
      dzmncc = dwmins*rzl_array(jslo,:,:,zcc) 
     1       + dwplus*rzl_array(jshi,:,:,zcc)        !!COS(mu) COS(nv)

      IF (lthreed) THEN
         drmncs = dwmins*rzl_array(jslo,:,:,rcs) 
     1          + dwplus*rzl_array(jshi,:,:,rcs)     !!COS(mu) SIN(nv)
         dzmnss = dwmins*rzl_array(jslo,:,:,zss)
     1          + dwplus*rzl_array(jshi,:,:,zss)     !!SIN(mu) SIN(nv)
      END IF

!
!     COMPUTE R11, Z11 IN REAL SPACE
!
!     FIRST, INVERSE TRANSFORM IN N-V SPACE, FOR FIXED M
!
      DO m = 0, mpol1
 
         work1(m,1) = SUM(rmnsc(:,m)*cosnv(:))
         work1(m,2) = SUM(zmncc(:,m)*cosnv(:))
         IF (lru) work1(m,3) = m*work1(m,1)
         IF (lzu) work1(m,4) =-m*work1(m,2)
         IF (lrs) work1(m,13)= SUM(drmnsc(:,m)*cosnv(:))
         IF (lzs) work1(m,14)= SUM(dzmncc(:,m)*cosnv(:))

         IF (lthreed) THEN
            IF (lrv) work1(m,5) = SUM(rmnsc(:,m)*sinnvn(:))
            IF (lzv) work1(m,6) = SUM(zmncc(:,m)*sinnvn(:))
            work1(m,7) = SUM(rmncs(:,m)*sinnv(:))
            work1(m,8) = SUM(zmnss(:,m)*sinnv(:))
            IF (lru) work1(m,9) =-m*work1(m,7)
            IF (lzu) work1(m,10) = m*work1(m,8)
            IF (lrv) work1(m,11) = SUM(rmncs(:,m)*cosnvn(:))
            IF (lzv) work1(m,12) = SUM(zmnss(:,m)*cosnvn(:))
            IF (lrs) work1(m,15)= SUM(drmncs(:,m)*sinnv(:))
            IF (lzs) work1(m,16)= SUM(dzmnss(:,m)*sinnv(:))
         END IF

      END DO

!
!     NEXT, INVERSE TRANSFORM IN M-U SPACE
!
      IF (lthreed) THEN
         r11 = r11 + SUM(work1(:,1)*sinmu(:) + work1(:,7)*cosmu(:))
         z11 = z11 + SUM(work1(:,2)*cosmu(:) + work1(:,8)*sinmu(:))
         IF (lru) ru = ru + 
     1                 SUM(work1(:,3)*cosmu(:) + work1(:,9)*sinmu(:))
         IF (lzu) zu = zu + 
     1                 SUM(work1(:,4)*sinmu(:) + work1(:,10)*cosmu(:))
         IF (lrv) rv = rv + 
     1                 SUM(work1(:,5)*sinmu(:) + work1(:,11)*cosmu(:))
         IF (lzv) zv = zv +
     1                 SUM(work1(:,6)*cosmu(:) + work1(:,12)*sinmu(:))
         IF (lrs) rs = rs + 
     1                 SUM(work1(:,13)*sinmu(:) + work1(:,15)*cosmu(:))
         IF (lzs) zs = zs + 
     1                 SUM(work1(:,14)*cosmu(:) + work1(:,16)*sinmu(:))
      ELSE          
         r11 = r11 + SUM(work1(:,1)*sinmu(:))
         z11 = z11 + SUM(work1(:,2)*cosmu(:))
         IF (lru) ru = ru + SUM(work1(:,3)*cosmu(:))
         IF (lzu) zu = zu + SUM(work1(:,4)*sinmu(:))
         IF (lrs) rs = rs + SUM(work1(:,13)*sinmu(:))
         IF (lzs) zs = zs + SUM(work1(:,14)*cosmu(:))
      END IF

 1000 CONTINUE

      r_cyl(1) = r11;  r_cyl(3) = z11

      END SUBROUTINE flx2cyl

      SUBROUTINE flx2cyl_2nd(rzl_array, c_flux, r_cyl, ns, ntor, 
     1                   mpol, ntmax, lthreed, lasym, iflag,
     2                   mscale, nscale, Ru, Rv, Zu, Zv, Rs, Zs)
      IMPLICIT NONE
C-----------------------------------------------
C   D u m m y   A r g u m e n t s
C-----------------------------------------------
      INTEGER, INTENT(out) :: iflag
      INTEGER, INTENT(in)  :: ns, ntmax, mpol, ntor
      LOGICAL :: lthreed, lasym
      REAL(rprec), DIMENSION(ns,0:ntor,0:mpol-1,3*ntmax),
     1   INTENT(in) :: rzl_array
      REAL(rprec), INTENT(in) :: c_flux(3)
      REAL(rprec), INTENT(out) :: r_cyl(3)
      REAL(rprec), INTENT(in), OPTIONAL :: 
     1                            mscale(0:mpol-1), nscale(0:ntor)
      REAL(rprec), INTENT(out), OPTIONAL :: Ru, Rv, Zu, Zv, Rs, Zs
C-----------------------------------------------
C   L o c a l   P a r a m e t e r s
C-----------------------------------------------
      INTEGER, PARAMETER :: rcc = 1
      REAL(rprec), PARAMETER :: c1p5 = 1.5_dp
C-----------------------------------------------
C   L o c a l   V a r i a b l e s
C-----------------------------------------------
      INTEGER :: rss, rsc, rcs, zsc, zcs, zcc, zss
      INTEGER :: istat, jslo, jsmid, jshi, mpol1, m, n
      REAL(rprec), DIMENSION(0:ntor,0:mpol-1) ::
     1           rmncc, rmnss, zmncs, zmnsc,
     2           rmncs, rmnsc, zmncc, zmnss,
     1           drmncc, drmnss, dzmncs, dzmnsc,
     2           drmncs, drmnsc, dzmncc, dzmnss
      REAL(rprec) :: wlo, whi, wlo_odd, whi_odd, hs1, 
     1               si, ui, vi, r11, z11
      REAL(rprec) :: slo, shi, rho, rholo, rhohi, dwlo, dwhi, dwlo_odd,
     1               dwhi_odd
      REAL(rprec) :: smid, rhomid, wmid, wmid_odd, dwmid, dwmid_odd, x
      REAL(rprec) :: wmins(0:ntor,0:mpol-1),
     1               wplus(0:ntor,0:mpol-1),
     2               wcent(0:ntor,0:mpol-1),
     3               dwmins(0:ntor,0:mpol-1),
     4               dwcent(0:ntor,0:mpol-1),
     5               dwplus(0:ntor,0:mpol-1)
      REAL(rprec) :: cosu, sinu, cosv, sinv,
     1               cosmu(0:mpol-1), sinmu(0:mpol-1),
     2               cosnv(0:ntor),  sinnv(0:ntor), 
     3               cosnvn(0:ntor), sinnvn(0:ntor)
      REAL(rprec) :: work1(0:mpol-1,16)
      LOGICAL :: lrs, lzs, lru, lrv, lzu, lzv
C-----------------------------------------------
!
!     COMPUTES THE CYLINDRICAL COORDINATES R11 and Z11
!     AT A FIXED FLUX COORDINATE POINT si, ui(theta), vi(N*phi)
!     WHERE phi = geometric toroidal angle (0 to 2pi), N = no. field periods
!
!     INPUT:
!     c_flux:          array of (si,ui,vi) values to convert to cylindrical coordinates
!     rzl_array:       array of (r, z, lambda) Fourier coefficients for all radial, m, n values
!     ns, mpol,ntor, ntmax:  radial, poloidal, toroidal, type (r,z,l) dimensions of rzl_array
!     mscale, nscale:  option scale factors. Use ONLY if rzl_array comes from within VMEC.
!                      If arising from WOUT file, mscale, nscale => 1 are not passed
!
!     OUTPUT:
!     r_cyl    :       R = r_cyl(1);  N*PHI = r_cyl(2);   Z = r_cyl(3)
!
!     OPTIONAL OUTPUT
!                      Rs = dR/ds; Ru = dR/du;    Rv = dR/dv = dR/dphi / N
!                      Zs = dR/ds; Zu = dZ/du;    Zv = dZ/dv = dZ/dphi / N
!
!     NOTE:            User is responsible for multiplying Rv, Zv by N to get phi derivatives
!
      iflag = -1
      si = c_flux(1);  ui = c_flux(2);  vi = c_flux(3)
      r_cyl(2) = vi

!      IF (si.lt.zero .or. si.gt.one) THEN
      IF (si .lt. zero) THEN
         WRITE(6, *)' In flx2cyl_2nd, s(flux) must be > 0'
         RETURN
      END IF

      lrs = PRESENT(rs); lru = PRESENT(ru); lrv = PRESENT(rv)
      lzs = PRESENT(zs); lzu = PRESENT(zu); lzv = PRESENT(zv)
      IF (lrv .and. .not. lthreed) rv = 0
      IF (lzv .and. .not. lthreed) zv = 0

!
!     FIND INTERPOLATED s VALUE AND COMPUTE INTERPOLATION WEIGHTS wlo, whi (for even m modes)
!     AND wlo_odd, whi_odd (for odd m modes).
!     FOR si <= 1, POINT IS INSIDE PLASMA;
!     FOR si > 1, TRY EXTRAPOLATION (WITH CONTINUOUS s, u DERIVATIVES INTO "vacuum" REGION
!
      rho    = SQRT(si)
      hs1    = one/(ns-1)
      jslo   = 1 + ABS(si)/hs1
      jslo   = MIN(jslo,ns-2)
      jsmid  = jslo + 1
      jshi   = jslo + 2
      slo    = hs1*(jslo-1)
      smid   = hs1*(jsmid-1)
      shi    = hs1*(jshi-1)
      rholo  = SQRT(slo)
      rhomid = SQRT(smid)
      rhohi  = SQRT(shi)
      x      = (si - slo)/hs1 ! x defined on first interval
      wlo    = one - c1p5 * x + 0.5 * x * x
      wmid   = 2 * x - x * x
      whi    = 0.5 * x * ( x - one )

      ! Odd modes we include a factor of sqrt(s)=rho
      wlo_odd  = wlo  * rho / rholo
      wmid_odd = wmid * rho / rhomid
      whi_odd  = whi  * rho / rhohi

      ! Derivative values
      ! df/ds = dx/ds*df/dx = (df/dx)/(delta-s)
      ! d(rho*f)/ds = rho*df/ds + drho/ds*f
      dwlo      = ( x - c1p5  ) * (ns-1)
      dwmid     = ( 2 - 2 * x ) * (ns-1)
      dwhi      = ( x - 0.5   ) * (ns-1)
      dwlo_odd  = (rho * dwlo  + wlo  / (2 * rho)) / rholo
      dwmid_odd = (rho * dwmid + wmid / (2 * rho)) / rhomid
      dwhi_odd  = (rho * dwhi  + whi  / (2 * rho)) / rhohi

      ! Adjust near axis
      IF (jslo .eq. 1) THEN
         ! Handle rholo = 0
         wlo_odd  = zero
         dwlo_odd = zero
      END IF

      mpol1 = mpol-1

      wmins(:,0:mpol1:2) = wlo
      wcent(:,0:mpol1:2) = wmid
      wplus(:,0:mpol1:2) = whi
      wmins(:,1:mpol1:2) = wlo_odd
      wcent(:,1:mpol1:2) = wmid_odd
      wplus(:,1:mpol1:2) = whi_odd

      dwmins(:,0:mpol1:2) = dwlo
      dwcent(:,0:mpol1:2) = dwmid
      dwplus(:,0:mpol1:2) = dwhi
      dwmins(:,1:mpol1:2) = dwlo_odd
      dwcent(:,1:mpol1:2) = dwmid_odd
      dwplus(:,1:mpol1:2) = dwhi_odd

      IF (.not.lasym) THEN
         IF (lthreed) THEN
            IF (ntmax .ne. 2) STOP 'ntmax != 2 in flx2cyl_2nd!'
            rss = 2;  zcs = 2
         ELSE
            IF (ntmax .ne. 1) STOP 'ntmax != 1 in flx2cyl_2nd!'
         END IF
      ELSE
         IF (lthreed) THEN
             IF (ntmax .ne. 4) STOP 'ntmax != 4 in flx2cyl_2nd!'
             rss = 2;  rsc = 3;  rcs = 4
             zcs = 2;  zcc = 3;  zss = 4
         ELSE
             IF (ntmax .ne. 2) STOP 'ntmax != 2 in flx2cyl_2nd!'
             rsc = 2;  zcc = 2
         END IF
      END IF

      zsc = 1+ntmax; zcs = zcs+ntmax; zcc = zcc+ntmax; zss = zss+ntmax

      rmncc = wmins*rzl_array(jslo, :,:,rcc)
     1      + wcent*rzl_array(jsmid,:,:,rcc)
     2      + wplus*rzl_array(jshi, :,:,rcc)        !!COS(mu) COS(nv)
      zmnsc = wmins*rzl_array(jslo, :,:,zsc) 
     1      + wcent*rzl_array(jsmid,:,:,zsc)
     2      + wplus*rzl_array(jshi, :,:,zsc)        !!SIN(mu) COS(nv)

      IF (lthreed) THEN
         rmnss = wmins*rzl_array(jslo, :,:,rss) 
     1         + wcent*rzl_array(jsmid,:,:,rss)
     2         + wplus*rzl_array(jshi, :,:,rss)     !!SIN(mu) SIN(nv)
         zmncs = wmins*rzl_array(jslo, :,:,zcs)
     1         + wcent*rzl_array(jsmid,:,:,zcs)
     2         + wplus*rzl_array(jshi, :,:,zcs)     !!COS(mu) SIN(nv)
      END IF

      drmncc = dwmins*rzl_array(jslo, :,:,rcc) 
     1       + dwcent*rzl_array(jsmid,:,:,rcc)
     2       + dwplus*rzl_array(jshi, :,:,rcc)        !!COS(mu) COS(nv)
      dzmnsc = dwmins*rzl_array(jslo, :,:,zsc) 
     1       + dwcent*rzl_array(jsmid,:,:,zsc)
     2       + dwplus*rzl_array(jshi, :,:,zsc)        !!SIN(mu) COS(nv)

      IF (lthreed) THEN
         drmnss = dwmins*rzl_array(jslo, :,:,rss) 
     1          + dwcent*rzl_array(jsmid,:,:,rss)
     2          + dwplus*rzl_array(jshi, :,:,rss)     !!SIN(mu) SIN(nv)
         dzmncs = dwmins*rzl_array(jslo, :,:,zcs)
     1          + dwcent*rzl_array(jsmid,:,:,zcs)
     2          + dwplus*rzl_array(jshi, :,:,zcs)     !!COS(mu) SIN(nv)
      END IF

!
!     SETUP TRIG ARRAYS
!
      cosu = COS(ui);   sinu = SIN(ui)
      cosv = COS(vi);   sinv = SIN(vi)

      cosmu(0) = 1;    sinmu(0) = 0
      cosnv(0) = 1;    sinnv(0) = 0
      DO m = 1, mpol1
         cosmu(m) = cosmu(m-1)*cosu - sinmu(m-1)*sinu
         sinmu(m) = sinmu(m-1)*cosu + cosmu(m-1)*sinu
      END DO

      IF (PRESENT(mscale)) THEN
         cosmu = cosmu*mscale;  sinmu = sinmu*mscale
      END IF

      DO n = 1, ntor
         cosnv(n) = cosnv(n-1)*cosv - sinnv(n-1)*sinv
         sinnv(n) = sinnv(n-1)*cosv + cosnv(n-1)*sinv
      END DO

      IF (PRESENT(nscale)) THEN
         cosnv = cosnv*nscale;  sinnv = sinnv*nscale
      END IF

      IF (lrv .or. lzv) THEN
         DO n = 0, ntor
            cosnvn(n) = n*cosnv(n)
            sinnvn(n) =-n*sinnv(n)
         END DO
      END IF

      iflag = 0

!
!     COMPUTE R11, Z11 IN REAL SPACE
!
!     FIRST, INVERSE TRANSFORM IN N-V SPACE, FOR FIXED M
!
      DO m = 0, mpol1
 
         work1(m,1) = SUM(rmncc(:,m)*cosnv(:))
         work1(m,2) = SUM(zmnsc(:,m)*cosnv(:))
         IF (lru) work1(m,3) =-m*work1(m,1)
         IF (lzu) work1(m,4) = m*work1(m,2)
         IF (lrs) work1(m,13)= SUM(drmncc(:,m)*cosnv(:))
         IF (lzs) work1(m,14)= SUM(dzmnsc(:,m)*cosnv(:))
         IF (lthreed) THEN
            IF (lrv) work1(m,5) = SUM(rmncc(:,m)*sinnvn(:))
            IF (lzv) work1(m,6) = SUM(zmnsc(:,m)*sinnvn(:))
            work1(m,7) = SUM(rmnss(:,m)*sinnv(:))
            work1(m,8) = SUM(zmncs(:,m)*sinnv(:))
            IF (lru) work1(m,9) = m*work1(m,7)
            IF (lzu) work1(m,10) =-m*work1(m,8)
            IF (lrv) work1(m,11) = SUM(rmnss(:,m)*cosnvn(:))
            IF (lzv) work1(m,12) = SUM(zmncs(:,m)*cosnvn(:))
            IF (lrs) work1(m,15)= SUM(drmnss(:,m)*sinnv(:))
            IF (lzs) work1(m,16)= SUM(dzmncs(:,m)*sinnv(:))
         END IF

      END DO

!
!     NEXT, INVERSE TRANSFORM IN M-U SPACE
!
      IF (lthreed) THEN
         r11 = SUM(work1(:,1)*cosmu(:) + work1(:,7)*sinmu(:))
         z11 = SUM(work1(:,2)*sinmu(:) + work1(:,8)*cosmu(:))
         IF (lru) ru = SUM(work1(:,3)*sinmu(:) + work1(:,9)*cosmu(:))
         IF (lzu) zu = SUM(work1(:,4)*cosmu(:) + work1(:,10)*sinmu(:))
         IF (lrv) rv = SUM(work1(:,5)*cosmu(:) + work1(:,11)*sinmu(:))
         IF (lzv) zv = SUM(work1(:,6)*sinmu(:) + work1(:,12)*cosmu(:))
         IF (lrs) rs = SUM(work1(:,13)*cosmu(:) + work1(:,15)*sinmu(:))
         IF (lzs) zs = SUM(work1(:,14)*sinmu(:) + work1(:,16)*cosmu(:))
      ELSE          
         r11 = SUM(work1(:,1)*cosmu(:))
         z11 = SUM(work1(:,2)*sinmu(:))
         IF (lru) ru = SUM(work1(:,3)*sinmu(:))
         IF (lzu) zu = SUM(work1(:,4)*cosmu(:))
         IF (lrs) rs = SUM(work1(:,13)*cosmu(:))
         IF (lzs) zs = SUM(work1(:,14)*sinmu(:))
      END IF


      IF (.not.lasym) GOTO 1000

      rmnsc = wmins*rzl_array(jslo,:,:,rsc) 
     1      + wplus*rzl_array(jshi,:,:,rsc)        !!SIN(mu) COS(nv)
      zmncc = wmins*rzl_array(jslo,:,:,zcc) 
     1      + wplus*rzl_array(jshi,:,:,zcc)        !!COS(mu) COS(nv)

      IF (lthreed) THEN
         rmncs = wmins*rzl_array(jslo,:,:,rcs) 
     1         + wplus*rzl_array(jshi,:,:,rcs)     !!COS(mu) SIN(nv)
         zmnss = wmins*rzl_array(jslo,:,:,zss)
     1         + wplus*rzl_array(jshi,:,:,zss)     !!SIN(mu) SIN(nv)
      END IF

      drmnsc = dwmins*rzl_array(jslo,:,:,rsc) 
     1       + dwplus*rzl_array(jshi,:,:,rsc)        !!SIN(mu) COS(nv)
      dzmncc = dwmins*rzl_array(jslo,:,:,zcc) 
     1       + dwplus*rzl_array(jshi,:,:,zcc)        !!COS(mu) COS(nv)

      IF (lthreed) THEN
         drmncs = dwmins*rzl_array(jslo,:,:,rcs) 
     1          + dwplus*rzl_array(jshi,:,:,rcs)     !!COS(mu) SIN(nv)
         dzmnss = dwmins*rzl_array(jslo,:,:,zss)
     1          + dwplus*rzl_array(jshi,:,:,zss)     !!SIN(mu) SIN(nv)
      END IF

!
!     COMPUTE R11, Z11 IN REAL SPACE
!
!     FIRST, INVERSE TRANSFORM IN N-V SPACE, FOR FIXED M
!
      DO m = 0, mpol1
 
         work1(m,1) = SUM(rmnsc(:,m)*cosnv(:))
         work1(m,2) = SUM(zmncc(:,m)*cosnv(:))
         IF (lru) work1(m,3) = m*work1(m,1)
         IF (lzu) work1(m,4) =-m*work1(m,2)
         IF (lrs) work1(m,13)= SUM(drmnsc(:,m)*cosnv(:))
         IF (lzs) work1(m,14)= SUM(dzmncc(:,m)*cosnv(:))

         IF (lthreed) THEN
            IF (lrv) work1(m,5) = SUM(rmnsc(:,m)*sinnvn(:))
            IF (lzv) work1(m,6) = SUM(zmncc(:,m)*sinnvn(:))
            work1(m,7) = SUM(rmncs(:,m)*sinnv(:))
            work1(m,8) = SUM(zmnss(:,m)*sinnv(:))
            IF (lru) work1(m,9) =-m*work1(m,7)
            IF (lzu) work1(m,10) = m*work1(m,8)
            IF (lrv) work1(m,11) = SUM(rmncs(:,m)*cosnvn(:))
            IF (lzv) work1(m,12) = SUM(zmnss(:,m)*cosnvn(:))
            IF (lrs) work1(m,15)= SUM(drmncs(:,m)*sinnv(:))
            IF (lzs) work1(m,16)= SUM(dzmnss(:,m)*sinnv(:))
         END IF

      END DO

!
!     NEXT, INVERSE TRANSFORM IN M-U SPACE
!
      IF (lthreed) THEN
         r11 = r11 + SUM(work1(:,1)*sinmu(:) + work1(:,7)*cosmu(:))
         z11 = z11 + SUM(work1(:,2)*cosmu(:) + work1(:,8)*sinmu(:))
         IF (lru) ru = ru + 
     1                 SUM(work1(:,3)*cosmu(:) + work1(:,9)*sinmu(:))
         IF (lzu) zu = zu + 
     1                 SUM(work1(:,4)*sinmu(:) + work1(:,10)*cosmu(:))
         IF (lrv) rv = rv + 
     1                 SUM(work1(:,5)*sinmu(:) + work1(:,11)*cosmu(:))
         IF (lzv) zv = zv +
     1                 SUM(work1(:,6)*cosmu(:) + work1(:,12)*sinmu(:))
         IF (lrs) rs = rs + 
     1                 SUM(work1(:,13)*sinmu(:) + work1(:,15)*cosmu(:))
         IF (lzs) zs = zs + 
     1                 SUM(work1(:,14)*cosmu(:) + work1(:,16)*sinmu(:))
      ELSE          
         r11 = r11 + SUM(work1(:,1)*sinmu(:))
         z11 = z11 + SUM(work1(:,2)*cosmu(:))
         IF (lru) ru = ru + SUM(work1(:,3)*cosmu(:))
         IF (lzu) zu = zu + SUM(work1(:,4)*sinmu(:))
         IF (lrs) rs = rs + SUM(work1(:,13)*sinmu(:))
         IF (lzs) zs = zs + SUM(work1(:,14)*cosmu(:))
      END IF

 1000 CONTINUE

      r_cyl(1) = r11;  r_cyl(3) = z11

      END SUBROUTINE flx2cyl_2nd

      SUBROUTINE cyl2flx(rzl_in, r_cyl, c_flx, ns_in, ntor_in, mpol_in, 
     1      ntmax_in, lthreed_in, lasym_in, info, nfe, fmin, 
     1      mscale, nscale, ru, zu, rv, zv, rs, zs)
      IMPLICIT NONE
C-----------------------------------------------
C   D u m m y   A r g u m e n t s
C-----------------------------------------------
      INTEGER, INTENT(out)       :: info, nfe
      INTEGER, INTENT(in)        :: ns_in, ntor_in, mpol_in, ntmax_in
      REAL(rprec), INTENT(in)    :: r_cyl(3)
      REAL(rprec), INTENT(inout) :: c_flx(3)
      REAL(rprec), INTENT(in), TARGET :: 
     1                 rzl_in(ns_in,0:ntor_in,0:mpol_in-1,2*ntmax_in)
      REAL(rprec), TARGET, OPTIONAL :: 
     1                 mscale(0:mpol_in-1), nscale(0:ntor_in)
      REAL(rprec), INTENT(out), OPTIONAL :: ru, zu, rv, zv, rs, zs
      REAL(rprec), INTENT(out)   :: fmin
      LOGICAL, INTENT(in) :: lthreed_in, lasym_in
C-----------------------------------------------
C   L o c a l   P a r a m e t e r s
C-----------------------------------------------
      INTEGER, PARAMETER :: nvar = 2
      REAL(rprec), PARAMETER :: ftol = 1.e-16_dp
C-----------------------------------------------
C   L o c a l   V a r i a b l e s
C-----------------------------------------------
      REAL(rprec) :: xc_opt(nvar), r_cyl_out(3), fmin0
      INTEGER     :: iflag, itry, nfe_out
C-----------------------------------------------
!     LOCAL PARAMETERS:
!     ftol    :   nominally, set to 1.E-16. Gives a maximum (relative)
!                 error in matching R and Z of sqrt(ftol), or 1.E-8. 
!                 To increase accuracy, ftol should be lowered, but this 
!                 may require more Newton iterations (slows code).
!       
!     INPUT:
!     rzl_in  :   4D array with r,z (lambda) Fourier coefficients vs. radius
!                 
!     r_cyl   :   vector specifying cylindrical point to match, R = r_cyl(1), 
!                 N*phi = r_cyl(2), Z = r_cyl(3)
!                 NOTE: N*phi (N=no. field periods) is input, NOT phi!
!     ns_in   :   number of radial nodes in input array rzl_in
!     ntmax_in:   number of different types of modes (cos-cos, sin-sin, etc)
!     mpol_in :   number of poloidal modes (0:mpol_in-1)
!     ntor_in :   number of toroidal modes = ntor_in+1 (0:ntor)
!     lthreed_in :true if this is a 3D plasma
!     lasym_in:   true if this is an asymmetric plasma
!     mscale  (nscale) : 
!                 optional scaling arrays for cos, sin arrays. Used
!                 only if this routine is called from within VMEC.
!
!     OUTPUT:
!     nfe     :   number of function evaluations
!     info    :   = 0, no errors, -1, fmin > ftol (tolerance exceeded on output)
!                 = -3, s > 1 outside plasma, probably
!     fmin    :   minimum value of f = (r - Rin)**2 + (z - Zin)**2 at c_flx

!     INPUT/OUTPUT:
!     c_flx   :   array of flux coordinates (s = c_flx(1), u=theta= c_flx(2), 
!                 v = N*phi= c_flx(3))
!                 on input, initial guess (recommend magnetic axis if "cold" start)
!                 on output, s, u values corresponding to r_cyl
C-----------------------------------------------
!     Initialize global variables
      rzl_array => rzl_in
      lthreed_loc = lthreed_in;  lasym_loc = lasym_in
      mpol_loc = mpol_in;  ntor_loc = ntor_in
      ns_loc = ns_in; ntmax_loc = ntmax_in
      lscale = PRESENT(mscale)
      IF (lscale) THEN
         mscale_loc => mscale;  nscale_loc => nscale
      END IF
      r_target = r_cyl(1); phi_target = r_cyl(2);  z_target = r_cyl(3)

!     Initialize local variables
      xc_opt(1) = c_flx(1); xc_opt(2) = c_flx(2)

!     Avoid exact magnetic axis, which is singular point
      IF (c_flx(1) .eq. zero) xc_opt(1) = one/(ns_loc-1)   

      fnorm = r_target**2 + z_target**2
      IF (fnorm .lt. EPSILON(fnorm)) fnorm = 1
      fnorm = one/fnorm


      nfe = 0
      fmin0 = 1

      DO itry = 1, 4

         CALL newt2d(xc_opt, fmin, ftol, nfe_out, nvar, info)
         nfe = nfe + nfe_out

         IF (fmin.le.ftol .or. info.eq.-3) EXIT
!
!        JOG POINT (BY ROTATING ANGLE) TO IMPROVE CONVERGENCE
!
         IF (fmin .gt. 1.E-3*fmin0) THEN
            xc_opt(2) = xc_opt(2) + twopi/20
         ELSE 
            xc_opt(2) = xc_opt(2) + twopi/40
         END IF

         fmin0 = MIN(fmin, fmin0)
!        PRINT *,' ITRY = ', itry+1,' FMIN = ', fmin
            
      END DO
         
      c_flx(1) = xc_opt(1); c_flx(2) = xc_opt(2); c_flx(3) = phi_target
!SPH      IF (info.eq.0 .and. c_flx(1).gt.one) c_flx(1) = one

      c_flx(2) = MOD(c_flx(2), twopi)
      DO WHILE (c_flx(2) .lt. zero)
         c_flx(2) = c_flx(2) + twopi
      END DO

!
!     COMPUTE Ru, Zu, Rv, Zv IF REQUIRED
!
      IF ((PRESENT(ru) .or. PRESENT(zu) .or. 
     1     PRESENT(rv) .or. PRESENT(zv) .or.
     2     PRESENT(rs) .or. PRESENT(zs)) .and. info.eq.0) THEN
         IF (lscale) THEN
            CALL flx2cyl(rzl_in, c_flx, r_cyl_out, ns_loc, ntor_loc, 
     1         mpol_loc, ntmax_loc, lthreed_loc, lasym_loc, 
     2         iflag, MSCALE=mscale_loc, NSCALE=nscale_loc, 
     3         RU=ru, ZU=zu, RV=rv, ZV=zv, RS=rs, ZS=zs)
         ELSE
            CALL flx2cyl(rzl_in, c_flx, r_cyl_out, ns_loc, ntor_loc, 
     1         mpol_loc, ntmax_loc, lthreed_loc, lasym_loc, 
     2         iflag, 
     3         RU=ru, ZU=zu, RV=rv, ZV=zv, RS=rs, ZS=zs)
         END IF
      END IF

    
      END SUBROUTINE cyl2flx

      SUBROUTINE newt2d(xc_opt, fmin, ftol, nfe, nvar, iflag)
      IMPLICIT NONE
C-----------------------------------------------
C   D u m m y   A r g u m e n t s
C-----------------------------------------------
      INTEGER, INTENT(in) :: nvar
      INTEGER, INTENT(out) :: nfe, iflag
      REAL(rprec), INTENT(inout) :: xc_opt(nvar)
      REAL(rprec), INTENT(in)    :: ftol
      REAL(rprec), INTENT(out)   :: fmin
C-----------------------------------------------
C   L o c a l   V a r i a b l e s
C-----------------------------------------------
      !INTEGER, PARAMETER :: niter = 50
      INTEGER, PARAMETER :: niter = 500
      INTEGER     :: ieval, isgt1
      REAL(rprec) :: c_flx(3), r_cyl_out(3), fvec(nvar), sflux, 
     1               uflux, eps0, eps, epu, xc_min(2), factor
      REAL(rprec) :: x0(3), xs(3), xu(3), dels, delu, tau, fmin0,
     1               ru1, zu1, edge_value, snew, rs1, zs1
C-----------------------------------------------
!
!     INPUT/OUTPUT:
!     xc_opt:   sflux = xc_opt(1), uflux = xc_opt(2) are the toroidal flux
!               coordinate and poloidal angle coordinate, respectively
!     iflag:    = 0, successfully find s,u point
!               =-1, did not converge
!               =-3, sflux > 1, probably
!
!     LOCAL VARIABLES:
!     tau:      d(R,Z)/d(s,u) (Jacobian)
!     isgt1:    counter for number of times s>1

!     FIND FLUX COORDINATES (s,u) WHICH CORRESPOND TO ZERO OF TARGET FUNCTION
!
!            F == (R - R_TARGET)**2 + (Z - Z_TARGET)**2
!
!     FOR A GIVEN CYLINDRICAL COORDINATE POINT (R_TARGET, N*PHI=PHI_TARGET, Z_TARGET)
!
!     Reference:  S.E.Attenberger, W.A.Houlberg, S.P.Hirshman, J. Comp Phys 72 (1987) 435.
!
!     The algorithm used here modifies this slightly to improve "faltering" convergence
!     by choosing a steepest-descent path when the step size has been decreased sufficiently
!     without yielding a lower value of F.
!
      iflag = -1      
      eps0 = SQRT(EPSILON(eps))
      xc_min = xc_opt

      c_flx(3) = phi_target
      fmin0 = 1.E10_dp
      factor = 1
      nfe = 0
      edge_value = one + one/(ns_loc-1)
      edge_value = 2*one
      isgt1 = 0

      DO ieval = 1, niter
         nfe = nfe + 1

         sflux = MAX(xc_opt(1), zero)
!        sflux = MIN(MAX(xc_opt(1), zero), one)
         uflux = xc_opt(2)
         c_flx(1) = sflux;  c_flx(2) = uflux

!        COMPUTE R,Z, Ru, Zu
         CALL get_flxcoord(x0, c_flx, rs=rs1, zs=zs1, ru=ru1, zu=zu1)
         xu(1) = ru1; xu(3) = zu1
         xs(1) = rs1; xs(3) = zs1

!        MAKE SURE sflux IS LARGE ENOUGH
!        TO COMPUTE d(sqrt(s))/ds ACCURATELY NEAR ORIGIN
!         IF (sflux .ge. 1000*eps0) THEN
!            eps = eps0
!         ELSE
!            eps = eps0*sflux
!         END IF

!        COMPUTE Rs, Zs NUMERICALLY
!         eps = ABS(eps)
!         IF (sflux .ge. 1-eps) eps = -eps
!         c_flx(1) = sflux + eps
!         CALL get_flxcoord(r_cyl_out, c_flx)
!         xs = (r_cyl_out - x0)/eps
!         c_flx(1) = sflux

         x0(1) = x0(1) - r_target
         x0(3) = x0(3) - z_target
         fmin = (x0(1)**2 + x0(3)**2)*fnorm

         IF (fmin .gt. fmin0) THEN
            factor = (2*factor)/3
            xc_opt = xc_min
!           REDIRECT ALONG STEEPEST-DESCENT PATH
            IF (6*factor .lt. one) THEN
               dels =-(x0(1)*xs(1) + x0(3)*xs(3))/(xs(1)**2 + xs(3)**2)
               delu =-(x0(1)*xu(1) + x0(3)*xu(3))/(xu(1)**2 + xu(3)**2)
            END IF
         ELSE
            fmin0 = fmin
            factor = 1
            xc_min = xc_opt

!           NEWTON STEP
            tau = xu(1)*xs(3) - xu(3)*xs(1)
            IF (ABS(tau) .le. ABS(eps)*r_target**2) THEN
               iflag = -2
               EXIT
            END IF
            dels = ( x0(1)*xu(3) - x0(3)*xu(1))/tau
            delu = (-x0(1)*xs(3) + x0(3)*xs(1))/tau
            IF (fmin .gt. 1.E-3_dp) THEN
               dels = dels/2; delu = delu/2
            END IF
 
         END IF
 
         IF (fmin .le. ftol) EXIT

         IF (ABS(dels) .gt. one)   dels = SIGN(one, dels)
!         IF (ABS(delu) .gt. twopi/2) delu = SIGN(twopi/2, delu)

         snew = xc_opt(1) + dels*factor
         IF (snew .lt. zero) THEN
            xc_opt(1) = -snew/2               !Prevents oscillations around origin s=0
            !xc_opt(2) = xc_opt(2) + twopi/2 
            !delu = -delu
!             factor = (-snew/2-xc_opt(1))/dels
!             xc_opt(1) = -snew/2
         ELSE
            xc_opt(1) = snew
         END IF
         xc_opt(2) = xc_opt(2) + delu*factor

         IF (xc_opt(1) .gt. edge_value) THEN
            isgt1 = isgt1+1
            IF (xc_opt(1) .gt. 2._dp) isgt1 = isgt1+1
            IF (isgt1 .gt. 5) EXIT
         END IF

      END DO

      IF (isgt1.gt.5) THEN
         iflag = -3
         xc_min = xc_opt
      ELSE IF (xc_min(1) .gt. edge_value) THEN
         iflag = -3
      ELSE IF (fmin0 .le. ftol) THEN
         iflag = 0
      ELSE
         iflag = -1
      END IF
      
      fmin = fmin0
      xc_opt = xc_min
      xc_opt(2) = MOD(xc_opt(2), twopi)

      END SUBROUTINE newt2d

      SUBROUTINE get_flxcoord(x1, c_flx, rs, zs, ru, zu)
C-----------------------------------------------
C   D u m m y   A r g u m e n t s
C-----------------------------------------------
      REAL(rprec), INTENT(out) :: x1(3)
      REAL(rprec), INTENT(in)  :: c_flx(3)
      REAL(rprec), INTENT(out), OPTIONAL :: ru, zu, rs, zs
C-----------------------------------------------
C   L o c a l   V a r i a b l e s
C-----------------------------------------------
      INTEGER :: iflag
C-----------------------------------------------
      IF (lscale) THEN
<<<<<<< HEAD
         CALL flx2cyl(rzl_array, c_flx, x1, ns_loc, ntor_loc, mpol_loc, 
     1              ntmax_loc, lthreed_loc, lasym_loc, iflag, 
     2              MSCALE=mscale_loc, NSCALE=nscale_loc, RU=ru, ZU=zu,
     3              RS = rs, ZS = zs)
      ELSE
         CALL flx2cyl(rzl_array, c_flx, x1, ns_loc, ntor_loc, mpol_loc, 
     1              ntmax_loc, lthreed_loc, lasym_loc, iflag, 
=======
         CALL flx2cyl(rzl_array, c_flx, x1, ns_loc, ntor_loc,  
     1              mpol_loc, ntmax_loc, lthreed_loc, lasym_loc, iflag, 
     2              MSCALE=mscale_loc, NSCALE=nscale_loc, RU=ru, ZU=zu,
     3              RS = rs, ZS = zs)
      ELSE
         CALL flx2cyl(rzl_array, c_flx, x1, ns_loc, ntor_loc, 
     1              mpol_loc, ntmax_loc, lthreed_loc, lasym_loc, iflag, 
>>>>>>> d86ae866
     2              RU=ru, ZU=zu, Rs=rs, Zs=zs)
      END IF

      END SUBROUTINE get_flxcoord

      END MODULE vmec_utils<|MERGE_RESOLUTION|>--- conflicted
+++ resolved
@@ -100,13 +100,6 @@
       IF (PRESENT(sflx)) sflx = c_flx(1)  
       IF (PRESENT(uflx)) uflx = c_flx(2)
 
-<<<<<<< HEAD
-      IF (c_flx(1) .gt. 2) THEN
-         Br = 0;  Bphi = 0;  Bz = 0
-         RETURN
-      ELSE IF (c_flx(1) .gt. one) THEN
-         c_flx(1) = one
-      END IF
 
 !
 !     2. Evaluate Jacobian
@@ -117,24 +110,6 @@
 
 !
 !     3. Evaluate Bsupu*sqrt(g), Bsupv*sqrt(g) at this point
-!        The factor of pi2 comes from normalization on
-!        dchi/ds and dphi/ds
-!
-      CALL tosuvspaceBsup (c_flx(1), c_flx(2), c_flx(3), 
-     1                 GBSUPU=bsupu1, GBSUPV=bsupv1)
-
-      bsupu1 = bsupu1/(ABS(g1)*pi2) ! Pi2 comes from chip and phip
-      bsupv1 = bsupv1/(ABS(g1)*pi2)
-=======
-!
-!     2. Evaluate Jacobian
-!        sqrt(g)=R(dR/du*dZ/ds-dR/ds*dZ/du)
-!
-
-      g1 = R1*(Ru1*Zs1-Rs1*Zu1)
-
-!
-!     3. Evaluate Bsupu*sqrt(g), Bsupv*sqrt(g) at this point
 !
 !      CALL tosuvspaceBsup (c_flx(1), c_flx(2), c_flx(3), 
 !     1                 GBSUPU=bsupu1, GBSUPV=bsupv1)
@@ -148,7 +123,6 @@
       CALL tosuvspace (c_flx(1), c_flx(2), c_flx(3), 
      1                 BSUPU=bsupu1, BSUPV=bsupv1)
 
->>>>>>> d86ae866
 !
 !     3. Form Br, Bphi, Bz
 !
@@ -740,12 +714,6 @@
 !     FOR si <= 1, POINT IS INSIDE PLASMA;
 !     FOR si > 1, TRY EXTRAPOLATION (WITH CONTINUOUS s, u DERIVATIVES INTO "vacuum" REGION
 !
-<<<<<<< HEAD
-      rho  = SQRT(si)
-      hs1  = one/(ns-1)
-      jslo = 1 + ABS(si)/hs1
-      jslo = MIN(jslo,ns-1)
-=======
 
 !
 !     Calculate Grid Helpers
@@ -754,33 +722,11 @@
       hs1  = one/(ns-1)
       jslo = 1 + ABS(si)/hs1
       jslo = MAX(MIN(jslo,ns-1),2) ! Extrapolate
->>>>>>> d86ae866
       jshi = jslo + 1
       slo  = hs1*(jslo-1)
       shi  = hs1*jslo
       rholo = SQRT(slo)
       rhohi = SQRT(shi)
-<<<<<<< HEAD
-      whi  = (si - slo)/hs1 ! x
-      wlo  = one - whi ! (1-x)
-
-      ! Odd modes we include a factor of sqrt(s)=rho
-      wlo_odd = wlo*rho/rholo
-      whi_odd = whi*rho/rhohi
-
-      ! Derivative values
-      dwlo = -DBLE(ns-1)
-      dwhi =  DBLE(ns-1)
-      dwlo_odd = -(3*rho-shi/rho)/(2*hs1*rholo)
-      dwhi_odd =  (3*rho-slo/rho)/(2*hs1*rhohi)
-
-      ! Adjust near axis
-      IF (jslo .eq. 1) THEN
-         wlo_odd = 0
-         whi_odd = rho/rhohi
-         dwlo_odd = 0
-         dwhi_odd = 0.5/(rho*rhohi)
-=======
 !
 !     Calculate Coefficients
 !        x = (s-slo)/ds
@@ -816,7 +762,6 @@
          dwlo_odd = 0 ! because rholo=0
          !dwhi_odd = ( 3 * rho ) / (2 * hs1 * rhohi)
          dwhi_odd = ( 3 ) / (2 * hs1 * rhohi)
->>>>>>> d86ae866
       END IF
 
       mpol1 = mpol-1
@@ -1730,23 +1675,13 @@
       INTEGER :: iflag
 C-----------------------------------------------
       IF (lscale) THEN
-<<<<<<< HEAD
-         CALL flx2cyl(rzl_array, c_flx, x1, ns_loc, ntor_loc, mpol_loc, 
-     1              ntmax_loc, lthreed_loc, lasym_loc, iflag, 
-     2              MSCALE=mscale_loc, NSCALE=nscale_loc, RU=ru, ZU=zu,
-     3              RS = rs, ZS = zs)
-      ELSE
-         CALL flx2cyl(rzl_array, c_flx, x1, ns_loc, ntor_loc, mpol_loc, 
-     1              ntmax_loc, lthreed_loc, lasym_loc, iflag, 
-=======
          CALL flx2cyl(rzl_array, c_flx, x1, ns_loc, ntor_loc,  
      1              mpol_loc, ntmax_loc, lthreed_loc, lasym_loc, iflag, 
      2              MSCALE=mscale_loc, NSCALE=nscale_loc, RU=ru, ZU=zu,
      3              RS = rs, ZS = zs)
       ELSE
          CALL flx2cyl(rzl_array, c_flx, x1, ns_loc, ntor_loc, 
-     1              mpol_loc, ntmax_loc, lthreed_loc, lasym_loc, iflag, 
->>>>>>> d86ae866
+     1              mpol_loc, ntmax_loc, lthreed_loc, lasym_loc, iflag,
      2              RU=ru, ZU=zu, Rs=rs, Zs=zs)
       END IF
 
