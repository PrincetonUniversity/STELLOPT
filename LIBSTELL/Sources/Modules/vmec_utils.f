      MODULE vmec_utils
      USE stel_kinds
      USE stel_constants, ONLY: twopi, one, zero
      IMPLICIT NONE

      INTEGER, PRIVATE     :: ns_loc, ntmax_loc, mpol_loc, ntor_loc
      REAL(rprec), PRIVATE :: r_target, phi_target, z_target, fnorm
      REAL(rprec), POINTER, PRIVATE :: rzl_array(:,:,:,:)
      REAL(rprec), POINTER, PRIVATE :: mscale_loc(:), nscale_loc(:)
      LOGICAL, PRIVATE :: lthreed_loc, lasym_loc, lscale
      PRIVATE :: newt2d, get_flxcoord
!
!     THIS MODULE CONTAINS USEFUL UTILITIES FOR PROCESSING VMEC 
!     DATA. MOST FUNCTIONS ARE OVERLOADED TO BE ABLE TO USE EITHER 
!     INTERNALLY DATA (LOCAL FROM WITHIN VMEC) OR DATA FROM WOUT FILE
!

!
!     OVERLOADED FUNCTIONS
!
      INTERFACE GetBcyl
          MODULE PROCEDURE GetBcyl_WOUT, GetBcyl_VMEC
      END INTERFACE

      INTERFACE GetAcyl
          MODULE PROCEDURE GetAcyl_WOUT
      END INTERFACE

      INTERFACE GetJcyl
          MODULE PROCEDURE GetJcyl_WOUT
      END INTERFACE

      INTERFACE MSE_pitch
          MODULE PROCEDURE MSE_pitch_WOUT
          MODULE PROCEDURE MSE_pitch_VMEC
      END INTERFACE

      CONTAINS

      SUBROUTINE GetBcyl_WOUT(R1, Phi, Z1, Br, Bphi, Bz, 
     1                        sflx, uflx, info)
      USE read_wout_mod, phi_wout=>phi, ns_w=>ns, ntor_w=>ntor,
     1     mpol_w=>mpol, ntmax_w=>ntmax, lthreed_w=>lthreed,
     2     lasym_w=>lasym
      IMPLICIT NONE
C-----------------------------------------------
C   D u m m y   A r g u m e n t s
C-----------------------------------------------
      INTEGER, OPTIONAL, INTENT(out) :: info
      REAL(rprec), INTENT(in)  :: R1, Z1, Phi
      REAL(rprec), INTENT(out) :: Br, Bphi, Bz
      REAL(rprec), INTENT(out), OPTIONAL :: sflx, uflx
C-----------------------------------------------
C   L o c a l   V a r i a b l e s
C-----------------------------------------------
      REAL(rprec), PARAMETER :: fmin_acceptable = 1.E-12_dp
      INTEGER     :: nfe, info_loc
      REAL(rprec) :: r_cyl(3), c_flx(3), fmin
      REAL(rprec) :: Ru1, Zu1, Rv1, Zv1, Rs1, Zs1, g1
      REAL(rprec) :: bsupu1, bsupv1
      REAL(rprec), PARAMETER :: pi2=8*ATAN(one)
C-----------------------------------------------
      IF (.not.lwout_opened) THEN
         WRITE(6, '(2a,/,a)')
     1   ' This form of GetBcyl can only be called if WOUT has been',
     2   ' previously opened!',' Try GetBcyl_VMEC form instead.'
         RETURN
      END IF

      CALL LoadRZL

!     Computes cylindrical components of the magnetic field, Br, Bphi, Bz,
!     at the specified cylindrical coordinate point (R1, Phi, Z1), where
!     Phi is the true geometric toroidal angle (NOT N*Phi)
!
!     INPUT
!     R1, Phi, Z1  : cylindrical coordinates at which evaluation is to take place
!     
!     OUTPUT
!     Br, Bphi, Bz : computed cylindrical components of B at input point
!     sflx, uflx   : computed flux and theta angle at the cylindrical point
!
!     1. Convert to point in flux-coordinates: cflux = (s, u, v=N*phi)
!        and evaluate Ru, Zu, Rv, Zv at that point
!
      r_cyl(1) = R1;  r_cyl(2) = nfp*Phi;  r_cyl(3) = Z1
      c_flx(1) = 0;   c_flx(2) = 0;        c_flx(3) = r_cyl(2)
      IF (PRESENT(sflx)) c_flx(1) = sflx
      IF (PRESENT(uflx)) c_flx(2) = uflx
      CALL cyl2flx(rzl_local, r_cyl, c_flx, ns_w, ntor_w, mpol_w, 
     1     ntmax_w, lthreed_w, lasym_w, info_loc, nfe, fmin, 
     2     RU=Ru1, ZU=Zu1, RV=Rv1, ZV=Zv1, RS=Rs1, ZS=Zs1)
      Rv1 = nfp*Rv1;  Zv1 = nfp*Zv1

      IF (info_loc.eq.-1 .and. (fmin .le. fmin_acceptable)) info_loc = 0

      IF (PRESENT(info)) info = info_loc
      IF (info_loc .ne. 0) RETURN

      IF (PRESENT(sflx)) sflx = c_flx(1)  
      IF (PRESENT(uflx)) uflx = c_flx(2)


!     OLD WAY
!     2. Evaluate Bsupu, Bsupv at this point
!
      CALL tosuvspace (c_flx(1), c_flx(2), c_flx(3), 
     1                 BSUPU=bsupu1, BSUPV=bsupv1)

!
!     2. Evaluate Jacobian
!        sqrt(g)=R(dR/du*dZ/ds-dR/ds*dZ/du)
!
!
!      g1 = R1*(Ru1*Zs1-Rs1*Zu1)
!
!
!     3. Evaluate Bsupu*sqrt(g), Bsupv*sqrt(g) at this point
!
!      CALL tosuvspaceBsup (c_flx(1), c_flx(2), c_flx(3), 
!     1                 GBSUPU=bsupu1, GBSUPV=bsupv1)
!
<<<<<<< HEAD
!     bsupu1 = bsupu1/g1 
!      bsupv1 = bsupv1/g1

!
!     (OLD) Evaluate Bsupu, Bsupv at this point
!
      CALL tosuvspace (c_flx(1), c_flx(2), c_flx(3), 
     1                 BSUPU=bsupu1, BSUPV=bsupv1)

=======
!      bsupu1 = bsupu1/(ABS(g1)*pi2) ! Pi2 comes from chip and phip
!      bsupv1 = bsupv1/(ABS(g1)*pi2)
>>>>>>> 0ff0a311
!
!     3. Form Br, Bphi, Bz
!
      Br   = Ru1*bsupu1 + Rv1*bsupv1
      Bphi = R1 *bsupv1
      Bz   = Zu1*bsupu1 + Zv1*bsupv1
      
      END SUBROUTINE GetBcyl_WOUT

      SUBROUTINE GetAcyl_WOUT(R1, Phi, Z1, Ar, Aphi, Az, 
     1                        sflx, uflx, info)
      USE read_wout_mod, phi_wout=>phi, ns_w=>ns, ntor_w=>ntor,
     1     mpol_w=>mpol, ntmax_w=>ntmax, lthreed_w=>lthreed,
     2     lasym_w=>lasym, chi_wout=>chi, phipf_wout => phipf,
     3     isigng_w=>isigng
      IMPLICIT NONE
C-----------------------------------------------
C   D u m m y   A r g u m e n t s
C-----------------------------------------------
      INTEGER, OPTIONAL, INTENT(out) :: info
      REAL(rprec), INTENT(in)  :: R1, Z1, Phi
      REAL(rprec), INTENT(out) :: Ar, Aphi, Az
      REAL(rprec), INTENT(out), OPTIONAL :: sflx, uflx
C-----------------------------------------------
C   L o c a l   V a r i a b l e s
C-----------------------------------------------
      REAL(rprec), PARAMETER :: fmin_acceptable = 1.E-12_dp
      INTEGER     :: nfe, info_loc, js_lo, js_hi
      REAL(rprec) :: r_cyl(3), c_flx(3), fmin
      REAL(rprec) :: Ru1, Zu1, Rv1, Zv1
      REAL(rprec) :: Rs1, Zs1, c_flx2(3), r_cyl2(3)
      REAL(rprec) :: lam1, ds
      REAL(rprec) :: g11,g12,g13,g22,g23,g33
      REAL(rprec) :: g11i,g12i,g13i,g22i,g23i,g33i
      REAL(rprec) :: phi_flux, chi_flux,wegt, phip_flux
      REAL(rprec) :: asubs1, asubu1, asubv1, gdet
      REAL(rprec) :: asups1, asupu1, asupv1
C-----------------------------------------------
      IF (.not.lwout_opened) THEN
         WRITE(6, '(2a,/,a)')
     1   ' This form of GetBcyl can only be called if WOUT has been',
     2   ' previously opened!',' Try GetBcyl_VMEC form instead.'
         RETURN
      END IF

      CALL LoadRZL

!     Computes cylindrical components of the vector potential field, Ar, Aphi, Az,
!     at the specified cylindrical coordinate point (R1, Phi, Z1), where
!     Phi is the true geometric toroidal angle (NOT N*Phi)
!
!     INPUT
!     R1, Phi, Z1  : cylindrical coordinates at which evaluation is to take place
!     
!     OUTPUT
!     Ar, Aphi, Az : computed cylindrical components of A at input point
!     sflx, uflx   : computed flux and theta angle at the cylindrical point
!
!     1. Convert to point in flux-coordinates: cflux = (s, u, v=N*phi)
!        and evaluate Ru, Zu, Rv, Zv at that point
!
      r_cyl(1) = R1;  r_cyl(2) = nfp*Phi;  r_cyl(3) = Z1
      c_flx(1) = 0;   c_flx(2) = 0;        c_flx(3) = r_cyl(2)
      IF (PRESENT(sflx)) c_flx(1) = sflx
      IF (PRESENT(uflx)) c_flx(2) = uflx
      CALL cyl2flx(rzl_local, r_cyl, c_flx, ns_w, ntor_w, mpol_w, 
     1     ntmax_w, lthreed_w, lasym_w, info_loc, nfe, fmin, 
     2     RU=Ru1, ZU=Zu1, RV=Rv1, ZV=Zv1, RS=Rs1, ZS=Zs1)
      Rv1 = nfp*Rv1;  Zv1 = nfp*Zv1

      IF (info_loc.eq.-1 .and. (fmin .le. fmin_acceptable)) info_loc = 0

      IF (PRESENT(info)) info = info_loc
      IF (info_loc .ne. 0) RETURN

      IF (PRESENT(sflx)) sflx = c_flx(1)  
      IF (PRESENT(uflx)) uflx = c_flx(2)

      IF (c_flx(1) .gt. one) THEN
         Ar = 0;  Aphi = 0;  Az = 0
         RETURN
      END IF
!
!     2. Interpolate Chi and phi
!        Note that arrays are indexed from 1:ns
!
      js_lo = FLOOR(c_flx(1)*(ns_w-1))
      IF (js_lo .ge. ns_w) js_lo=ns_w-1
      js_hi = js_lo+1
      wegt  = c_flx(1)*(ns_w-1) - js_lo+1
      phi_flux =   (1.0-wegt)*phi_wout(js_lo)
     1            + wegt*phi_wout(js_hi)
      chi_flux =   (1.0-wegt)*chi_wout(js_lo)
     1            + wegt*chi_wout(js_hi)
      phip_flux =  (1.0-wegt)*phipf_wout(js_lo)
     1            + wegt*phipf_wout(js_hi)

!
!     3. Get lambda and radial derivatives
!
      CALL tosuvspaceLambda(c_flx(1),c_flx(2),c_flx(3),LAM=lam1)

!
!     2. Evaluate Metric Elements
!       g_ij = e_i * e_j = e^i * e^j
!           e^i = e_j x e_k / sqrt(g)
!           e_i = d X / di
!     g21 = g12
!     g31 = g13
!     g32 = g23
!
      g11 = Rs1*Rs1         + Zs1*Zs1
      g12 = Rs1*Ru1         + Zs1*Zu1
      g13 = Rs1*Rv1         + Zs1*Zv1
      g22 = Ru1*Ru1         + Zu1*Zu1
      g23 = Ru1*Rv1         + Zu1*Zv1
      g33 = Rv1*Rv1 + R1*R1 + Zv1*Zv1
      gdet =  g11*(g22*g33-g23*g23)
     1       -g12*(g12*g33-g23*g13)
     2       +g13*(g12*g23-g22*g13)
      g11i = g22*g33 - g23*g23
      g12i = g13*g23 - g12*g33
      g13i = g12*g23 - g13*g22
      g22i = g11*g33 - g13*g13
      g23i = g13*g12 - g11*g23
      g33i = g11*g22 - g12*g12
!
!     3. Calculate the Fields
!        A = A_i * e^i
!           e^i = e_j x e_k / sqrt(g)
!           e_i = d X / di
!             g = det(g_ij)
!
      asubs1 = -lam1 * phip_flux*isigng_w    
      asubu1 =  phi_flux*isigng_w  
      asubv1 = -chi_flux*isigng_w 
      asups1 = (asubs1*g11i+asubu1*g12i+asubv1*g13i)/gdet
      asupu1 = (asubs1*g12i+asubu1*g22i+asubv1*g23i)/gdet
      asupv1 = (asubs1*g13i+asubu1*g23i+asubv1*g33i)/gdet
      Ar   = asups1*Rs1 + asupu1*Ru1 + asupv1*Rv1
      Aphi = asupv1*R1
      Az   = asups1*Zs1 + asupu1*Zu1 + asupv1*Zv1

!      Ar   = -asubs1*(R1*Zu1)          + asubu1*(R1*Zs1)
!      Az   =  asubs1*(R1*Ru1)          - asubu1*(R1*Rs1)
!      Aphi =  asubs1*(Ru1*Zv1-Rv1*Zu1) + asubu1*(Rs1*Zv1-Rv1*Zs1)
!     1         + asubv1*(Ru1*Zs1-Rs1*Zu1)
!      Ar   = Ar/(gdet)
!      Az   = Az/(gdet)
!      Aphi = Aphi/(gdet)
!      Aphi = gdet
!      Ar   = Ar/(gdet*phi_wout(ns_w))
!      Az   = Az/(gdet*phi_wout(ns_w))
!      Aphi   = Aphi/(gdet*phi_wout(ns_w))
!      Ar   = Ar/sqrt(gdet)
!      Az   = Az/sqrt(gdet)
!      Aphi = Aphi/sqrt(gdet)
      
      END SUBROUTINE GetAcyl_WOUT


      SUBROUTINE GetBcyl_VMEC(R1, Phi, Z1, Br, Bphi, Bz, sflx, uflx, 
     1     bsupu, bsupv, rzl_array, ns_in, ntor_in, mpol_in, ntmax_in, 
     2     nzeta, ntheta3, nper, mscale, nscale, lthreed_in, lasym_in,  
     3     info)
      IMPLICIT NONE
C-----------------------------------------------
C   D u m m y   A r g u m e n t s
C-----------------------------------------------
      INTEGER, INTENT(in) :: ns_in, ntor_in, mpol_in, ntmax_in, 
     1                       nzeta, ntheta3, nper
      INTEGER, OPTIONAL, INTENT(out) :: info
      LOGICAL, INTENT(in) :: lthreed_in, lasym_in
      REAL(rprec), INTENT(in)  :: R1, Z1, Phi
      REAL(rprec), INTENT(in)  :: 
     1             rzl_array(ns_in,0:ntor_in,0:mpol_in-1,2*ntmax_in),
     2             mscale(0:mpol_in-1), nscale(0:ntor_in)
      REAL(rprec), DIMENSION(ns_in,nzeta,ntheta3), INTENT(in) 
     1                         :: bsupu, bsupv
      REAL(rprec), INTENT(out) :: Br, Bphi, Bz, sflx, uflx
C-----------------------------------------------
C   L o c a l   V a r i a b l e s
C-----------------------------------------------
      REAL(rprec), PARAMETER :: c1p5 = 1.5_dp
      REAL(rprec), PARAMETER :: fmin_acceptable = 1.E-12_dp
      INTEGER     :: nfe, info_loc, jslo, jshi, julo, juhi, 
     1               kvlo, kvhi, ntheta1
      REAL(rprec) :: r_cyl(3), c_flx(3), vflx, vflx_norm, 
     1               uflx_norm, fmin
      REAL(rprec) :: wgt_s, wgt_u, wgt_v, hs1, hu1, hv1
      REAL(rprec) :: Ru1, Zu1, Rv1, Zv1
      REAL(rprec) :: bsupu1, bsupv1, bsupu2, bsupv2
C-----------------------------------------------

!     Computes cylindrical components of the magnetic field, Br, Bphi, Bz,
!     at the specified cylindrical coordinate point (R1, Phi, Z1), where
!     Phi is the true geometric toroidal angle (NOT NPER*Phi)
!     Also, sflx, uflx are the computed flux and theta angle at the point
!
!     This routine is callable from within the VMEC code (in contrast to
!     the GetBcyl routine, which requires WOUT output file).
!
!     1. Convert to point in flux-coordinates: cflux = (s, u, v=N*phi)
!        and evaluate Ru, Zu, Rv, Zv at that point
!
      r_cyl(1) = R1;  r_cyl(2) = nper*Phi;  r_cyl(3) = Z1
      c_flx(1) = 0;   c_flx(2) = 0;         c_flx(3) = r_cyl(2)
      CALL cyl2flx(rzl_array, r_cyl, c_flx, ns_in, ntor_in, mpol_in, 
     1     ntmax_in, lthreed_in, lasym_in, info_loc, nfe, fmin, 
     2     mscale, nscale, RU=Ru1, ZU=Zu1, RV=Rv1, ZV=Zv1)
      Rv1 = nper*Rv1;  Zv1 = nper*Zv1

      IF (info_loc.eq.-1 .and. (fmin .le. fmin_acceptable)) info_loc = 0

      IF (PRESENT(info)) info = info_loc
      IF (info_loc .ne. 0) RETURN

      sflx = c_flx(1);  uflx = c_flx(2);  vflx = c_flx(3)
      IF (c_flx(1) .gt. one) THEN
         Br = 0;  Bphi = 0;  Bz = 0
         RETURN
      END IF

!
!     2. Evaluate Bsupu, Bsupv at this flux coordinate point by 2D interpolation in s, u space
!        This is not quite as accurate as the 1D (s) interpolation based on the Fourier coefficients
!        of bsupu, bsupv...done in GetBcyl...
!        Formula 25.2.66 (Bivariate, 4pt Formula) in Abramowitz and Stegun
!
      hs1 = one/(ns_in - 1)
      jslo = INT(c1p5 + sflx/hs1)
      jshi = jslo+1
      wgt_s = (sflx - hs1*(jslo-c1p5))/hs1
      IF (jslo .eq. ns_in) THEN
!        USE Xhalf(ns+1) = 2*Xhalf(ns) - Xhalf(ns-1) FOR "GHOST" POINT VALUE hs/2 OUTSIDE EDGE
!        THEN, X = wlo*Xhalf(ns) + whi*Xhalf(ns+1) == Xhalf(ns) + whi*(Xhalf(ns) - Xhalf(ns-1)) 
!        WHERE wlo = 1 - wgt_s, whi = wgt_s
         jshi = jslo-1
         wgt_s = 1+wgt_s
      ELSE IF (jslo .eq. 1) THEN
         jslo = 2
      END IF

      IF (lasym_in) THEN
         ntheta1 = ntheta3
      ELSE
         ntheta1 = 2*(ntheta3 - 1)
      END IF
      
      uflx = MOD(uflx, twopi)
      DO WHILE (uflx .lt. zero) 
         uflx = uflx+twopi
      END DO

      hu1 = one/ntheta1
      uflx_norm = uflx/twopi
      julo = INT(1 + uflx_norm/hu1)
      IF (julo .gt. ntheta3) THEN
         IF (ABS(uflx_norm - 1) .lt. 1.E-2*hu1) THEN
            julo = 1
            uflx_norm = 0
         ELSE IF (ABS(uflx_norm - .5_dp) .lt. 1.E-2*hu1) THEN
            julo = ntheta3
            uflx_norm = .5_dp
         ELSE
            PRINT *, 'julo=', julo,' > ntheta3=', ntheta3,
     1      ' uflx_norm=', uflx_norm, ' in GetBcyl!'
            IF (PRESENT(info)) info = -10
            RETURN
         END IF
      END IF
      juhi = julo + 1
      IF (julo .eq. ntheta3) juhi = 1         !Periodic point at u = 0
      wgt_u = (uflx_norm - hu1*(julo-1))/hu1

      
      DO WHILE (vflx .lt. zero) 
         vflx = vflx+twopi
      END DO
      vflx = MOD(vflx, twopi)
      hv1 = one/nzeta
      vflx_norm = vflx/twopi
      kvlo = INT(1 + vflx_norm/hv1)
      kvhi = kvlo+1
      IF (kvlo .eq. nzeta) kvhi = 1
      wgt_v = (vflx_norm - hv1*(kvlo-1))/hv1

!
!     BIVARIATE INTERPOLATION IN S, U AT 2 kv PLANES
!
      bsupu1 = (1-wgt_s)*((1-wgt_u)*bsupu(jslo,kvlo,julo)
     2       +               wgt_u *bsupu(jslo,kvlo,juhi))
     1       + wgt_s*    ((1-wgt_u)*bsupu(jshi,kvlo,julo)
     3       +               wgt_u *bsupu(jshi,kvlo,juhi))

      bsupv1 = (1-wgt_s)*((1-wgt_u)*bsupv(jslo,kvlo,julo)
     2       +               wgt_u *bsupv(jslo,kvlo,juhi))
     1       + wgt_s*    ((1-wgt_u)*bsupv(jshi,kvlo,julo)
     3       +               wgt_u *bsupv(jshi,kvlo,juhi))

      bsupu2 = (1-wgt_s)*((1-wgt_u)*bsupu(jslo,kvhi,julo)
     2       +               wgt_u *bsupu(jslo,kvhi,juhi))
     1       + wgt_s*    ((1-wgt_u)*bsupu(jshi,kvhi,julo)
     3       +               wgt_u *bsupu(jshi,kvhi,juhi))

      bsupv2 = (1-wgt_s)*((1-wgt_u)*bsupv(jslo,kvhi,julo)
     2       +               wgt_u *bsupv(jslo,kvhi,juhi))
     1       + wgt_s*    ((1-wgt_u)*bsupv(jshi,kvhi,julo)
     3       +               wgt_u *bsupv(jshi,kvhi,juhi))

!
!     LINEAR INTERPOLATION IN V
!
      bsupu1 = (1-wgt_v)*bsupu1 + wgt_v*bsupu2
      bsupv1 = (1-wgt_v)*bsupv1 + wgt_v*bsupv2

!
!     3. Form Br, Bphi, Bz
!
      Br   = Ru1*bsupu1 + Rv1*bsupv1
      Bphi = R1 *bsupv1
      Bz   = Zu1*bsupu1 + Zv1*bsupv1
      
      END SUBROUTINE GetBcyl_VMEC


      SUBROUTINE GetJcyl_WOUT(R1, Phi, Z1, JR, JPHI, JZ, 
     1                        sflx, uflx, info)
      USE read_wout_mod, phi_wout1=>phi, ns_w1=>ns, ntor_w1=>ntor,
     1     mpol_w1=>mpol, ntmax_w1=>ntmax, lthreed_w1=>lthreed,
     2     lasym_w1=>lasym
      IMPLICIT NONE
C-----------------------------------------------
C   D u m m y   A r g u m e n t s
C-----------------------------------------------
      INTEGER, OPTIONAL, INTENT(out) :: info
      REAL(rprec), INTENT(in)  :: R1, Z1, Phi
      REAL(rprec), INTENT(out) :: JR, JPHI, JZ
      REAL(rprec), INTENT(out), OPTIONAL :: sflx, uflx
C-----------------------------------------------
C   L o c a l   V a r i a b l e s
C-----------------------------------------------
      REAL(rprec), PARAMETER :: fmin_acceptable = 1.E-6_dp
      INTEGER     :: nfe, info_loc
      REAL(rprec) :: r_cyl(3), c_flx(3), fmin
      REAL(rprec) :: Ru1, Zu1, Rv1, Zv1
      REAL(rprec) :: jsupu1, jsupv1, gsqrt1
C-----------------------------------------------
      IF (.not.lwout_opened) THEN
         WRITE(6, '(2a,/,a)')
     1   ' This form of GetBcyl can only be called if WOUT has been',
     2   ' previously opened!'
         RETURN
      END IF

      CALL LoadRZL

!     Computes cylindrical components of the current, Jr, Jphi, Jz,
!     at the specified cylindrical coordinate point (R1, Phi, Z1), where
!     Phi is the true geometric toroidal angle (NOT N*Phi)
!
!     INPUT
!     R1, Phi, Z1  : cylindrical coordinates at which evaluation is to take place
!     
!     OUTPUT
!     Br, Bphi, Bz : computed cylindrical components of B at input point
!     sflx, uflx   : computed flux and theta angle at the cylindrical point
!
!     1. Convert to point in flux-coordinates: cflux = (s, u, v=N*phi)
!        and evaluate Ru, Zu, Rv, Zv at that point
!
      r_cyl(1) = R1;  r_cyl(2) = nfp*Phi;  r_cyl(3) = Z1
      c_flx(1) = 0;   c_flx(2) = 0;        c_flx(3) = r_cyl(2)
      CALL cyl2flx(rzl_local, r_cyl, c_flx, ns_w1, ntor_w1, mpol_w1, 
     1     ntmax_w1, lthreed_w1, lasym_w1, info_loc, nfe, fmin, 
     2     RU=Ru1, ZU=Zu1, RV=Rv1, ZV=Zv1)
      Rv1 = nfp*Rv1;  Zv1 = nfp*Zv1

      IF (info_loc.eq.-1 .and. (fmin .le. fmin_acceptable)) info_loc = 0

      IF (PRESENT(info)) info = info_loc
      IF (info_loc .ne. 0) RETURN

      IF (PRESENT(sflx)) sflx = c_flx(1)  
      IF (PRESENT(uflx)) uflx = c_flx(2)

      IF (c_flx(1) .gt. one) THEN
         Jr = 0;  Jphi = 0;  Jz = 0
         RETURN
      END IF

!     3. Evaluate d(Bsubs)/du and d(Bsubs)/dv, d(Bsubu)/ds, d(Bsubv)/ds at this point
      CALL tosuvspace (c_flx(1), c_flx(2), c_flx(3), 
     1                 GSQRT=gsqrt1, JSUPU=jsupu1, JSUPV=jsupv1)

!      WRITE (36, '(1p4e12.4)') R1*jsupv1, dbsubuds1, dbsubsdu1, gsqrt1
!
!     4. Return Jr, Jphi, Jz
!
      Jr   = Ru1*jsupu1 + Rv1*jsupv1
      Jphi =              R1 *jsupv1
      Jz   = Zu1*jsupu1 + Zv1*jsupv1
      
      END SUBROUTINE GetJcyl_WOUT


      FUNCTION MSE_pitch_WOUT(r1, phi1, z1, acoef, efield, info)
      IMPLICIT NONE
C-----------------------------------------------
C   D u m m y   A r g u m e n t s
C-----------------------------------------------
      INTEGER, INTENT(out) :: info
      REAL(rprec), INTENT(in) :: r1, phi1, z1, acoef(6)
      REAL(rprec), INTENT(in), OPTIONAL :: efield(2)
C-----------------------------------------------
C   L o c a l   V a r i a b l e s
C-----------------------------------------------
      REAL(rprec) :: MSE_pitch_WOUT, Er, Ez, Br, Bphi, Bz
C-----------------------------------------------
!
!     Computes the Motional Stark Effect tan(pitch angle) == mse_pitch
!     at a given cylindrical point (R, phi, Z) inside the plasma
!
!     INPUT
!     Acoef : array of constants defined by the viewing geometry and beam velocity
!     r1, f1, z1: cylindrical coordinate of measurement point
!     Efield: (optional) electric field components (Er, Ez) in rest frame
!
!     OUTPUT
!     MSE_pitch  pitch angle at the input point
!     info       info = 0, calculation is valid
!
      IF (PRESENT(efield)) THEN
         Er = efield(1);  Ez = efield(2)
      ELSE
         Er = 0; Ez = 0
      END IF
      info = -1
!
!     Compute cylindrical components of B-field at given point R1, phi=f1, Z1
!
      CALL GetBcyl_WOUT(r1, phi1, z1, br, bphi, bz, INFO=info)

      MSE_pitch_WOUT = (acoef(1)*Bz   + acoef(5)*Er)/
     1                 (acoef(2)*Bphi + acoef(3)*Br 
     2               + acoef(4)*Bz   + acoef(6)*Ez)

      END FUNCTION MSE_pitch_WOUT

      FUNCTION MSE_pitch_VMEC(r1, phi1, z1, acoef, efield, sflx, uflx, 
     1     bsupu, bsupv, rzl_array, ns_in, ntor_in, mpol_in, ntmax_in, 
     2     nzeta, ntheta3, nper, mscale, nscale, lthreed_in, lasym_in,  
     3     info)
      IMPLICIT NONE
C-----------------------------------------------
C   D u m m y   A r g u m e n t s
C-----------------------------------------------
      REAL(rprec), INTENT(in) :: r1, phi1, z1, acoef(6), efield(2)
      INTEGER, INTENT(in) :: ns_in, ntor_in, mpol_in, ntmax_in, 
     1                       nzeta, ntheta3, nper
      LOGICAL, INTENT(in) :: lthreed_in, lasym_in
      REAL(rprec), INTENT(in)  :: 
     1             rzl_array(ns_in,0:ntor_in,0:mpol_in-1,2*ntmax_in),
     2             mscale(0:mpol_in-1), nscale(0:ntor_in)
      REAL(rprec), DIMENSION(ns_in,nzeta,ntheta3), INTENT(in) 
     1                         :: bsupu, bsupv
      REAL(rprec), INTENT(out) :: sflx, uflx
      INTEGER, INTENT(out) :: info
C-----------------------------------------------
C   L o c a l   V a r i a b l e s
C-----------------------------------------------
      REAL(rprec) :: MSE_pitch_VMEC, Er, Ez, Br, Bphi, Bz
C-----------------------------------------------
!
!     Computes the Motional Stark Effect tan(pitch angle) == mse_pitch
!     at a given cylindrical point (R, phi, Z) inside the plasma
!
!     INPUT
!     Acoef : array of constants defined by the viewing geometry and beam velocity
!     r1, f1, z1: cylindrical coordinate of measurement point
!     Efield: (optional) electric field components (Er, Ez) in rest frame
!
!     OUTPUT
!     MSE_pitch  pitch angle at the input point
!     info       info = 0, calculation is valid
!
      Er = efield(1);  Ez = efield(2)
      info = -1
!
!     Compute cylindrical components of B-field at given point R1, phi=f1, Z1
!
      CALL GetBcyl_VMEC(r1, phi1, z1, br, bphi, bz, sflx, uflx, 
     1     bsupu, bsupv, rzl_array, ns_in, ntor_in, mpol_in, ntmax_in, 
     2     nzeta, ntheta3, nper, mscale, nscale, lthreed_in, lasym_in,  
     3     info)

      MSE_pitch_VMEC = (acoef(1)*Bz   + acoef(5)*Er)/
     1                 (acoef(2)*Bphi + acoef(3)*Br 
     2               +  acoef(4)*Bz   + acoef(6)*Ez)

      END FUNCTION MSE_pitch_VMEC


      SUBROUTINE flx2cyl(rzl_array, c_flux, r_cyl, ns, ntor, 
     1                   mpol, ntmax, lthreed, lasym, iflag,
     2                   mscale, nscale, Ru, Rv, Zu, Zv, Rs, Zs)
      IMPLICIT NONE
C-----------------------------------------------
C   D u m m y   A r g u m e n t s
C-----------------------------------------------
      INTEGER, INTENT(out) :: iflag
      INTEGER, INTENT(in)  :: ns, ntmax, mpol, ntor
      LOGICAL :: lthreed, lasym
      REAL(rprec), DIMENSION(ns,0:ntor,0:mpol-1,3*ntmax),
     1   INTENT(in) :: rzl_array
      REAL(rprec), INTENT(in) :: c_flux(3)
      REAL(rprec), INTENT(out) :: r_cyl(3)
      REAL(rprec), INTENT(in), OPTIONAL :: 
     1                            mscale(0:mpol-1), nscale(0:ntor)
      REAL(rprec), INTENT(out), OPTIONAL :: Ru, Rv, Zu, Zv, Rs, Zs
C-----------------------------------------------
C   L o c a l   P a r a m e t e r s
C-----------------------------------------------
      INTEGER, PARAMETER :: rcc = 1
C-----------------------------------------------
C   L o c a l   V a r i a b l e s
C-----------------------------------------------
      INTEGER :: rss, rsc, rcs, zsc, zcs, zcc, zss
      INTEGER :: istat, jslo, jshi, mpol1, m, n
      REAL(rprec), DIMENSION(0:ntor,0:mpol-1) ::
     1           rmncc, rmnss, zmncs, zmnsc,
     2           rmncs, rmnsc, zmncc, zmnss,
     1           drmncc, drmnss, dzmncs, dzmnsc,
     2           drmncs, drmnsc, dzmncc, dzmnss
      REAL(rprec) :: wlo, whi, wlo_odd, whi_odd, hs1, 
     1               si, ui, vi, r11, z11
      REAL(rprec) :: slo, shi, rho, rholo, rhohi, dwlo, dwhi, dwlo_odd,
     1               dwhi_odd
      REAL(rprec) :: wmins(0:ntor,0:mpol-1),
     1               wplus(0:ntor,0:mpol-1),
     2               dwmins(0:ntor,0:mpol-1),
     3               dwplus(0:ntor,0:mpol-1)
      REAL(rprec) :: cosu, sinu, cosv, sinv,
     1               cosmu(0:mpol-1), sinmu(0:mpol-1),
     2               cosnv(0:ntor),  sinnv(0:ntor), 
     3               cosnvn(0:ntor), sinnvn(0:ntor)
      REAL(rprec) :: work1(0:mpol-1,16)
      LOGICAL :: lrs, lzs, lru, lrv, lzu, lzv
C-----------------------------------------------
!
!     COMPUTES THE CYLINDRICAL COORDINATES R11 and Z11
!     AT A FIXED FLUX COORDINATE POINT si, ui(theta), vi(N*phi)
!     WHERE phi = geometric toroidal angle (0 to 2pi), N = no. field periods
!
!     INPUT:
!     c_flux:          array of (si,ui,vi) values to convert to cylindrical coordinates
!     rzl_array:       array of (r, z, lambda) Fourier coefficients for all radial, m, n values
!     ns, mpol,ntor, ntmax:  radial, poloidal, toroidal, type (r,z,l) dimensions of rzl_array
!     mscale, nscale:  option scale factors. Use ONLY if rzl_array comes from within VMEC.
!                      If arising from WOUT file, mscale, nscale => 1 are not passed
!
!     OUTPUT:
!     r_cyl    :       R = r_cyl(1);  N*PHI = r_cyl(2);   Z = r_cyl(3)
!
!     OPTIONAL OUTPUT
!                      Rs = dR/ds; Ru = dR/du;    Rv = dR/dv = dR/dphi / N
!                      Zs = dR/ds; Zu = dZ/du;    Zv = dZ/dv = dZ/dphi / N
!
!     NOTE:            User is responsible for multiplying Rv, Zv by N to get phi derivatives
!
      iflag = -1
      si = c_flux(1);  ui = c_flux(2);  vi = c_flux(3)
      r_cyl(2) = vi

!      IF (si.lt.zero .or. si.gt.one) THEN
      IF (si .lt. zero) THEN
         WRITE(6, *)' In flx2cyl, s(flux) must be > 0'
         RETURN
      END IF

      lrs = PRESENT(rs); lru = PRESENT(ru); lrv = PRESENT(rv)
      lzs = PRESENT(zs); lzu = PRESENT(zu); lzv = PRESENT(zv)
      IF (lrv .and. .not. lthreed) rv = 0
      IF (lzv .and. .not. lthreed) zv = 0

!
!     FIND INTERPOLATED s VALUE AND COMPUTE INTERPOLATION WEIGHTS wlo, whi (for even m modes)
!     AND wlo_odd, whi_odd (for odd m modes).
!     FOR si <= 1, POINT IS INSIDE PLASMA;
!     FOR si > 1, TRY EXTRAPOLATION (WITH CONTINUOUS s, u DERIVATIVES INTO "vacuum" REGION
!

!
!     Calculate Grid Helpers
!
      rho  = SQRT(si)
      hs1  = one/(ns-1)
      jslo = 1 + ABS(si)/hs1
      jslo = MAX(MIN(jslo,ns-1),2) ! Extrapolate
      jshi = jslo + 1
      slo  = hs1*(jslo-1)
      shi  = hs1*jslo
      rholo = SQRT(slo)
      rhohi = SQRT(shi)
!
!     Calculate Coefficients
!        x = (s-slo)/ds
!        F_even(x) = f0*(1-x)+f1*x
!        F_odd(x)  = sqrt(s/slo)*f0*(1-x)+sqrt(s/shi)*f1*x
!
      whi  = (si - slo)/hs1 ! x
      wlo  = one - whi ! (1-x)
      wlo_odd = wlo*rho/rholo
      whi_odd = whi*rho/rhohi

!
!     Calculate Derivatives
!        dx/ds = 1/ds
!
      dwlo = -DBLE(ns-1) ! -1/ds
      dwhi =  DBLE(ns-1) !  1/ds
      dwlo_odd = ( hs1 - 3 * si + slo ) / ( 2 * rho * hs1 * rholo )
      dwhi_odd = (       3 * si - slo ) / ( 2 * rho * hs1 * rhohi )


!
!     Adjust axis contraints
!        R_odd(s=0) = 0 ! Default values
!        dR/ds_even = 0
!        dR/ds_odd  = const
      IF (jslo .eq. 1) THEN
         ! Regular modes
         wlo_odd = 0 ! becasue rholo=0
         ! Derivative
         dwlo = 0
         dwhi = whi*DBLE(ns-1) ! Linearly go to zero
         dwlo_odd = 0 ! because rholo=0
         !dwhi_odd = ( 3 * rho ) / (2 * hs1 * rhohi)
         dwhi_odd = ( 3 ) / (2 * hs1 * rhohi)
      END IF

      mpol1 = mpol-1

      wmins(:,0:mpol1:2) = wlo
      wplus(:,0:mpol1:2) = whi
      wmins(:,1:mpol1:2) = wlo_odd
      wplus(:,1:mpol1:2) = whi_odd

      dwmins(:,0:mpol1:2) = dwlo
      dwplus(:,0:mpol1:2) = dwhi
      dwmins(:,1:mpol1:2) = dwlo_odd
      dwplus(:,1:mpol1:2) = dwhi_odd

      IF (.not.lasym) THEN
         IF (lthreed) THEN
            IF (ntmax .ne. 2) STOP 'ntmax != 2 in flx2cyl!'
            rss = 2;  zcs = 2
         ELSE
            IF (ntmax .ne. 1) STOP 'ntmax != 1 in flx2cyl!'
         END IF
      ELSE
         IF (lthreed) THEN
             IF (ntmax .ne. 4) STOP 'ntmax != 4 in flx2cyl!'
             rss = 2;  rsc = 3;  rcs = 4
             zcs = 2;  zcc = 3;  zss = 4
         ELSE
             IF (ntmax .ne. 2) STOP 'ntmax != 2 in flx2cyl!'
             rsc = 2;  zcc = 2
         END IF
      END IF

      zsc = 1+ntmax; zcs = zcs+ntmax; zcc = zcc+ntmax; zss = zss+ntmax

      rmncc = wmins*rzl_array(jslo,:,:,rcc) 
     1      + wplus*rzl_array(jshi,:,:,rcc)        !!COS(mu) COS(nv)
      zmnsc = wmins*rzl_array(jslo,:,:,zsc) 
     1      + wplus*rzl_array(jshi,:,:,zsc)        !!SIN(mu) COS(nv)

      IF (lthreed) THEN
         rmnss = wmins*rzl_array(jslo,:,:,rss) 
     1         + wplus*rzl_array(jshi,:,:,rss)     !!SIN(mu) SIN(nv)
         zmncs = wmins*rzl_array(jslo,:,:,zcs)
     1         + wplus*rzl_array(jshi,:,:,zcs)     !!COS(mu) SIN(nv)
      END IF

      drmncc = dwmins*rzl_array(jslo,:,:,rcc) 
     1       + dwplus*rzl_array(jshi,:,:,rcc)        !!COS(mu) COS(nv)
      dzmnsc = dwmins*rzl_array(jslo,:,:,zsc) 
     1       + dwplus*rzl_array(jshi,:,:,zsc)        !!SIN(mu) COS(nv)

      IF (lthreed) THEN
         drmnss = dwmins*rzl_array(jslo,:,:,rss) 
     1          + dwplus*rzl_array(jshi,:,:,rss)     !!SIN(mu) SIN(nv)
         dzmncs = dwmins*rzl_array(jslo,:,:,zcs)
     1          + dwplus*rzl_array(jshi,:,:,zcs)     !!COS(mu) SIN(nv)
      END IF

!
!     SETUP TRIG ARRAYS
!
      cosu = COS(ui);   sinu = SIN(ui)
      cosv = COS(vi);   sinv = SIN(vi)

      cosmu(0) = 1;    sinmu(0) = 0
      cosnv(0) = 1;    sinnv(0) = 0
      DO m = 1, mpol1
         cosmu(m) = cosmu(m-1)*cosu - sinmu(m-1)*sinu
         sinmu(m) = sinmu(m-1)*cosu + cosmu(m-1)*sinu
      END DO

      IF (PRESENT(mscale)) THEN
         cosmu = cosmu*mscale;  sinmu = sinmu*mscale
      END IF

      DO n = 1, ntor
         cosnv(n) = cosnv(n-1)*cosv - sinnv(n-1)*sinv
         sinnv(n) = sinnv(n-1)*cosv + cosnv(n-1)*sinv
      END DO

      IF (PRESENT(nscale)) THEN
         cosnv = cosnv*nscale;  sinnv = sinnv*nscale
      END IF

      IF (lrv .or. lzv) THEN
         DO n = 0, ntor
            cosnvn(n) = n*cosnv(n)
            sinnvn(n) =-n*sinnv(n)
         END DO
      END IF

      iflag = 0

!
!     COMPUTE R11, Z11 IN REAL SPACE
!
!     FIRST, INVERSE TRANSFORM IN N-V SPACE, FOR FIXED M
!
      DO m = 0, mpol1
 
         work1(m,1) = SUM(rmncc(:,m)*cosnv(:))
         work1(m,2) = SUM(zmnsc(:,m)*cosnv(:))
         IF (lru) work1(m,3) =-m*work1(m,1)
         IF (lzu) work1(m,4) = m*work1(m,2)
         IF (lrs) work1(m,13)= SUM(drmncc(:,m)*cosnv(:))
         IF (lzs) work1(m,14)= SUM(dzmnsc(:,m)*cosnv(:))
         IF (lthreed) THEN
            IF (lrv) work1(m,5) = SUM(rmncc(:,m)*sinnvn(:))
            IF (lzv) work1(m,6) = SUM(zmnsc(:,m)*sinnvn(:))
            work1(m,7) = SUM(rmnss(:,m)*sinnv(:))
            work1(m,8) = SUM(zmncs(:,m)*sinnv(:))
            IF (lru) work1(m,9) = m*work1(m,7)
            IF (lzu) work1(m,10) =-m*work1(m,8)
            IF (lrv) work1(m,11) = SUM(rmnss(:,m)*cosnvn(:))
            IF (lzv) work1(m,12) = SUM(zmncs(:,m)*cosnvn(:))
            IF (lrs) work1(m,15)= SUM(drmnss(:,m)*sinnv(:))
            IF (lzs) work1(m,16)= SUM(dzmncs(:,m)*sinnv(:))
         END IF

      END DO

!
!     NEXT, INVERSE TRANSFORM IN M-U SPACE
!
      IF (lthreed) THEN
         r11 = SUM(work1(:,1)*cosmu(:) + work1(:,7)*sinmu(:))
         z11 = SUM(work1(:,2)*sinmu(:) + work1(:,8)*cosmu(:))
         IF (lru) ru = SUM(work1(:,3)*sinmu(:) + work1(:,9)*cosmu(:))
         IF (lzu) zu = SUM(work1(:,4)*cosmu(:) + work1(:,10)*sinmu(:))
         IF (lrv) rv = SUM(work1(:,5)*cosmu(:) + work1(:,11)*sinmu(:))
         IF (lzv) zv = SUM(work1(:,6)*sinmu(:) + work1(:,12)*cosmu(:))
         IF (lrs) rs = SUM(work1(:,13)*cosmu(:) + work1(:,15)*sinmu(:))
         IF (lzs) zs = SUM(work1(:,14)*sinmu(:) + work1(:,16)*cosmu(:))
      ELSE          
         r11 = SUM(work1(:,1)*cosmu(:))
         z11 = SUM(work1(:,2)*sinmu(:))
         IF (lru) ru = SUM(work1(:,3)*sinmu(:))
         IF (lzu) zu = SUM(work1(:,4)*cosmu(:))
         IF (lrs) rs = SUM(work1(:,13)*cosmu(:))
         IF (lzs) zs = SUM(work1(:,14)*sinmu(:))
      END IF


      IF (.not.lasym) GOTO 1000

      rmnsc = wmins*rzl_array(jslo,:,:,rsc) 
     1      + wplus*rzl_array(jshi,:,:,rsc)        !!SIN(mu) COS(nv)
      zmncc = wmins*rzl_array(jslo,:,:,zcc) 
     1      + wplus*rzl_array(jshi,:,:,zcc)        !!COS(mu) COS(nv)

      IF (lthreed) THEN
         rmncs = wmins*rzl_array(jslo,:,:,rcs) 
     1         + wplus*rzl_array(jshi,:,:,rcs)     !!COS(mu) SIN(nv)
         zmnss = wmins*rzl_array(jslo,:,:,zss)
     1         + wplus*rzl_array(jshi,:,:,zss)     !!SIN(mu) SIN(nv)
      END IF

      drmnsc = dwmins*rzl_array(jslo,:,:,rsc) 
     1       + dwplus*rzl_array(jshi,:,:,rsc)        !!SIN(mu) COS(nv)
      dzmncc = dwmins*rzl_array(jslo,:,:,zcc) 
     1       + dwplus*rzl_array(jshi,:,:,zcc)        !!COS(mu) COS(nv)

      IF (lthreed) THEN
         drmncs = dwmins*rzl_array(jslo,:,:,rcs) 
     1          + dwplus*rzl_array(jshi,:,:,rcs)     !!COS(mu) SIN(nv)
         dzmnss = dwmins*rzl_array(jslo,:,:,zss)
     1          + dwplus*rzl_array(jshi,:,:,zss)     !!SIN(mu) SIN(nv)
      END IF

!
!     COMPUTE R11, Z11 IN REAL SPACE
!
!     FIRST, INVERSE TRANSFORM IN N-V SPACE, FOR FIXED M
!
      DO m = 0, mpol1
 
         work1(m,1) = SUM(rmnsc(:,m)*cosnv(:))
         work1(m,2) = SUM(zmncc(:,m)*cosnv(:))
         IF (lru) work1(m,3) = m*work1(m,1)
         IF (lzu) work1(m,4) =-m*work1(m,2)
         IF (lrs) work1(m,13)= SUM(drmnsc(:,m)*cosnv(:))
         IF (lzs) work1(m,14)= SUM(dzmncc(:,m)*cosnv(:))

         IF (lthreed) THEN
            IF (lrv) work1(m,5) = SUM(rmnsc(:,m)*sinnvn(:))
            IF (lzv) work1(m,6) = SUM(zmncc(:,m)*sinnvn(:))
            work1(m,7) = SUM(rmncs(:,m)*sinnv(:))
            work1(m,8) = SUM(zmnss(:,m)*sinnv(:))
            IF (lru) work1(m,9) =-m*work1(m,7)
            IF (lzu) work1(m,10) = m*work1(m,8)
            IF (lrv) work1(m,11) = SUM(rmncs(:,m)*cosnvn(:))
            IF (lzv) work1(m,12) = SUM(zmnss(:,m)*cosnvn(:))
            IF (lrs) work1(m,15)= SUM(drmncs(:,m)*sinnv(:))
            IF (lzs) work1(m,16)= SUM(dzmnss(:,m)*sinnv(:))
         END IF

      END DO

!
!     NEXT, INVERSE TRANSFORM IN M-U SPACE
!
      IF (lthreed) THEN
         r11 = r11 + SUM(work1(:,1)*sinmu(:) + work1(:,7)*cosmu(:))
         z11 = z11 + SUM(work1(:,2)*cosmu(:) + work1(:,8)*sinmu(:))
         IF (lru) ru = ru + 
     1                 SUM(work1(:,3)*cosmu(:) + work1(:,9)*sinmu(:))
         IF (lzu) zu = zu + 
     1                 SUM(work1(:,4)*sinmu(:) + work1(:,10)*cosmu(:))
         IF (lrv) rv = rv + 
     1                 SUM(work1(:,5)*sinmu(:) + work1(:,11)*cosmu(:))
         IF (lzv) zv = zv +
     1                 SUM(work1(:,6)*cosmu(:) + work1(:,12)*sinmu(:))
         IF (lrs) rs = rs + 
     1                 SUM(work1(:,13)*sinmu(:) + work1(:,15)*cosmu(:))
         IF (lzs) zs = zs + 
     1                 SUM(work1(:,14)*cosmu(:) + work1(:,16)*sinmu(:))
      ELSE          
         r11 = r11 + SUM(work1(:,1)*sinmu(:))
         z11 = z11 + SUM(work1(:,2)*cosmu(:))
         IF (lru) ru = ru + SUM(work1(:,3)*cosmu(:))
         IF (lzu) zu = zu + SUM(work1(:,4)*sinmu(:))
         IF (lrs) rs = rs + SUM(work1(:,13)*sinmu(:))
         IF (lzs) zs = zs + SUM(work1(:,14)*cosmu(:))
      END IF

 1000 CONTINUE

      r_cyl(1) = r11;  r_cyl(3) = z11

      END SUBROUTINE flx2cyl

      SUBROUTINE flx2cyl_2nd(rzl_array, c_flux, r_cyl, ns, ntor, 
     1                   mpol, ntmax, lthreed, lasym, iflag,
     2                   mscale, nscale, Ru, Rv, Zu, Zv, Rs, Zs)
      IMPLICIT NONE
C-----------------------------------------------
C   D u m m y   A r g u m e n t s
C-----------------------------------------------
      INTEGER, INTENT(out) :: iflag
      INTEGER, INTENT(in)  :: ns, ntmax, mpol, ntor
      LOGICAL :: lthreed, lasym
      REAL(rprec), DIMENSION(ns,0:ntor,0:mpol-1,3*ntmax),
     1   INTENT(in) :: rzl_array
      REAL(rprec), INTENT(in) :: c_flux(3)
      REAL(rprec), INTENT(out) :: r_cyl(3)
      REAL(rprec), INTENT(in), OPTIONAL :: 
     1                            mscale(0:mpol-1), nscale(0:ntor)
      REAL(rprec), INTENT(out), OPTIONAL :: Ru, Rv, Zu, Zv, Rs, Zs
C-----------------------------------------------
C   L o c a l   P a r a m e t e r s
C-----------------------------------------------
      INTEGER, PARAMETER :: rcc = 1
      REAL(rprec), PARAMETER :: c1p5 = 1.5_dp
C-----------------------------------------------
C   L o c a l   V a r i a b l e s
C-----------------------------------------------
      INTEGER :: rss, rsc, rcs, zsc, zcs, zcc, zss
      INTEGER :: istat, jslo, jsmid, jshi, mpol1, m, n
      REAL(rprec), DIMENSION(0:ntor,0:mpol-1) ::
     1           rmncc, rmnss, zmncs, zmnsc,
     2           rmncs, rmnsc, zmncc, zmnss,
     1           drmncc, drmnss, dzmncs, dzmnsc,
     2           drmncs, drmnsc, dzmncc, dzmnss
      REAL(rprec) :: wlo, whi, wlo_odd, whi_odd, hs1, 
     1               si, ui, vi, r11, z11
      REAL(rprec) :: slo, shi, rho, rholo, rhohi, dwlo, dwhi, dwlo_odd,
     1               dwhi_odd
      REAL(rprec) :: smid, rhomid, wmid, wmid_odd, dwmid, dwmid_odd, x
      REAL(rprec) :: wmins(0:ntor,0:mpol-1),
     1               wplus(0:ntor,0:mpol-1),
     2               wcent(0:ntor,0:mpol-1),
     3               dwmins(0:ntor,0:mpol-1),
     4               dwcent(0:ntor,0:mpol-1),
     5               dwplus(0:ntor,0:mpol-1)
      REAL(rprec) :: cosu, sinu, cosv, sinv,
     1               cosmu(0:mpol-1), sinmu(0:mpol-1),
     2               cosnv(0:ntor),  sinnv(0:ntor), 
     3               cosnvn(0:ntor), sinnvn(0:ntor)
      REAL(rprec) :: work1(0:mpol-1,16)
      LOGICAL :: lrs, lzs, lru, lrv, lzu, lzv
C-----------------------------------------------
!
!     COMPUTES THE CYLINDRICAL COORDINATES R11 and Z11
!     AT A FIXED FLUX COORDINATE POINT si, ui(theta), vi(N*phi)
!     WHERE phi = geometric toroidal angle (0 to 2pi), N = no. field periods
!
!     INPUT:
!     c_flux:          array of (si,ui,vi) values to convert to cylindrical coordinates
!     rzl_array:       array of (r, z, lambda) Fourier coefficients for all radial, m, n values
!     ns, mpol,ntor, ntmax:  radial, poloidal, toroidal, type (r,z,l) dimensions of rzl_array
!     mscale, nscale:  option scale factors. Use ONLY if rzl_array comes from within VMEC.
!                      If arising from WOUT file, mscale, nscale => 1 are not passed
!
!     OUTPUT:
!     r_cyl    :       R = r_cyl(1);  N*PHI = r_cyl(2);   Z = r_cyl(3)
!
!     OPTIONAL OUTPUT
!                      Rs = dR/ds; Ru = dR/du;    Rv = dR/dv = dR/dphi / N
!                      Zs = dR/ds; Zu = dZ/du;    Zv = dZ/dv = dZ/dphi / N
!
!     NOTE:            User is responsible for multiplying Rv, Zv by N to get phi derivatives
!
      iflag = -1
      si = c_flux(1);  ui = c_flux(2);  vi = c_flux(3)
      r_cyl(2) = vi

!      IF (si.lt.zero .or. si.gt.one) THEN
      IF (si .lt. zero) THEN
         WRITE(6, *)' In flx2cyl_2nd, s(flux) must be > 0'
         RETURN
      END IF

      lrs = PRESENT(rs); lru = PRESENT(ru); lrv = PRESENT(rv)
      lzs = PRESENT(zs); lzu = PRESENT(zu); lzv = PRESENT(zv)
      IF (lrv .and. .not. lthreed) rv = 0
      IF (lzv .and. .not. lthreed) zv = 0

!
!     FIND INTERPOLATED s VALUE AND COMPUTE INTERPOLATION WEIGHTS wlo, whi (for even m modes)
!     AND wlo_odd, whi_odd (for odd m modes).
!     FOR si <= 1, POINT IS INSIDE PLASMA;
!     FOR si > 1, TRY EXTRAPOLATION (WITH CONTINUOUS s, u DERIVATIVES INTO "vacuum" REGION
!
      rho    = SQRT(si)
      hs1    = one/(ns-1)
      jslo   = 1 + ABS(si)/hs1
      jslo   = MIN(jslo,ns-2)
      jsmid  = jslo + 1
      jshi   = jslo + 2
      slo    = hs1*(jslo-1)
      smid   = hs1*(jsmid-1)
      shi    = hs1*(jshi-1)
      rholo  = SQRT(slo)
      rhomid = SQRT(smid)
      rhohi  = SQRT(shi)
      x      = (si - slo)/hs1 ! x defined on first interval
      wlo    = one - c1p5 * x + 0.5 * x * x
      wmid   = 2 * x - x * x
      whi    = 0.5 * x * ( x - one )

      ! Odd modes we include a factor of sqrt(s)=rho
      wlo_odd  = wlo  * rho / rholo
      wmid_odd = wmid * rho / rhomid
      whi_odd  = whi  * rho / rhohi

      ! Derivative values
      ! df/ds = dx/ds*df/dx = (df/dx)/(delta-s)
      ! d(rho*f)/ds = rho*df/ds + drho/ds*f
      dwlo      = ( x - c1p5  ) * (ns-1)
      dwmid     = ( 2 - 2 * x ) * (ns-1)
      dwhi      = ( x - 0.5   ) * (ns-1)
      dwlo_odd  = (rho * dwlo  + wlo  / (2 * rho)) / rholo
      dwmid_odd = (rho * dwmid + wmid / (2 * rho)) / rhomid
      dwhi_odd  = (rho * dwhi  + whi  / (2 * rho)) / rhohi

      ! Adjust near axis
      IF (jslo .eq. 1) THEN
         ! Handle rholo = 0
         wlo_odd  = zero
         dwlo_odd = zero
      END IF

      mpol1 = mpol-1

      wmins(:,0:mpol1:2) = wlo
      wcent(:,0:mpol1:2) = wmid
      wplus(:,0:mpol1:2) = whi
      wmins(:,1:mpol1:2) = wlo_odd
      wcent(:,1:mpol1:2) = wmid_odd
      wplus(:,1:mpol1:2) = whi_odd

      dwmins(:,0:mpol1:2) = dwlo
      dwcent(:,0:mpol1:2) = dwmid
      dwplus(:,0:mpol1:2) = dwhi
      dwmins(:,1:mpol1:2) = dwlo_odd
      dwcent(:,1:mpol1:2) = dwmid_odd
      dwplus(:,1:mpol1:2) = dwhi_odd

      IF (.not.lasym) THEN
         IF (lthreed) THEN
            IF (ntmax .ne. 2) STOP 'ntmax != 2 in flx2cyl_2nd!'
            rss = 2;  zcs = 2
         ELSE
            IF (ntmax .ne. 1) STOP 'ntmax != 1 in flx2cyl_2nd!'
         END IF
      ELSE
         IF (lthreed) THEN
             IF (ntmax .ne. 4) STOP 'ntmax != 4 in flx2cyl_2nd!'
             rss = 2;  rsc = 3;  rcs = 4
             zcs = 2;  zcc = 3;  zss = 4
         ELSE
             IF (ntmax .ne. 2) STOP 'ntmax != 2 in flx2cyl_2nd!'
             rsc = 2;  zcc = 2
         END IF
      END IF

      zsc = 1+ntmax; zcs = zcs+ntmax; zcc = zcc+ntmax; zss = zss+ntmax

      rmncc = wmins*rzl_array(jslo, :,:,rcc)
     1      + wcent*rzl_array(jsmid,:,:,rcc)
     2      + wplus*rzl_array(jshi, :,:,rcc)        !!COS(mu) COS(nv)
      zmnsc = wmins*rzl_array(jslo, :,:,zsc) 
     1      + wcent*rzl_array(jsmid,:,:,zsc)
     2      + wplus*rzl_array(jshi, :,:,zsc)        !!SIN(mu) COS(nv)

      IF (lthreed) THEN
         rmnss = wmins*rzl_array(jslo, :,:,rss) 
     1         + wcent*rzl_array(jsmid,:,:,rss)
     2         + wplus*rzl_array(jshi, :,:,rss)     !!SIN(mu) SIN(nv)
         zmncs = wmins*rzl_array(jslo, :,:,zcs)
     1         + wcent*rzl_array(jsmid,:,:,zcs)
     2         + wplus*rzl_array(jshi, :,:,zcs)     !!COS(mu) SIN(nv)
      END IF

      drmncc = dwmins*rzl_array(jslo, :,:,rcc) 
     1       + dwcent*rzl_array(jsmid,:,:,rcc)
     2       + dwplus*rzl_array(jshi, :,:,rcc)        !!COS(mu) COS(nv)
      dzmnsc = dwmins*rzl_array(jslo, :,:,zsc) 
     1       + dwcent*rzl_array(jsmid,:,:,zsc)
     2       + dwplus*rzl_array(jshi, :,:,zsc)        !!SIN(mu) COS(nv)

      IF (lthreed) THEN
         drmnss = dwmins*rzl_array(jslo, :,:,rss) 
     1          + dwcent*rzl_array(jsmid,:,:,rss)
     2          + dwplus*rzl_array(jshi, :,:,rss)     !!SIN(mu) SIN(nv)
         dzmncs = dwmins*rzl_array(jslo, :,:,zcs)
     1          + dwcent*rzl_array(jsmid,:,:,zcs)
     2          + dwplus*rzl_array(jshi, :,:,zcs)     !!COS(mu) SIN(nv)
      END IF

!
!     SETUP TRIG ARRAYS
!
      cosu = COS(ui);   sinu = SIN(ui)
      cosv = COS(vi);   sinv = SIN(vi)

      cosmu(0) = 1;    sinmu(0) = 0
      cosnv(0) = 1;    sinnv(0) = 0
      DO m = 1, mpol1
         cosmu(m) = cosmu(m-1)*cosu - sinmu(m-1)*sinu
         sinmu(m) = sinmu(m-1)*cosu + cosmu(m-1)*sinu
      END DO

      IF (PRESENT(mscale)) THEN
         cosmu = cosmu*mscale;  sinmu = sinmu*mscale
      END IF

      DO n = 1, ntor
         cosnv(n) = cosnv(n-1)*cosv - sinnv(n-1)*sinv
         sinnv(n) = sinnv(n-1)*cosv + cosnv(n-1)*sinv
      END DO

      IF (PRESENT(nscale)) THEN
         cosnv = cosnv*nscale;  sinnv = sinnv*nscale
      END IF

      IF (lrv .or. lzv) THEN
         DO n = 0, ntor
            cosnvn(n) = n*cosnv(n)
            sinnvn(n) =-n*sinnv(n)
         END DO
      END IF

      iflag = 0

!
!     COMPUTE R11, Z11 IN REAL SPACE
!
!     FIRST, INVERSE TRANSFORM IN N-V SPACE, FOR FIXED M
!
      DO m = 0, mpol1
 
         work1(m,1) = SUM(rmncc(:,m)*cosnv(:))
         work1(m,2) = SUM(zmnsc(:,m)*cosnv(:))
         IF (lru) work1(m,3) =-m*work1(m,1)
         IF (lzu) work1(m,4) = m*work1(m,2)
         IF (lrs) work1(m,13)= SUM(drmncc(:,m)*cosnv(:))
         IF (lzs) work1(m,14)= SUM(dzmnsc(:,m)*cosnv(:))
         IF (lthreed) THEN
            IF (lrv) work1(m,5) = SUM(rmncc(:,m)*sinnvn(:))
            IF (lzv) work1(m,6) = SUM(zmnsc(:,m)*sinnvn(:))
            work1(m,7) = SUM(rmnss(:,m)*sinnv(:))
            work1(m,8) = SUM(zmncs(:,m)*sinnv(:))
            IF (lru) work1(m,9) = m*work1(m,7)
            IF (lzu) work1(m,10) =-m*work1(m,8)
            IF (lrv) work1(m,11) = SUM(rmnss(:,m)*cosnvn(:))
            IF (lzv) work1(m,12) = SUM(zmncs(:,m)*cosnvn(:))
            IF (lrs) work1(m,15)= SUM(drmnss(:,m)*sinnv(:))
            IF (lzs) work1(m,16)= SUM(dzmncs(:,m)*sinnv(:))
         END IF

      END DO

!
!     NEXT, INVERSE TRANSFORM IN M-U SPACE
!
      IF (lthreed) THEN
         r11 = SUM(work1(:,1)*cosmu(:) + work1(:,7)*sinmu(:))
         z11 = SUM(work1(:,2)*sinmu(:) + work1(:,8)*cosmu(:))
         IF (lru) ru = SUM(work1(:,3)*sinmu(:) + work1(:,9)*cosmu(:))
         IF (lzu) zu = SUM(work1(:,4)*cosmu(:) + work1(:,10)*sinmu(:))
         IF (lrv) rv = SUM(work1(:,5)*cosmu(:) + work1(:,11)*sinmu(:))
         IF (lzv) zv = SUM(work1(:,6)*sinmu(:) + work1(:,12)*cosmu(:))
         IF (lrs) rs = SUM(work1(:,13)*cosmu(:) + work1(:,15)*sinmu(:))
         IF (lzs) zs = SUM(work1(:,14)*sinmu(:) + work1(:,16)*cosmu(:))
      ELSE          
         r11 = SUM(work1(:,1)*cosmu(:))
         z11 = SUM(work1(:,2)*sinmu(:))
         IF (lru) ru = SUM(work1(:,3)*sinmu(:))
         IF (lzu) zu = SUM(work1(:,4)*cosmu(:))
         IF (lrs) rs = SUM(work1(:,13)*cosmu(:))
         IF (lzs) zs = SUM(work1(:,14)*sinmu(:))
      END IF


      IF (.not.lasym) GOTO 1000

      rmnsc = wmins*rzl_array(jslo,:,:,rsc) 
     1      + wplus*rzl_array(jshi,:,:,rsc)        !!SIN(mu) COS(nv)
      zmncc = wmins*rzl_array(jslo,:,:,zcc) 
     1      + wplus*rzl_array(jshi,:,:,zcc)        !!COS(mu) COS(nv)

      IF (lthreed) THEN
         rmncs = wmins*rzl_array(jslo,:,:,rcs) 
     1         + wplus*rzl_array(jshi,:,:,rcs)     !!COS(mu) SIN(nv)
         zmnss = wmins*rzl_array(jslo,:,:,zss)
     1         + wplus*rzl_array(jshi,:,:,zss)     !!SIN(mu) SIN(nv)
      END IF

      drmnsc = dwmins*rzl_array(jslo,:,:,rsc) 
     1       + dwplus*rzl_array(jshi,:,:,rsc)        !!SIN(mu) COS(nv)
      dzmncc = dwmins*rzl_array(jslo,:,:,zcc) 
     1       + dwplus*rzl_array(jshi,:,:,zcc)        !!COS(mu) COS(nv)

      IF (lthreed) THEN
         drmncs = dwmins*rzl_array(jslo,:,:,rcs) 
     1          + dwplus*rzl_array(jshi,:,:,rcs)     !!COS(mu) SIN(nv)
         dzmnss = dwmins*rzl_array(jslo,:,:,zss)
     1          + dwplus*rzl_array(jshi,:,:,zss)     !!SIN(mu) SIN(nv)
      END IF

!
!     COMPUTE R11, Z11 IN REAL SPACE
!
!     FIRST, INVERSE TRANSFORM IN N-V SPACE, FOR FIXED M
!
      DO m = 0, mpol1
 
         work1(m,1) = SUM(rmnsc(:,m)*cosnv(:))
         work1(m,2) = SUM(zmncc(:,m)*cosnv(:))
         IF (lru) work1(m,3) = m*work1(m,1)
         IF (lzu) work1(m,4) =-m*work1(m,2)
         IF (lrs) work1(m,13)= SUM(drmnsc(:,m)*cosnv(:))
         IF (lzs) work1(m,14)= SUM(dzmncc(:,m)*cosnv(:))

         IF (lthreed) THEN
            IF (lrv) work1(m,5) = SUM(rmnsc(:,m)*sinnvn(:))
            IF (lzv) work1(m,6) = SUM(zmncc(:,m)*sinnvn(:))
            work1(m,7) = SUM(rmncs(:,m)*sinnv(:))
            work1(m,8) = SUM(zmnss(:,m)*sinnv(:))
            IF (lru) work1(m,9) =-m*work1(m,7)
            IF (lzu) work1(m,10) = m*work1(m,8)
            IF (lrv) work1(m,11) = SUM(rmncs(:,m)*cosnvn(:))
            IF (lzv) work1(m,12) = SUM(zmnss(:,m)*cosnvn(:))
            IF (lrs) work1(m,15)= SUM(drmncs(:,m)*sinnv(:))
            IF (lzs) work1(m,16)= SUM(dzmnss(:,m)*sinnv(:))
         END IF

      END DO

!
!     NEXT, INVERSE TRANSFORM IN M-U SPACE
!
      IF (lthreed) THEN
         r11 = r11 + SUM(work1(:,1)*sinmu(:) + work1(:,7)*cosmu(:))
         z11 = z11 + SUM(work1(:,2)*cosmu(:) + work1(:,8)*sinmu(:))
         IF (lru) ru = ru + 
     1                 SUM(work1(:,3)*cosmu(:) + work1(:,9)*sinmu(:))
         IF (lzu) zu = zu + 
     1                 SUM(work1(:,4)*sinmu(:) + work1(:,10)*cosmu(:))
         IF (lrv) rv = rv + 
     1                 SUM(work1(:,5)*sinmu(:) + work1(:,11)*cosmu(:))
         IF (lzv) zv = zv +
     1                 SUM(work1(:,6)*cosmu(:) + work1(:,12)*sinmu(:))
         IF (lrs) rs = rs + 
     1                 SUM(work1(:,13)*sinmu(:) + work1(:,15)*cosmu(:))
         IF (lzs) zs = zs + 
     1                 SUM(work1(:,14)*cosmu(:) + work1(:,16)*sinmu(:))
      ELSE          
         r11 = r11 + SUM(work1(:,1)*sinmu(:))
         z11 = z11 + SUM(work1(:,2)*cosmu(:))
         IF (lru) ru = ru + SUM(work1(:,3)*cosmu(:))
         IF (lzu) zu = zu + SUM(work1(:,4)*sinmu(:))
         IF (lrs) rs = rs + SUM(work1(:,13)*sinmu(:))
         IF (lzs) zs = zs + SUM(work1(:,14)*cosmu(:))
      END IF

 1000 CONTINUE

      r_cyl(1) = r11;  r_cyl(3) = z11

      END SUBROUTINE flx2cyl_2nd

      SUBROUTINE cyl2flx(rzl_in, r_cyl, c_flx, ns_in, ntor_in, mpol_in, 
     1      ntmax_in, lthreed_in, lasym_in, info, nfe, fmin, 
     1      mscale, nscale, ru, zu, rv, zv, rs, zs)
      IMPLICIT NONE
C-----------------------------------------------
C   D u m m y   A r g u m e n t s
C-----------------------------------------------
      INTEGER, INTENT(out)       :: info, nfe
      INTEGER, INTENT(in)        :: ns_in, ntor_in, mpol_in, ntmax_in
      REAL(rprec), INTENT(in)    :: r_cyl(3)
      REAL(rprec), INTENT(inout) :: c_flx(3)
      REAL(rprec), INTENT(in), TARGET :: 
     1                 rzl_in(ns_in,0:ntor_in,0:mpol_in-1,2*ntmax_in)
      REAL(rprec), TARGET, OPTIONAL :: 
     1                 mscale(0:mpol_in-1), nscale(0:ntor_in)
      REAL(rprec), INTENT(out), OPTIONAL :: ru, zu, rv, zv, rs, zs
      REAL(rprec), INTENT(out)   :: fmin
      LOGICAL, INTENT(in) :: lthreed_in, lasym_in
C-----------------------------------------------
C   L o c a l   P a r a m e t e r s
C-----------------------------------------------
      INTEGER, PARAMETER :: nvar = 2
      REAL(rprec), PARAMETER :: ftol = 1.e-16_dp
C-----------------------------------------------
C   L o c a l   V a r i a b l e s
C-----------------------------------------------
      REAL(rprec) :: xc_opt(nvar), r_cyl_out(3), fmin0
      INTEGER     :: iflag, itry, nfe_out
C-----------------------------------------------
!     LOCAL PARAMETERS:
!     ftol    :   nominally, set to 1.E-16. Gives a maximum (relative)
!                 error in matching R and Z of sqrt(ftol), or 1.E-8. 
!                 To increase accuracy, ftol should be lowered, but this 
!                 may require more Newton iterations (slows code).
!       
!     INPUT:
!     rzl_in  :   4D array with r,z (lambda) Fourier coefficients vs. radius
!                 
!     r_cyl   :   vector specifying cylindrical point to match, R = r_cyl(1), 
!                 N*phi = r_cyl(2), Z = r_cyl(3)
!                 NOTE: N*phi (N=no. field periods) is input, NOT phi!
!     ns_in   :   number of radial nodes in input array rzl_in
!     ntmax_in:   number of different types of modes (cos-cos, sin-sin, etc)
!     mpol_in :   number of poloidal modes (0:mpol_in-1)
!     ntor_in :   number of toroidal modes = ntor_in+1 (0:ntor)
!     lthreed_in :true if this is a 3D plasma
!     lasym_in:   true if this is an asymmetric plasma
!     mscale  (nscale) : 
!                 optional scaling arrays for cos, sin arrays. Used
!                 only if this routine is called from within VMEC.
!
!     OUTPUT:
!     nfe     :   number of function evaluations
!     info    :   = 0, no errors, -1, fmin > ftol (tolerance exceeded on output)
!                 = -3, s > 1 outside plasma, probably
!     fmin    :   minimum value of f = (r - Rin)**2 + (z - Zin)**2 at c_flx

!     INPUT/OUTPUT:
!     c_flx   :   array of flux coordinates (s = c_flx(1), u=theta= c_flx(2), 
!                 v = N*phi= c_flx(3))
!                 on input, initial guess (recommend magnetic axis if "cold" start)
!                 on output, s, u values corresponding to r_cyl
C-----------------------------------------------
!     Initialize global variables
      rzl_array => rzl_in
      lthreed_loc = lthreed_in;  lasym_loc = lasym_in
      mpol_loc = mpol_in;  ntor_loc = ntor_in
      ns_loc = ns_in; ntmax_loc = ntmax_in
      lscale = PRESENT(mscale)
      IF (lscale) THEN
         mscale_loc => mscale;  nscale_loc => nscale
      END IF
      r_target = r_cyl(1); phi_target = r_cyl(2);  z_target = r_cyl(3)

!     Initialize local variables
      xc_opt(1) = c_flx(1); xc_opt(2) = c_flx(2)

!     Avoid exact magnetic axis, which is singular point
      IF (c_flx(1) .eq. zero) xc_opt(1) = one/(ns_loc-1)   

      fnorm = r_target**2 + z_target**2
      IF (fnorm .lt. EPSILON(fnorm)) fnorm = 1
      fnorm = one/fnorm


      nfe = 0
      fmin0 = 1

      DO itry = 1, 4

         CALL newt2d(xc_opt, fmin, ftol, nfe_out, nvar, info)
         nfe = nfe + nfe_out

         IF (fmin.le.ftol .or. info.eq.-3) EXIT
!
!        JOG POINT (BY ROTATING ANGLE) TO IMPROVE CONVERGENCE
!
         IF (fmin .gt. 1.E-3*fmin0) THEN
            xc_opt(2) = xc_opt(2) + twopi/20
         ELSE 
            xc_opt(2) = xc_opt(2) + twopi/40
         END IF

         fmin0 = MIN(fmin, fmin0)
!        PRINT *,' ITRY = ', itry+1,' FMIN = ', fmin
            
      END DO
         
      c_flx(1) = xc_opt(1); c_flx(2) = xc_opt(2); c_flx(3) = phi_target
!SPH      IF (info.eq.0 .and. c_flx(1).gt.one) c_flx(1) = one

      c_flx(2) = MOD(c_flx(2), twopi)
      DO WHILE (c_flx(2) .lt. zero)
         c_flx(2) = c_flx(2) + twopi
      END DO

!
!     COMPUTE Ru, Zu, Rv, Zv IF REQUIRED
!
      IF ((PRESENT(ru) .or. PRESENT(zu) .or. 
     1     PRESENT(rv) .or. PRESENT(zv) .or.
     2     PRESENT(rs) .or. PRESENT(zs)) .and. info.eq.0) THEN
         IF (lscale) THEN
            CALL flx2cyl(rzl_in, c_flx, r_cyl_out, ns_loc, ntor_loc, 
     1         mpol_loc, ntmax_loc, lthreed_loc, lasym_loc, 
     2         iflag, MSCALE=mscale_loc, NSCALE=nscale_loc, 
     3         RU=ru, ZU=zu, RV=rv, ZV=zv, RS=rs, ZS=zs)
         ELSE
            CALL flx2cyl(rzl_in, c_flx, r_cyl_out, ns_loc, ntor_loc, 
     1         mpol_loc, ntmax_loc, lthreed_loc, lasym_loc, 
     2         iflag, 
     3         RU=ru, ZU=zu, RV=rv, ZV=zv, RS=rs, ZS=zs)
         END IF
      END IF

    
      END SUBROUTINE cyl2flx

      SUBROUTINE newt2d(xc_opt, fmin, ftol, nfe, nvar, iflag)
      IMPLICIT NONE
C-----------------------------------------------
C   D u m m y   A r g u m e n t s
C-----------------------------------------------
      INTEGER, INTENT(in) :: nvar
      INTEGER, INTENT(out) :: nfe, iflag
      REAL(rprec), INTENT(inout) :: xc_opt(nvar)
      REAL(rprec), INTENT(in)    :: ftol
      REAL(rprec), INTENT(out)   :: fmin
C-----------------------------------------------
C   L o c a l   V a r i a b l e s
C-----------------------------------------------
      !INTEGER, PARAMETER :: niter = 50
      INTEGER, PARAMETER :: niter = 500
      INTEGER     :: ieval, isgt1
      REAL(rprec) :: c_flx(3), r_cyl_out(3), fvec(nvar), sflux, 
     1               uflux, eps0, eps, epu, xc_min(2), factor
      REAL(rprec) :: x0(3), xs(3), xu(3), dels, delu, tau, fmin0,
     1               ru1, zu1, edge_value, snew, rs1, zs1
C-----------------------------------------------
!
!     INPUT/OUTPUT:
!     xc_opt:   sflux = xc_opt(1), uflux = xc_opt(2) are the toroidal flux
!               coordinate and poloidal angle coordinate, respectively
!     iflag:    = 0, successfully find s,u point
!               =-1, did not converge
!               =-3, sflux > 1, probably
!
!     LOCAL VARIABLES:
!     tau:      d(R,Z)/d(s,u) (Jacobian)
!     isgt1:    counter for number of times s>1

!     FIND FLUX COORDINATES (s,u) WHICH CORRESPOND TO ZERO OF TARGET FUNCTION
!
!            F == (R - R_TARGET)**2 + (Z - Z_TARGET)**2
!
!     FOR A GIVEN CYLINDRICAL COORDINATE POINT (R_TARGET, N*PHI=PHI_TARGET, Z_TARGET)
!
!     Reference:  S.E.Attenberger, W.A.Houlberg, S.P.Hirshman, J. Comp Phys 72 (1987) 435.
!
!     The algorithm used here modifies this slightly to improve "faltering" convergence
!     by choosing a steepest-descent path when the step size has been decreased sufficiently
!     without yielding a lower value of F.
!
      iflag = -1      
      eps0 = SQRT(EPSILON(eps))
      xc_min = xc_opt

      c_flx(3) = phi_target
      fmin0 = 1.E10_dp
      factor = 1
      nfe = 0
      edge_value = one + one/(ns_loc-1)
      edge_value = 2*one
      isgt1 = 0

      DO ieval = 1, niter
         nfe = nfe + 1

         sflux = MAX(xc_opt(1), zero)
         uflux = xc_opt(2)
         c_flx(1) = sflux;  c_flx(2) = uflux

!        COMPUTE R,Z, Ru, Zu
         CALL get_flxcoord(x0, c_flx, rs=rs1, zs=zs1, ru=ru1, zu=zu1)
         xu(1) = ru1; xu(3) = zu1
         xs(1) = rs1; xs(3) = zs1
!        COMPUTE R,Z, Ru, Zu
!         CALL get_flxcoord(x0, c_flx, ru=ru1, zu=zu1)
!         xu(1) = ru1; xu(3) = zu1
!
!        MAKE SURE sflux IS LARGE ENOUGH
!        TO COMPUTE d(sqrt(s))/ds ACCURATELY NEAR ORIGIN
!         IF (sflux .ge. 1000*eps0) THEN
!            eps = eps0
!         ELSE
!            eps = eps0*sflux
!         END IF
!
!        COMPUTE Rs, Zs NUMERICALLY
!         eps = ABS(eps)
!         IF (sflux .ge. 1-eps) eps = -eps
!         c_flx(1) = sflux + eps
!         CALL get_flxcoord(r_cyl_out, c_flx)
!         xs = (r_cyl_out - x0)/eps
!         c_flx(1) = sflux

         x0(1) = x0(1) - r_target
         x0(3) = x0(3) - z_target
         fmin = (x0(1)**2 + x0(3)**2)*fnorm

         IF (fmin .gt. fmin0) THEN
            factor = (2*factor)/3
            xc_opt = xc_min
!           REDIRECT ALONG STEEPEST-DESCENT PATH
            IF (6*factor .lt. one) THEN
               dels =-(x0(1)*xs(1) + x0(3)*xs(3))/(xs(1)**2 + xs(3)**2)
               delu =-(x0(1)*xu(1) + x0(3)*xu(3))/(xu(1)**2 + xu(3)**2)
            END IF
         ELSE
            fmin0 = fmin
            factor = 1
            xc_min = xc_opt

!           NEWTON STEP
            tau = xu(1)*xs(3) - xu(3)*xs(1)
            IF (ABS(tau) .le. ABS(eps)*r_target**2) THEN
               iflag = -2
               EXIT
            END IF
            dels = ( x0(1)*xu(3) - x0(3)*xu(1))/tau
            delu = (-x0(1)*xs(3) + x0(3)*xs(1))/tau
            IF (fmin .gt. 1.E-3_dp) THEN
               dels = dels/2; delu = delu/2
            END IF
 
         END IF
 
         IF (fmin .le. ftol) EXIT

         IF (ABS(dels) .gt. one)   dels = SIGN(one, dels)
         IF (ABS(delu) .gt. twopi/8) delu = SIGN(twopi/8, delu)

         snew = xc_opt(1) + dels*factor
         IF (snew .lt. zero) THEN
            xc_opt(1) = -snew/2               !Prevents oscillations around origin s=0
            xc_opt(2) = xc_opt(2) + twopi/2 
         ELSE
            xc_opt(1) = snew
            xc_opt(2) = xc_opt(2) + delu*factor
         END IF

         IF (xc_opt(1) .gt. edge_value) THEN
            isgt1 = isgt1+1
            !IF (xc_opt(1) .gt. 2._dp) isgt1 = isgt1+1
            IF (isgt1 .gt. 5) EXIT
         END IF

      END DO

      IF (isgt1.gt.5) THEN
         iflag = -3
         xc_min = xc_opt
      ELSE IF (xc_min(1) .gt. edge_value) THEN
         iflag = -3
      ELSE IF (fmin0 .le. ftol) THEN
         iflag = 0
      ELSE
         iflag = -1
      END IF
      
      fmin = fmin0
      xc_opt = xc_min
      xc_opt(2) = MOD(xc_opt(2), twopi)

      END SUBROUTINE newt2d

      SUBROUTINE get_flxcoord(x1, c_flx, rs, zs, ru, zu)
C-----------------------------------------------
C   D u m m y   A r g u m e n t s
C-----------------------------------------------
      REAL(rprec), INTENT(out) :: x1(3)
      REAL(rprec), INTENT(in)  :: c_flx(3)
      REAL(rprec), INTENT(out), OPTIONAL :: ru, zu, rs, zs
C-----------------------------------------------
C   L o c a l   V a r i a b l e s
C-----------------------------------------------
      INTEGER :: iflag
C-----------------------------------------------
      IF (lscale) THEN
         CALL flx2cyl(rzl_array, c_flx, x1, ns_loc, ntor_loc,  
     1              mpol_loc, ntmax_loc, lthreed_loc, lasym_loc, iflag, 
     2              MSCALE=mscale_loc, NSCALE=nscale_loc, RU=ru, ZU=zu,
     3              RS = rs, ZS = zs)
      ELSE
         CALL flx2cyl(rzl_array, c_flx, x1, ns_loc, ntor_loc, 
     1              mpol_loc, ntmax_loc, lthreed_loc, lasym_loc, iflag,
     2              RU=ru, ZU=zu, Rs=rs, Zs=zs)
      END IF

      END SUBROUTINE get_flxcoord

      END MODULE vmec_utils<|MERGE_RESOLUTION|>--- conflicted
+++ resolved
@@ -120,20 +120,8 @@
 !      CALL tosuvspaceBsup (c_flx(1), c_flx(2), c_flx(3), 
 !     1                 GBSUPU=bsupu1, GBSUPV=bsupv1)
 !
-<<<<<<< HEAD
-!     bsupu1 = bsupu1/g1 
-!      bsupv1 = bsupv1/g1
-
-!
-!     (OLD) Evaluate Bsupu, Bsupv at this point
-!
-      CALL tosuvspace (c_flx(1), c_flx(2), c_flx(3), 
-     1                 BSUPU=bsupu1, BSUPV=bsupv1)
-
-=======
 !      bsupu1 = bsupu1/(ABS(g1)*pi2) ! Pi2 comes from chip and phip
 !      bsupv1 = bsupv1/(ABS(g1)*pi2)
->>>>>>> 0ff0a311
 !
 !     3. Form Br, Bphi, Bz
 !
