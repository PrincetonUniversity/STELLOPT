!-----------------------------------------------------------------------
!     Module:        wall_mod
!     Authors:       S. Lazerson (lazerson@pppl.gov)
!     Date:          05/02/2012
!     Description:   This module handles defining a wall as a set of
!                    triangular facets which can be used to calculate
!                    if and where a particle hits the mesh.
!                    Note that the user must deallocate face and vertex
!                    after calling wall_load_mn.
!-----------------------------------------------------------------------
      MODULE wall_mod
!-----------------------------------------------------------------------
!     Libraries
!-----------------------------------------------------------------------
      USE safe_open_mod
      
!-----------------------------------------------------------------------
!     Module Variables
!         
!-----------------------------------------------------------------------
      IMPLICIT NONE
      LOGICAL            :: lwall_loaded
      INTEGER            :: nvertex, nface
      INTEGER, POINTER :: face(:,:)
      INTEGER, POINTER :: ihit_array(:)
      DOUBLE PRECISION, POINTER   :: vertex(:,:)
      CHARACTER(LEN=256) :: machine_string
      CHARACTER(LEN=256) :: date


      LOGICAL, PRIVATE, ALLOCATABLE            :: lmask(:)
      INTEGER, PRIVATE                         :: mystart, myend, mydelta, ik_min
      INTEGER, PRIVATE                         :: win_vertex, win_face, &
                                                  win_fn, win_a0, win_v0, win_v1, &
                                                  win_dot00, win_dot01, win_dot11, &
                                                  win_d, win_ihit, win_invDenom
      DOUBLE PRECISION, PRIVATE, POINTER   :: FN(:,:), d(:), t(:), r0(:,:), dr(:,:)
      DOUBLE PRECISION, PRIVATE, POINTER   :: A0(:,:), V0(:,:), V1(:,:), V2(:,:),&
                                                  DOT00(:), DOT01(:), DOT02(:),&
                                                  DOT11(:), DOT12(:),&
                                                  invDenom(:), alpha(:), beta(:)
      DOUBLE PRECISION, PRIVATE, PARAMETER      :: zero = 0.0D+0
      DOUBLE PRECISION, PRIVATE, PARAMETER      :: one  = 1.0D+0
      DOUBLE PRECISION, PRIVATE, PARAMETER      :: epsilon = 1D-6
      
!-----------------------------------------------------------------------
!     Subroutines
!         wall_load_txt:   Loads triangular mesh from file
!         wall_load_mn:    Creates wall from harmonics
!         wall_load_seg:   Creates wall from segments
!         wall_dump:       Dumps triangulation data
!         wall_info:       Prints wall info
!         collide:         Calculates collision with wall
!                          Has to implementations, for double and float
!         uncount_wall_hit Reduces hit count for last location by one
!         wall_free:       Frees module memory
!-----------------------------------------------------------------------
!     Functions
!         get_wall_ik      Gets index of last hit
!         get_wall_area    Gets area of certain wall index
!-----------------------------------------------------------------------
      INTERFACE collide
         MODULE PROCEDURE collide_double, collide_float
      END INTERFACE

      PRIVATE :: mpialloc_1d_int,mpialloc_1d_dbl,mpialloc_2d_int,mpialloc_2d_dbl
      CONTAINS
      
      SUBROUTINE wall_load_txt(filename,istat,comm)
      !-----------------------------------------------------------------------
      ! wall_load_txt: Loads triangular mesh from file
      !-----------------------------------------------------------------------
      ! param[in]: filename. The file name to load in
      ! param[in, out]: istat. Integer that shows error if != 0
      ! param[in, out]: comm. MPI communicator, handles shared memory
      !-----------------------------------------------------------------------
#if defined(MPI_OPT)
      USE mpi
#endif
      IMPLICIT NONE
      CHARACTER(LEN=*), INTENT(in) :: filename
      INTEGER, INTENT(inout)       :: istat
      INTEGER, INTENT(inout), OPTIONAL :: comm
      INTEGER :: iunit, ik, dex1, dex2, dex3
      INTEGER :: shar_comm, shar_rank, shar_size
      
      shar_rank = 0; shar_size = 1;
      lwall_loaded = .false.
      ! initialize MPI
#if defined(MPI_OPT)
      IF (PRESENT(comm)) THEN
         CALL MPI_COMM_SPLIT_TYPE(comm, MPI_COMM_TYPE_SHARED, 0, MPI_INFO_NULL, shar_comm, istat)
         CALL MPI_COMM_RANK( shar_comm, shar_rank, istat )
         CALL MPI_COMM_SIZE( shar_comm, shar_size, istat)
      END IF
#endif
      ! open file, return if fails
      CALL safe_open(iunit,istat,TRIM(filename),'old','formatted')
      IF (istat/=0) RETURN
      ! read info
      READ(iunit,'(A)') machine_string
      READ(iunit,'(A)') date
      READ(iunit,*) nvertex,nface
      ! allocate shared memory with of mesh
      ! calculate which part each node has to calculate using mydelta
#if defined(MPI_OPT)
      IF (PRESENT(comm)) THEN
         CALL mpialloc_2d_dbl(vertex,nvertex,3,shar_rank,0,shar_comm,win_vertex)
         CALL mpialloc_2d_int(face,nface,3,shar_rank,0,shar_comm,win_face)
         mydelta = CEILING(REAL(nface) / REAL(shar_size))
         mystart = 1 + shar_rank*mydelta
         myend   = mystart + mydelta
         IF (myend > nface) myend=nface
      ELSE
#endif
         ! if no MPI, allocate everything on one node
         ALLOCATE(vertex(nvertex,3),face(nface,3),STAT=istat)
         mystart = 1; myend=nface
#if defined(MPI_OPT)
      END IF
#endif
      ! read in the mesh on allocated memory
      IF (istat/=0) RETURN
      IF (shar_rank == 0) THEN
         DO ik = 1, nvertex
            READ(iunit,*) vertex(ik,1),vertex(ik,2),vertex(ik,3)
         END DO
         DO ik=1,nface
            READ(iunit,*) face(ik,1),face(ik,2),face(ik,3)
         END DO
      END IF
      ! close file
      CLOSE(iunit)
      ! allocate memory for information about the mesh
#if defined(MPI_OPT)
      IF (PRESENT(comm)) CALL MPI_BARRIER(comm,istat)
      IF (istat/=0) RETURN
      IF (PRESENT(comm)) THEN
         CALL mpialloc_2d_dbl(A0,nface,3,shar_rank,0,shar_comm,win_a0)
         CALL mpialloc_2d_dbl(V0,nface,3,shar_rank,0,shar_comm,win_v0)
         CALL mpialloc_2d_dbl(V1,nface,3,shar_rank,0,shar_comm,win_v1)
         CALL mpialloc_2d_dbl(FN,nface,3,shar_rank,0,shar_comm,win_fn)
         mydelta = CEILING(REAL(nface) / REAL(shar_size))
         mystart = 1 + shar_rank*mydelta
         myend   = mystart + mydelta
         IF (myend > nface) myend=nface
      ELSE
#endif
         ALLOCATE(A0(nface,3),V0(nface,3),V1(nface,3),&
                  FN(nface,3),STAT=istat)
         mystart = 1; myend = nface
#if defined(MPI_OPT)
      END IF
#endif
      IF (istat/=0) RETURN
      ! Precalculate information about mesh
      ! Calculate the face normal
      ! V  = Vertex1-Vertex0
      ! W  = Vertex2-Vertex0
      ! FN = VxW/|VxW|
      ! d  = -Vertex0.FN (. is dot product) (note weve absorbed the negative)
      DO ik = mystart, myend
         dex1 = face(ik,1)
         dex2 = face(ik,2)
         dex3 = face(ik,3)
         A0(ik,:) = vertex(dex1,:)
         V0(ik,:)  = vertex(dex3,:)-vertex(dex1,:)
         V1(ik,:)  = vertex(dex2,:)-vertex(dex1,:)
         FN(ik,1) = (V1(ik,2)*V0(ik,3))-(V1(ik,3)*V0(ik,2))
         FN(ik,2) = (V1(ik,3)*V0(ik,1))-(V1(ik,1)*V0(ik,3))
         FN(ik,3) = (V1(ik,1)*V0(ik,2))-(V1(ik,2)*V0(ik,1))
      END DO
#if defined(MPI_OPT)
      IF (PRESENT(comm)) CALL MPI_BARRIER(comm,istat)
#endif
      ! Check for zero area
      IF (ANY(SUM(FN*FN,DIM=2)==zero)) THEN
         istat=-327
         RETURN
      END IF
      ! allocate memory for information about mesh triangles 
#if defined(MPI_OPT)
      IF (PRESENT(comm)) THEN
         CALL mpialloc_1d_dbl(DOT00,nface,shar_rank,0,shar_comm,win_dot00)
         CALL mpialloc_1d_dbl(DOT01,nface,shar_rank,0,shar_comm,win_dot01)
         CALL mpialloc_1d_dbl(DOT11,nface,shar_rank,0,shar_comm,win_dot11)
         CALL mpialloc_1d_dbl(invDenom,nface,shar_rank,0,shar_comm,win_invDenom)
         CALL mpialloc_1d_dbl(d,nface,shar_rank,0,shar_comm,win_d)
         CALL mpialloc_1d_int(ihit_array,nface,shar_rank,0,shar_comm,win_ihit)
         mydelta = CEILING(REAL(nface) / REAL(shar_size))
         mystart = 1 + shar_rank*mydelta
         myend   = mystart + mydelta
         IF (myend > nface) myend=nface
      ELSE
#endif
         ALLOCATE(DOT00(nface), DOT01(nface),&
                  DOT11(nface), invDenom(nface),&
                  STAT=istat)
         ALLOCATE(d(nface),STAT=istat)
         ALLOCATE(ihit_array(nface),STAT=istat)
         mystart = 1; myend = nface
#if defined(MPI_OPT)
      END IF
#endif
      ! if no error, calculate information about mesh triangles
      IF (istat/=0) RETURN
      DO ik = mystart, myend
         ihit_array(ik) = 0
         DOT00(ik) = V0(ik,1)*V0(ik,1) + V0(ik,2)*V0(ik,2) + V0(ik,3)*V0(ik,3)
         DOT01(ik) = V0(ik,1)*V1(ik,1) + V0(ik,2)*V1(ik,2) + V0(ik,3)*V1(ik,3)
         DOT11(ik) = V1(ik,1)*V1(ik,1) + V1(ik,2)*V1(ik,2) + V1(ik,3)*V1(ik,3)
         d(ik)     = FN(ik,1)*A0(ik,1) + FN(ik,2)*A0(ik,2) + FN(ik,3)*A0(ik,3)
         invDenom(ik) = one / (DOT00(ik)*DOT11(ik) - DOT01(ik)*DOT01(ik))
      END DO
      ! Multiply with invDenom to reduce calculations later
      DO ik = mystart, myend
         DOT00(ik) = DOT00(ik) * invDenom(ik)
         DOT01(ik) = DOT01(ik) * invDenom(ik)
         DOT11(ik) = DOT11(ik) * invDenom(ik)
      END DO
      ! sync MPI
#if defined(MPI_OPT)
      IF (PRESENT(comm)) THEN
         CALL MPI_BARRIER(shar_comm, istat)
         CALL MPI_COMM_FREE(shar_comm, istat)
         CALL MPI_WIN_FENCE(0,win_invdenom,istat)
         CALL MPI_WIN_FREE(win_invdenom,istat)
      ELSE
#endif
         IF (ASSOCIATED(invDenom)) DEALLOCATE(invDenom)
#if defined(MPI_OPT)
      END IF
#endif
      ! set wall as loaded and return
      lwall_loaded = .true.
      RETURN
      END SUBROUTINE wall_load_txt

      SUBROUTINE wall_load_mn(Rmn,Zmn,xm,xn,mn,nu,nv,comm)
      !-----------------------------------------------------------------------
      ! wall_load_mn: Creates wall from harmonics
      !-----------------------------------------------------------------------
      ! param[in]: Rmn. Harmonics in R direction
      ! param[in]: Zmn. Harmonics in Z direction
      ! param[in]: xm. 
      ! param[in]: xn. 
      ! param[in]: mn. 
      ! param[in]: nu. 
      ! param[in]: nv. 
      ! param[in, out]: comm. MPI communicator, handles shared memory
      !-----------------------------------------------------------------------
#if defined(MPI_OPT)
      USE mpi
#endif
      IMPLICIT NONE
      DOUBLE PRECISION, INTENT(in) :: Rmn(mn), Zmn(mn), xm(mn), xn(mn)
      INTEGER, INTENT(in) :: mn, nu, nv
      INTEGER, INTENT(inout), OPTIONAL :: comm
      INTEGER :: u, v, i, j, istat, dex1, dex2, dex3, ik, nv2
      INTEGER :: shar_comm, shar_rank, shar_size
      DOUBLE PRECISION :: pi2, th, zt, pi
      DOUBLE PRECISION, ALLOCATABLE :: r_temp(:,:),z_temp(:,:),x_temp(:,:),y_temp(:,:)

      ! create info usually read from file manually
      machine_string = '          HARMONICS'
      date = '      TODAY'
      pi2 = 8.0D+00 * ATAN(one)
      pi  = 4.0E+00 * ATAN(one)
      nv2 = nv/2
      shar_rank = 0; shar_size = 1;
      ! initialize MPI
#if defined(MPI_OPT)
      IF (PRESENT(comm)) THEN
         CALL MPI_COMM_SPLIT_TYPE(comm, MPI_COMM_TYPE_SHARED, 0, MPI_INFO_NULL, shar_comm, istat)
         CALL MPI_COMM_RANK( shar_comm, shar_rank, istat )
         CALL MPI_COMM_SIZE( shar_comm, shar_size, istat)
      END IF
#endif
      ! If shared memory rank not changed above, create temporary locations from harmonic calculations
      IF (shar_rank==0)THEN
         ALLOCATE(r_temp(nu,nv),z_temp(nu,nv),x_temp(nu,nv),y_temp(nu,nv))
         r_temp(:,:) = 0
         z_temp(:,:) = 0
         DO u = 1, nu
            DO v = 1, nv
               DO i = 1, mn
                  th = pi2*DBLE(u-1)/DBLE(nu)
                  zt = pi2*DBLE(v-1)/DBLE(nv)
                  r_temp(u,v) = r_temp(u,v) + Rmn(i)*DCOS(xm(i)*th+xn(i)*zt)
                  z_temp(u,v) = z_temp(u,v) + Zmn(i)*DSIN(xm(i)*th+xn(i)*zt)
               END DO
            END DO
         END DO
         DO v = 1, nv
            zt = pi2*DBLE(v-1)/DBLE(nv)
            x_temp(:,v) = r_temp(:,v) * DCOS(zt)
            y_temp(:,v) = r_temp(:,v) * DSIN(zt)
         END DO
      END IF

      nvertex = nu*nv
      nface   = 2*nu*nv
      istat = 0
      ! allocate shared memory with of mesh
      ! calculate which part each node has to calculate using mydelta
#if defined(MPI_OPT)
      IF (PRESENT(comm)) THEN
         CALL mpialloc_2d_dbl(vertex,nvertex,3,shar_rank,0,shar_comm,win_vertex)
         CALL mpialloc_2d_int(face,nface,3,shar_rank,0,shar_comm,win_face)
         mydelta = CEILING(REAL(nface) / REAL(shar_size))
         mystart = 1 + shar_rank*mydelta
         myend   = mystart + mydelta
         IF (myend > nface) myend=nface
      ELSE
#endif
         ! if no MPI, allocate everything on one node
         ALLOCATE(vertex(nvertex,3),face(nface,3),STAT=istat)
         mystart = 1; myend=nface
#if defined(MPI_OPT)
      END IF
#endif
      i = 1  ! Tracks vertex index
      j = 1 ! Tracks face index
      ! Do further calculations to create mesh if shared memory rank is zero
      IF (shar_rank==0)THEN
         DO v = 1, nv-1
            DO u = 1, nu-1
               vertex(i,1) = x_temp(u,v)
               vertex(i,2) = y_temp(u,v)
               vertex(i,3) = z_temp(u,v)
               face(j,1) = i
               face(j,2) = i + nu
               face(j,3) = i + 1
               j = j + 1
               face(j,1) = i + nu
               face(j,2) = i + nu + 1
               face(j,3) = i + 1
               j = j + 1
               i=i+1
            END DO
            u = nu
            vertex(i,1) = x_temp(u,v)
            vertex(i,2) = y_temp(u,v)
            vertex(i,3) = z_temp(u,v)
            face(j,1) = i
            face(j,2) = i+nu
            face(j,3) = i-nu+1
            j = j + 1
            face(j,1) = i + nu
            face(j,2) = i + 1
            face(j,3) = i-nu+1
            j = j + 1
            i=i+1
         END DO
         v = nv
         DO u = 1, nu - 1
            vertex(i,1) = x_temp(u,v)
            vertex(i,2) = y_temp(u,v)
            vertex(i,3) = z_temp(u,v)
            face(j,1) = i
            face(j,2) = i - nu*(nv-1)
            face(j,3) = i + 1
            j = j + 1
            face(j,1) = i - nu*(nv-1)
            face(j,2) = i - nu*(nv-1) + 1
            face(j,3) = i + 1
            j = j + 1
            i=i+1
         END DO
         u = nu
         vertex(i,1) = x_temp(u,v)
         vertex(i,2) = y_temp(u,v)
         vertex(i,3) = z_temp(u,v)
         face(j,1) = i
         face(j,2) = nu
         face(j,3) = i - nu + 1
         j = j + 1
         face(j,1) = nu
         face(j,2) = 1
         face(j,3) = i - nu + 1
         j = j + 1
         i=i+1
         ! remove temperary information
         DEALLOCATE(r_temp,z_temp,x_temp,y_temp)
      END IF
      ! if using MPI, wait here
#if defined(MPI_OPT)
      IF (PRESENT(comm)) CALL MPI_BARRIER(shar_comm,istat)
#endif
      ! allocate memory for information about the mesh
#if defined(MPI_OPT)
      IF (PRESENT(comm)) THEN
         CALL mpialloc_2d_dbl(A0,nface,3,shar_rank,0,shar_comm,win_a0)
         CALL mpialloc_2d_dbl(V0,nface,3,shar_rank,0,shar_comm,win_v0)
         CALL mpialloc_2d_dbl(V1,nface,3,shar_rank,0,shar_comm,win_v1)
         CALL mpialloc_2d_dbl(FN,nface,3,shar_rank,0,shar_comm,win_fn)
         mydelta = CEILING(REAL(nface) / REAL(shar_size))
         mystart = 1 + shar_rank*mydelta
         myend   = mystart + mydelta
         IF (myend > nface) myend=nface
      ELSE
#endif
         ALLOCATE(A0(nface,3),V0(nface,3),V1(nface,3),&
                  FN(nface,3),STAT=istat)
         mystart = 1; myend = nface
#if defined(MPI_OPT)
      END IF
#endif
      IF (istat/=0) RETURN
      ! Precalculate information about mesh
      ! Calculate the face normal
      ! W  = Vertex1-Vertex0
      ! W  = Vertex2-Vertex0
      ! FN = VxW/|VxW|
      ! d  = -Vertex0.FN (. is dot product) (not weve dropped the minus in our formulation)
      DO ik = mystart, myend
         dex1 = face(ik,1)
         dex2 = face(ik,2)
         dex3 = face(ik,3)
         A0(ik,:) = vertex(dex1,:)
         V0(ik,:)  = vertex(dex3,:)-vertex(dex1,:)
         V1(ik,:)  = vertex(dex2,:)-vertex(dex1,:)
         FN(ik,1) = (V1(ik,2)*V0(ik,3))-(V1(ik,3)*V0(ik,2))
         FN(ik,2) = (V1(ik,3)*V0(ik,1))-(V1(ik,1)*V0(ik,3))
         FN(ik,3) = (V1(ik,1)*V0(ik,2))-(V1(ik,2)*V0(ik,1))
      END DO
      ! allocate memory for information about mesh triangles 
#if defined(MPI_OPT)
      IF (PRESENT(comm)) THEN
         CALL MPI_BARRIER(shar_comm, istat)
         CALL mpialloc_1d_dbl(DOT00,nface,shar_rank,0,shar_comm,win_dot00)
         CALL mpialloc_1d_dbl(DOT01,nface,shar_rank,0,shar_comm,win_dot01)
         CALL mpialloc_1d_dbl(DOT11,nface,shar_rank,0,shar_comm,win_dot11)
         CALL mpialloc_1d_dbl(invDenom,nface,shar_rank,0,shar_comm,win_invDenom)
         CALL mpialloc_1d_dbl(d,nface,shar_rank,0,shar_comm,win_d)
         CALL mpialloc_1d_int(ihit_array,nface,shar_rank,0,shar_comm,win_ihit)
         mydelta = CEILING(REAL(nface) / REAL(shar_size))
         mystart = 1 + shar_rank*mydelta
         myend   = mystart + mydelta
         IF (myend > nface) myend=nface
      ELSE
#endif
         ALLOCATE(DOT00(nface), DOT01(nface),&
                  DOT11(nface), invDenom(nface),&
                  STAT=istat)
         ALLOCATE(d(nface),STAT=istat)
         ALLOCATE(ihit_array(nface),STAT=istat)
         mystart = 1; myend = nface
#if defined(MPI_OPT)
      END IF
#endif
      ! if no error, calculate information about mesh triangles
      IF (istat/=0) RETURN
      DO ik = mystart, myend
         ihit_array(ik) = 0
         DOT00(ik) = V0(ik,1)*V0(ik,1) + V0(ik,2)*V0(ik,2) + V0(ik,3)*V0(ik,3)
         DOT01(ik) = V0(ik,1)*V1(ik,1) + V0(ik,2)*V1(ik,2) + V0(ik,3)*V1(ik,3)
         DOT11(ik) = V1(ik,1)*V1(ik,1) + V1(ik,2)*V1(ik,2) + V1(ik,3)*V1(ik,3)
         d(ik)     = FN(ik,1)*A0(ik,1) + FN(ik,2)*A0(ik,2) + FN(ik,3)*A0(ik,3)
         invDenom(ik) = one / (DOT00(ik)*DOT11(ik) - DOT01(ik)*DOT01(ik))
      END DO
      ! Multiply with invDenom to reduce calculations later
      DO ik = mystart, myend
         DOT00(ik) = DOT00(ik) * invDenom(ik)
         DOT01(ik) = DOT01(ik) * invDenom(ik)
         DOT11(ik) = DOT11(ik) * invDenom(ik)
      END DO
      ! sync MPI and clear invDenom
#if defined(MPI_OPT)
      IF (PRESENT(comm)) THEN
         CALL MPI_BARRIER(shar_comm, istat)
         CALL MPI_COMM_FREE(shar_comm, istat)
         CALL MPI_WIN_FENCE(0,win_invdenom,istat)
         CALL MPI_WIN_FREE(win_invdenom,istat)
      ELSE
#endif
         IF (ASSOCIATED(invDenom)) DEALLOCATE(invDenom)
#if defined(MPI_OPT)
      END IF
#endif
      ! set wall as loaded and return
      lwall_loaded = .true.
      RETURN
      END SUBROUTINE wall_load_mn

      SUBROUTINE wall_load_seg(npts,rseg,zseg,nphi,istat,comm)
      !-----------------------------------------------------------------------
      ! wall_load_seg: Creates wall from segments
      !-----------------------------------------------------------------------
      ! param[in]: npts. Number of points in r and Z direction
      ! param[in]: rseg. Segments in r direction (with npts number of points)
      ! param[in]: zseg. Segmetns in z direction (with npts number of points)
      ! param[in]: nphi. Number of points in phi direction
      ! param[in, out]: istat. Integer that shows error if != 0
      ! param[in, out]: comm. MPI communicator, handles shared memory
      !-----------------------------------------------------------------------
#if defined(MPI_OPT)
      USE mpi
#endif
      IMPLICIT NONE
      INTEGER, INTENT(in) :: npts, nphi
      DOUBLE PRECISION, INTENT(in) :: rseg(npts)
      DOUBLE PRECISION, INTENT(in) :: Zseg(npts)
      INTEGER, INTENT(inout)       :: istat
      INTEGER, INTENT(inout), OPTIONAL :: comm
      INTEGER :: shar_comm, shar_rank, shar_size
      INTEGER :: nseg, ij, ik, il, im
      DOUBLE PRECISION :: dphi
      INTEGER :: dex1, dex2, dex3
      
      shar_rank = 0; shar_size = 1;
      dphi = 8.0D+00 * ATAN(one)/nphi
      ! initialize MPI
#if defined(MPI_OPT)
      IF (PRESENT(comm)) THEN
         CALL MPI_COMM_SPLIT_TYPE(comm, MPI_COMM_TYPE_SHARED, 0, MPI_INFO_NULL, shar_comm, istat)
         CALL MPI_COMM_RANK( shar_comm, shar_rank, istat )
         CALL MPI_COMM_SIZE( shar_comm, shar_size, istat)
      END IF
#endif
      ! create info usually read from file manually
      machine_string = '          SEGMENTS'
      date = '      TODAY'
      nseg = npts-1
      nvertex = nseg * 4 * nphi
      nface   = nseg * 2 * nphi
      ! allocate shared memory with of mesh
      ! calculate which part each node has to calculate using mydelta
#if defined(MPI_OPT)
      IF (PRESENT(comm)) THEN
         CALL mpialloc_2d_dbl(vertex,nvertex,3,shar_rank,0,shar_comm,win_vertex)
         CALL mpialloc_2d_int(face,nface,3,shar_rank,0,shar_comm,win_face)
         mydelta = CEILING(REAL(nface) / REAL(shar_size))
         mystart = 1 + shar_rank*mydelta
         myend   = mystart + mydelta
         IF (myend > nface) myend=nface
      ELSE
#endif
         ALLOCATE(vertex(nvertex,3),face(nface,3),STAT=istat)
         mystart = 1; myend=nface
#if defined(MPI_OPT)
      END IF
#endif
      ! if no error, and shared rank is zero, create triangles from input info
      IF (istat/=0) RETURN
      IF (shar_rank == 0) THEN
         il = 1; im = 1
         DO ik = 1, nphi
            DO ij = 1, nseg
               ! create the 4 points
               vertex(il,1) = rseg(ij)*cos(dphi*(ik-1))
               vertex(il,2) = rseg(ij)*sin(dphi*(ik-1))
               vertex(il,3) = zseg(ij)
               vertex(il+1,1) = rseg(ij+1)*cos(dphi*(ik-1))
               vertex(il+1,2) = rseg(ij+1)*sin(dphi*(ik-1))
               vertex(il+1,3) = zseg(ij+1)
               vertex(il+2,1) = rseg(ij)*cos(dphi*ik)
               vertex(il+2,2) = rseg(ij)*sin(dphi*ik)
               vertex(il+2,3) = zseg(ij)
               vertex(il+3,1) = rseg(ij+1)*cos(dphi*ik)
               vertex(il+3,2) = rseg(ij+1)*sin(dphi*ik)
               vertex(il+3,3) = zseg(ij+1)
               ! Create the 2 triangles
               face(im,1) = il
               face(im,2) = il+2
               face(im,3) = il+1
               face(im+1,1) = il+2
               face(im+1,2) = il+3
               face(im+1,3) = il+1
               ! Adjust index
               im = im + 2
               il = il + 4
            END DO 
         END DO
      END IF
      ! if using MPI, wait here
      ! allocate memory for information about the mesh
#if defined(MPI_OPT)
      IF (PRESENT(comm)) CALL MPI_BARRIER(comm,istat)
      IF (istat/=0) RETURN
      IF (PRESENT(comm)) THEN
         CALL mpialloc_2d_dbl(A0,nface,3,shar_rank,0,shar_comm,win_a0)
         CALL mpialloc_2d_dbl(V0,nface,3,shar_rank,0,shar_comm,win_v0)
         CALL mpialloc_2d_dbl(V1,nface,3,shar_rank,0,shar_comm,win_v1)
         CALL mpialloc_2d_dbl(FN,nface,3,shar_rank,0,shar_comm,win_fn)
         mydelta = CEILING(REAL(nface) / REAL(shar_size))
         mystart = 1 + shar_rank*mydelta
         myend   = mystart + mydelta
         IF (myend > nface) myend=nface
      ELSE
#endif
         ALLOCATE(A0(nface,3),V0(nface,3),V1(nface,3),&
                  FN(nface,3),STAT=istat)
         mystart = 1; myend = nface
#if defined(MPI_OPT)
      END IF
#endif
      IF (istat/=0) RETURN
      ! Precalculate information about mesh
      ! Calculate the face normal
      ! V  = Vertex1-Vertex0
      ! W  = Vertex2-Vertex0
      ! FN = VxW/|VxW|
      ! d  = -Vertex0.FN (. is dot product) (note weve absorbed the negative)
      DO ik = mystart, myend
         dex1 = face(ik,1)
         dex2 = face(ik,2)
         dex3 = face(ik,3)
         A0(ik,:) = vertex(dex1,:)
         V0(ik,:)  = vertex(dex3,:)-vertex(dex1,:)
         V1(ik,:)  = vertex(dex2,:)-vertex(dex1,:)
         FN(ik,1) = (V1(ik,2)*V0(ik,3))-(V1(ik,3)*V0(ik,2))
         FN(ik,2) = (V1(ik,3)*V0(ik,1))-(V1(ik,1)*V0(ik,3))
         FN(ik,3) = (V1(ik,1)*V0(ik,2))-(V1(ik,2)*V0(ik,1))
      END DO
#if defined(MPI_OPT)
      IF (PRESENT(comm)) CALL MPI_BARRIER(comm,istat)
#endif
      ! Check for zero area
      IF (ANY(SUM(FN*FN,DIM=2)==zero)) THEN
         istat=-327
         RETURN
      END IF
      ! allocate memory for information about mesh triangles 
#if defined(MPI_OPT)
      IF (PRESENT(comm)) THEN
         CALL mpialloc_1d_dbl(DOT00,nface,shar_rank,0,shar_comm,win_dot00)
         CALL mpialloc_1d_dbl(DOT01,nface,shar_rank,0,shar_comm,win_dot01)
         CALL mpialloc_1d_dbl(DOT11,nface,shar_rank,0,shar_comm,win_dot11)
         CALL mpialloc_1d_dbl(invDenom,nface,shar_rank,0,shar_comm,win_invDenom)
         CALL mpialloc_1d_dbl(d,nface,shar_rank,0,shar_comm,win_d)
         CALL mpialloc_1d_int(ihit_array,nface,shar_rank,0,shar_comm,win_ihit)
         mydelta = CEILING(REAL(nface) / REAL(shar_size))
         mystart = 1 + shar_rank*mydelta
         myend   = mystart + mydelta
         IF (myend > nface) myend=nface
      ELSE
#endif
         ALLOCATE(DOT00(nface), DOT01(nface),&
                  DOT11(nface), invDenom(nface),&
                  STAT=istat)
         ALLOCATE(d(nface),STAT=istat)
         ALLOCATE(ihit_array(nface),STAT=istat)
         mystart = 1; myend = nface
#if defined(MPI_OPT)
      END IF
#endif
      ! if no error, calculate information about mesh triangles
      IF (istat/=0) RETURN
      DO ik = mystart, myend
         ihit_array(ik) = 0
         DOT00(ik) = V0(ik,1)*V0(ik,1) + V0(ik,2)*V0(ik,2) + V0(ik,3)*V0(ik,3)
         DOT01(ik) = V0(ik,1)*V1(ik,1) + V0(ik,2)*V1(ik,2) + V0(ik,3)*V1(ik,3)
         DOT11(ik) = V1(ik,1)*V1(ik,1) + V1(ik,2)*V1(ik,2) + V1(ik,3)*V1(ik,3)
         d(ik)     = FN(ik,1)*A0(ik,1) + FN(ik,2)*A0(ik,2) + FN(ik,3)*A0(ik,3)
         invDenom(ik) = one / (DOT00(ik)*DOT11(ik) - DOT01(ik)*DOT01(ik))
      END DO
      ! Multiply with invDenom to reduce calculations later
      DO ik = mystart, myend
         DOT00(ik) = DOT00(ik) * invDenom(ik)
         DOT01(ik) = DOT01(ik) * invDenom(ik)
         DOT11(ik) = DOT11(ik) * invDenom(ik)
      END DO
      ! sync MPI
#if defined(MPI_OPT)
      IF (PRESENT(comm)) THEN
         CALL MPI_BARRIER(shar_comm, istat)
         CALL MPI_COMM_FREE(shar_comm, istat)
         CALL MPI_WIN_FENCE(0,win_invdenom,istat)
         CALL MPI_WIN_FREE(win_invdenom,istat)
      ELSE
#endif
         IF (ASSOCIATED(invDenom)) DEALLOCATE(invDenom)
#if defined(MPI_OPT)
      END IF
#endif
      ! set wall as loaded and return
      lwall_loaded = .true.
      RETURN
      END SUBROUTINE wall_load_seg

      SUBROUTINE wall_dump(filename,istat)
      !-----------------------------------------------------------------------
      ! wall_dump: Dumps triangulation data
      !-----------------------------------------------------------------------
      ! param[in]: filename. The file name to load in
      ! param[in, out]: istat. Integer that shows error if != 0
      !-----------------------------------------------------------------------
      CHARACTER(LEN=*), INTENT(in) :: filename
      INTEGER, INTENT(inout)       :: istat
      INTEGER :: iunit, ik
      ! open file
      CALL safe_open(iunit,istat,'wall_dump.'//TRIM(filename),'unknown','formatted')
      ! for every face, output info
      DO ik = 1, nface
         WRITE(iunit,'(13(ES20.10))')  A0(ik,1), A0(ik,2), A0(ik,3), &
                                       FN(ik,1), FN(ik,2), FN(ik,3),&
                                       V0(ik,1), V0(ik,2), V0(ik,3),&
                                       V1(ik,1), V1(ik,2), V1(ik,3), &
                                       d(ik)
      END DO
      WRITE(iunit,*) '#  V0(ik,1), V0(ik,2), V0(ik,3), FN(ik,1), FN(ik,2), FN(ik,3),',&
                        'V(ik,1), V(ik,2), V(ik,3), W(ik,1), W(ik,2), W(ik,3), d(ik)'
      ! close file
      CLOSE(iunit)
      RETURN
      END SUBROUTINE wall_dump

      
      SUBROUTINE wall_info(iunit)
      !-----------------------------------------------------------------------
      ! wall_info: Prints wall info
      !-----------------------------------------------------------------------
      ! param[in]: iunit. Location to print information about wall
      !-----------------------------------------------------------------------
      IMPLICIT NONE
      INTEGER, INTENT(in)    :: iunit
      WRITE(iunit,'(A)')         ' -----  Vessel Information  -----'
      WRITE(iunit,'(3X,A,A)')    'Wall Name : ',TRIM(machine_string(10:))
      WRITE(iunit,'(3X,A,A)')    'Date      : ',TRIM(date(6:))
      WRITE(iunit,'(3X,A,I7)')   'Faces     : ',nface
      RETURN
      END SUBROUTINE wall_info

      SUBROUTINE collide_float(x0,y0,z0,x1,y1,z1,xw,yw,zw,lhit)
      !-----------------------------------------------------------------------
      ! collide_float: Implementation of collide for floating point values
      !-----------------------------------------------------------------------
      ! param[in]: x0. x-location of first point of the line segment to check
      ! param[in]: y0. y-location of first point of the line segment to check
      ! param[in]: z0. z-location of first point of the line segment to check
      ! param[in]: x1. x-location of second point of the line segment to check
      ! param[in]: y1. y-location of second point of the line segment to check
      ! param[in]: z1. z-location of second point of the line segment to check
      ! param[out]: xw. x-location of hit (if hit has been found)
      ! param[out]: yw. y-location of hit (if hit has been found)
      ! param[out]: zw. z-location of hit (if hit has been found)
      ! param[out]: lhit. Logical that shows if hit has been found or not
      !-----------------------------------------------------------------------
      IMPLICIT NONE
      REAL, INTENT(in) :: x0, y0, z0, x1, y1, z1
      REAL, INTENT(out) :: xw, yw, zw
      LOGICAL, INTENT(out) :: lhit
      DOUBLE PRECISION :: x0d, y0d, z0d, x1d, y1d, z1d
      DOUBLE PRECISION :: xwd, ywd, zwd
      LOGICAL          :: lhit2
      ! function simply converts from floating point to double to help compiler
      xw=zero; yw=zero; zw=zero; lhit=.FALSE.
      x0d=x0; y0d=y0; z0d=z0
      x1d=x1; y1d=y1; z1d=z1
      CALL collide_double(x0d,y0d,z0d,x1d,y1d,z1d,xwd,ywd,zwd,lhit2)
      xw=xwd; yw=ywd; zw=zwd; lhit=lhit2
      RETURN
      END SUBROUTINE collide_float

      SUBROUTINE collide_double(x0,y0,z0,x1,y1,z1,xw,yw,zw,lhit)
      !-----------------------------------------------------------------------
      ! collide_double: Implementation of collide for double precision values
      !-----------------------------------------------------------------------
      ! param[in]: x0. x-location of first point of the line segment to check
      ! param[in]: y0. y-location of first point of the line segment to check
      ! param[in]: z0. z-location of first point of the line segment to check
      ! param[in]: x1. x-location of second point of the line segment to check
      ! param[in]: y1. y-location of second point of the line segment to check
      ! param[in]: z1. z-location of second point of the line segment to check
      ! param[out]: xw. x-location of hit (if hit has been found)
      ! param[out]: yw. y-location of hit (if hit has been found)
      ! param[out]: zw. z-location of hit (if hit has been found)
      ! param[out]: lhit. Logical that shows if hit has been found or not
      !-----------------------------------------------------------------------
      IMPLICIT NONE
      DOUBLE PRECISION, INTENT(in) :: x0, y0, z0, x1, y1, z1
      DOUBLE PRECISION, INTENT(out) :: xw, yw, zw
      LOGICAL, INTENT(out) :: lhit
      INTEGER :: ik, k1,k2
      DOUBLE PRECISION :: drx, dry, drz, V2x, V2y, V2z, DOT02l, DOT12l, tloc, tmin, alphal, betal
      xw=zero; yw=zero; zw=zero; lhit=.FALSE.
      ik_min = zero
      tmin = 2
      k1 = 1; k2 = nface
      ! Define DR
      drx = x1-x0
      dry = y1-y0
      drz = z1-z0
      ! Check every triangles
      ! for information check these sources:
      ! https://tinyurl.com/td442z38 (Ray-Triangle Intersection: Geometric Solution)
      ! https://cseweb.ucsd.edu/classes/wi17/cse169-a/slides/CSE169_12.pdf 
      DO ik = k1,k2
         ! calculate whether or not this line segment ever hits the plane of the triangle
         alphal = FN(ik,1)*drx + FN(ik,2)*dry + FN(ik,3)*drz
         betal = FN(ik,1)*x0 + FN(ik,2)*y0 + FN(ik,3)*z0
         ! tloc indicated when hit. If hit between r0 and r1, tloc between 0 and 1
         tloc = (d(ik)-betal)/alphal
         IF (tloc > one) CYCLE
         IF (tloc <= zero) CYCLE
         ! If the line segment hits the plane of the triangle
         ! calculate if it actually hits on the triangle
         V2x = x0 + tloc*drx - A0(ik,1)
         V2y = y0 + tloc*dry - A0(ik,2)
         V2z = z0 + tloc*drz - A0(ik,3)
         DOT02l = V0(ik,1)*V2x + V0(ik,2)*V2y + V0(ik,3)*V2z
         DOT12l = V1(ik,1)*V2x + V1(ik,2)*V2y + V1(ik,3)*V2z
<<<<<<< HEAD
         alphal = DOT11(ik)*DOT02l-DOT01(ik)*DOT12l
         betal  = DOT00(ik)*DOT12l-DOT01(ik)*DOT02l
         ! In that case, these should be false
         IF ((alphal < zero) .or. (betal < zero) .or. (alphal+betal > one)) CYCLE
=======
         alphal = (DOT11(ik)*DOT02l-DOT01(ik)*DOT12l)*invDenom(ik)
         betal  = (DOT00(ik)*DOT12l-DOT01(ik)*DOT02l)*invDenom(ik)
         ! In that case, these should be false
         IF ((alphal < -epsilon) .or. (betal < -epsilon) .or. (alphal+betal > one + epsilon)) CYCLE
>>>>>>> de95415f
         ! else check if this was the closest hit, and then store
         IF (tloc < tmin) THEN
            ik_min = ik
            tmin = tloc
         END IF
      END DO
      ! if any index stored, hit was found, calculate location and increment ihit_array
      IF (ik_min > zero) THEN
         lhit = .TRUE.
         xw   = x0 + tmin*drx
         yw   = y0 + tmin*dry
         zw   = z0 + tmin*drz
         ihit_array(ik_min) = ihit_array(ik_min) + 1
      END IF
      RETURN
      END SUBROUTINE collide_double

      SUBROUTINE uncount_wall_hit
      !-----------------------------------------------------------------------
      ! uncount_wall_hit: Reduces ihit_array at last found hit location with one
      !-----------------------------------------------------------------------
         IMPLICIT NONE
         ihit_array(ik_min) = ihit_array(ik_min) - 1
      END SUBROUTINE

      INTEGER FUNCTION get_wall_ik()
      !-----------------------------------------------------------------------
      ! get_wall_ik: Gets index of last hit location
      !-----------------------------------------------------------------------
      ! return[integer]: get_wall_ik. Last hit index 
      !-----------------------------------------------------------------------
         IMPLICIT NONE
         get_wall_ik = ik_min
         RETURN
      END FUNCTION

      DOUBLE PRECISION FUNCTION get_wall_area(ik)
      !-----------------------------------------------------------------------
      ! get_wall_ik: Gets index of last hit location
      !-----------------------------------------------------------------------
      ! param[in]: ik. Index of wall location to check
      ! return[double]: get_wall_area. Area of wall location checked 
      !-----------------------------------------------------------------------
         IMPLICIT NONE
         INTEGER, INTENT(in) :: ik
         get_wall_area = 0.5*SQRT(SUM(FN(ik,:)*FN(ik,:)))
         RETURN
      END FUNCTION

      SUBROUTINE wall_free(istat,shared_comm)
      !-----------------------------------------------------------------------
      ! wall_free: Removes wall from memory
      !-----------------------------------------------------------------------
      ! param[in, out]: istat. Integer that shows error if != 0
      ! param[in, out]: shared_comm. MPI communicator, handles shared memory
      !-----------------------------------------------------------------------
#if defined(MPI_OPT)
      USE mpi
#endif
      IMPLICIT NONE
      INTEGER, INTENT(inout) :: istat
      INTEGER, INTENT(inout), OPTIONAL :: shared_comm
      IF (PRESENT(shared_comm)) THEN
#if defined(MPI_OPT)
         CALL MPI_WIN_FENCE(0,win_vertex,istat)
         CALL MPI_WIN_FREE(win_vertex,istat)
         CALL MPI_WIN_FENCE(0,win_face,istat)
         CALL MPI_WIN_FREE(win_face,istat)
         CALL MPI_WIN_FENCE(0,win_fn,istat)
         CALL MPI_WIN_FREE(win_fn,istat)
         CALL MPI_WIN_FENCE(0,win_a0,istat)
         CALL MPI_WIN_FREE(win_a0,istat)
         CALL MPI_WIN_FENCE(0,win_v0,istat)
         CALL MPI_WIN_FREE(win_v0,istat)
         CALL MPI_WIN_FENCE(0,win_v1,istat)
         CALL MPI_WIN_FREE(win_v1,istat)
         CALL MPI_WIN_FENCE(0,win_dot00,istat)
         CALL MPI_WIN_FREE(win_dot00,istat)
         CALL MPI_WIN_FENCE(0,win_dot01,istat)
         CALL MPI_WIN_FREE(win_dot01,istat)
         CALL MPI_WIN_FENCE(0,win_dot11,istat)
         CALL MPI_WIN_FREE(win_dot11,istat)
         CALL MPI_WIN_FENCE(0,win_d,istat)
         CALL MPI_WIN_FREE(win_d,istat)
         CALL MPI_WIN_FENCE(0,win_ihit,istat)
         CALL MPI_WIN_FREE(win_ihit,istat)    
         IF (ASSOCIATED(vertex)) NULLIFY(vertex)
         IF (ASSOCIATED(face)) NULLIFY(face)
         IF (ASSOCIATED(FN)) NULLIFY(FN)
         IF (ASSOCIATED(A0)) NULLIFY(A0)
         IF (ASSOCIATED(V0)) NULLIFY(V0)
         IF (ASSOCIATED(V1)) NULLIFY(V1)
         IF (ASSOCIATED(DOT00)) NULLIFY(DOT00)
         IF (ASSOCIATED(DOT01)) NULLIFY(DOT01)
         IF (ASSOCIATED(DOT11)) NULLIFY(DOT11)
         IF (ASSOCIATED(d)) NULLIFY(d)
         IF (ASSOCIATED(ihit_array)) NULLIFY(ihit_array)
      ELSE
#endif
         IF (ASSOCIATED(FN)) DEALLOCATE(FN)
         IF (ASSOCIATED(A0)) DEALLOCATE(A0)
         IF (ASSOCIATED(V0)) DEALLOCATE(V0)
         IF (ASSOCIATED(V1)) DEALLOCATE(V1)
         IF (ASSOCIATED(DOT00)) DEALLOCATE(DOT00)
         IF (ASSOCIATED(DOT01)) DEALLOCATE(DOT01)
         IF (ASSOCIATED(DOT11)) DEALLOCATE(DOT11)
         IF (ASSOCIATED(d)) DEALLOCATE(d)
         IF (ASSOCIATED(vertex)) DEALLOCATE(vertex)
         IF (ASSOCIATED(face)) DEALLOCATE(face)
         IF (ASSOCIATED(ihit_array)) DEALLOCATE(ihit_array)
      END IF
      machine_string=''
      date=''
      nface = -1
      nvertex = -1
      lwall_loaded = .false.
      RETURN
      END SUBROUTINE wall_free

      SUBROUTINE mpialloc_1d_int(array,n1,subid,mymaster,share_comm,win)
      !-----------------------------------------------------------------------
      ! mpialloc_1d_int: Allocated a 1D integer array to shared memory
      ! Taken from LIBSTELL/Sources/Modules/mpi_sharemem.f90
      ! Included here to reduce dependencies
      !-----------------------------------------------------------------------
      ! Libraries
#if defined(MPI_OPT)
      USE mpi
#endif
      USE ISO_C_BINDING
      IMPLICIT NONE
      ! Arguments
      INTEGER, POINTER, INTENT(inout) :: array(:)
      INTEGER, INTENT(in) :: n1
      INTEGER, INTENT(in) :: subid
      INTEGER, INTENT(in) :: mymaster
      INTEGER, INTENT(inout) :: share_comm
      INTEGER, INTENT(inout) :: win
      ! Variables
      INTEGER :: disp_unit, ier
      INTEGER :: array_shape(1)
#if defined(MPI_OPT)
      INTEGER(KIND=MPI_ADDRESS_KIND) :: window_size
#endif
      TYPE(C_PTR) :: baseptr
      ! Initialization
      ier = 0
      array_shape(1) = n1
      disp_unit = 1
#if defined(MPI_OPT)
      window_size = 0_MPI_ADDRESS_KIND
      IF (subid == mymaster) window_size = INT(n1,MPI_ADDRESS_KIND)*4_MPI_ADDRESS_KIND
      CALL MPI_WIN_ALLOCATE_SHARED(window_size, disp_unit, MPI_INFO_NULL, share_comm, baseptr, win ,ier)
      IF (subid /= mymaster) CALL MPI_WIN_SHARED_QUERY(win, 0, window_size, disp_unit, baseptr, ier)
      CALL C_F_POINTER(baseptr, array, array_shape)
#endif
      RETURN
      END SUBROUTINE mpialloc_1d_int

      SUBROUTINE mpialloc_1d_dbl(array,n1,subid,mymaster,share_comm,win)
      !-----------------------------------------------------------------------
      ! mpialloc_1d_int: Allocated a 1D double array to shared memory
      ! Taken from LIBSTELL/Sources/Modules/mpi_sharemem.f90
      ! Included here to reduce dependencies
      !-----------------------------------------------------------------------
      ! Libraries
#if defined(MPI_OPT)
      USE mpi
#endif
      USE ISO_C_BINDING
      IMPLICIT NONE
      ! Arguments
      DOUBLE PRECISION, POINTER, INTENT(inout) :: array(:)
      INTEGER, INTENT(in) :: n1
      INTEGER, INTENT(in) :: subid
      INTEGER, INTENT(in) :: mymaster
      INTEGER, INTENT(inout) :: share_comm
      INTEGER, INTENT(inout) :: win
      ! Variables
      INTEGER :: disp_unit, ier
      INTEGER :: array_shape(1)
#if defined(MPI_OPT)
      INTEGER(KIND=MPI_ADDRESS_KIND) :: window_size
#endif
      TYPE(C_PTR) :: baseptr
      ! Initialization
      ier = 0
      array_shape(1) = n1
      disp_unit = 1
#if defined(MPI_OPT)
      window_size = 0_MPI_ADDRESS_KIND
      IF (subid == mymaster) window_size = INT(n1,MPI_ADDRESS_KIND)*8_MPI_ADDRESS_KIND
      CALL MPI_WIN_ALLOCATE_SHARED(window_size, disp_unit, MPI_INFO_NULL, share_comm, baseptr, win ,ier)
      IF (subid /= mymaster) CALL MPI_WIN_SHARED_QUERY(win, 0, window_size, disp_unit, baseptr, ier)
      CALL C_F_POINTER(baseptr, array, array_shape)
#endif
      RETURN
      END SUBROUTINE mpialloc_1d_dbl

      SUBROUTINE mpialloc_2d_int(array,n1,n2,subid,mymaster,share_comm,win)
      !-----------------------------------------------------------------------
      ! mpialloc_1d_int: Allocated a 2D integer array to shared memory
      ! Taken from LIBSTELL/Sources/Modules/mpi_sharemem.f90
      ! Included here to reduce dependencies
      !-----------------------------------------------------------------------
      ! Libraries
#if defined(MPI_OPT)
      USE mpi
#endif
      USE ISO_C_BINDING
      IMPLICIT NONE
      ! Arguments
      INTEGER, POINTER, INTENT(inout) :: array(:,:)
      INTEGER, INTENT(in) :: n1
      INTEGER, INTENT(in) :: n2
      INTEGER, INTENT(in) :: subid
      INTEGER, INTENT(in) :: mymaster
      INTEGER, INTENT(inout) :: share_comm
      INTEGER, INTENT(inout) :: win
      ! Variables
      INTEGER :: disp_unit, ier
      INTEGER :: array_shape(2)
#if defined(MPI_OPT)
      INTEGER(KIND=MPI_ADDRESS_KIND) :: window_size
#endif
      TYPE(C_PTR) :: baseptr
      ! Initialization
      ier = 0
      array_shape(1) = n1
      array_shape(2) = n2
      disp_unit = 1
#if defined(MPI_OPT)
      window_size = 0_MPI_ADDRESS_KIND
      IF (subid == mymaster) window_size = INT(n1*n2,MPI_ADDRESS_KIND)*4_MPI_ADDRESS_KIND
      CALL MPI_WIN_ALLOCATE_SHARED(window_size, disp_unit, MPI_INFO_NULL, share_comm, baseptr, win ,ier)
      IF (subid /= mymaster) CALL MPI_WIN_SHARED_QUERY(win, 0, window_size, disp_unit, baseptr, ier)
      CALL C_F_POINTER(baseptr, array, array_shape)
#endif
      RETURN
      END SUBROUTINE mpialloc_2d_int

      SUBROUTINE mpialloc_2d_dbl(array,n1,n2,subid,mymaster,share_comm,win)
      !-----------------------------------------------------------------------
      ! mpialloc_1d_int: Allocated a 2D double array to shared memory
      ! Taken from LIBSTELL/Sources/Modules/mpi_sharemem.f90
      ! Included here to reduce dependencies
      !-----------------------------------------------------------------------
      ! Libraries
#if defined(MPI_OPT)
      USE mpi
#endif
      USE ISO_C_BINDING
      IMPLICIT NONE
      ! Arguments
      DOUBLE PRECISION, POINTER, INTENT(inout) :: array(:,:)
      INTEGER, INTENT(in) :: n1
      INTEGER, INTENT(in) :: n2
      INTEGER, INTENT(in) :: subid
      INTEGER, INTENT(in) :: mymaster
      INTEGER, INTENT(inout) :: share_comm
      INTEGER, INTENT(inout) :: win
      ! Variables
      INTEGER :: disp_unit, ier
      INTEGER :: array_shape(2)
#if defined(MPI_OPT)
      INTEGER(KIND=MPI_ADDRESS_KIND) :: window_size
#endif
      TYPE(C_PTR) :: baseptr
      ! Initialization
      ier = 0
      array_shape(1) = n1
      array_shape(2) = n2
      disp_unit = 1
#if defined(MPI_OPT)
      window_size = 0_MPI_ADDRESS_KIND
      IF (subid == mymaster) window_size = INT(n1*n2,MPI_ADDRESS_KIND)*8_MPI_ADDRESS_KIND
      CALL MPI_WIN_ALLOCATE_SHARED(window_size, disp_unit, MPI_INFO_NULL, share_comm, baseptr, win ,ier)
      IF (subid /= mymaster) CALL MPI_WIN_SHARED_QUERY(win, 0, window_size, disp_unit, baseptr, ier)
      CALL C_F_POINTER(baseptr, array, array_shape)
#endif
      RETURN
      END SUBROUTINE mpialloc_2d_dbl

!-----------------------------------------------------------------------
!     End Module
!-----------------------------------------------------------------------
      END MODULE wall_mod<|MERGE_RESOLUTION|>--- conflicted
+++ resolved
@@ -801,17 +801,10 @@
          V2z = z0 + tloc*drz - A0(ik,3)
          DOT02l = V0(ik,1)*V2x + V0(ik,2)*V2y + V0(ik,3)*V2z
          DOT12l = V1(ik,1)*V2x + V1(ik,2)*V2y + V1(ik,3)*V2z
-<<<<<<< HEAD
          alphal = DOT11(ik)*DOT02l-DOT01(ik)*DOT12l
          betal  = DOT00(ik)*DOT12l-DOT01(ik)*DOT02l
          ! In that case, these should be false
-         IF ((alphal < zero) .or. (betal < zero) .or. (alphal+betal > one)) CYCLE
-=======
-         alphal = (DOT11(ik)*DOT02l-DOT01(ik)*DOT12l)*invDenom(ik)
-         betal  = (DOT00(ik)*DOT12l-DOT01(ik)*DOT02l)*invDenom(ik)
-         ! In that case, these should be false
          IF ((alphal < -epsilon) .or. (betal < -epsilon) .or. (alphal+betal > one + epsilon)) CYCLE
->>>>>>> de95415f
          ! else check if this was the closest hit, and then store
          IF (tloc < tmin) THEN
             ik_min = ik
