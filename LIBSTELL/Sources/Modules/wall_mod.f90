!-----------------------------------------------------------------------
!     Module:        wall_mod
!     Authors:       S. Lazerson (lazerson@pppl.gov)
!     Date:          05/02/2012
!     Description:   This module handles defining a wall as a set of
!                    triangular facets which can be used to calculate
!                    if and where a particle hits the mesh.
!                    Note that the user must deallocate face and vertex
!                    after calling wall_load_mn.
!-----------------------------------------------------------------------
      MODULE wall_mod
!-----------------------------------------------------------------------
!     Libraries
!-----------------------------------------------------------------------
      USE safe_open_mod
      USE omp_lib
      
!-----------------------------------------------------------------------
!     Module Variables
!         
!-----------------------------------------------------------------------
      IMPLICIT NONE
      LOGICAL            :: lwall_loaded
      INTEGER            :: nvertex, nface
      INTEGER, POINTER :: face(:,:)
      INTEGER, POINTER :: ihit_array(:)
      DOUBLE PRECISION, POINTER   :: vertex(:,:)
      CHARACTER(LEN=256) :: machine_string
      CHARACTER(LEN=256) :: date


      LOGICAL, PRIVATE, ALLOCATABLE            :: lmask(:)
      INTEGER, PRIVATE                         :: mystart, myend, mydelta, ik_min
      INTEGER, PRIVATE                         :: win_vertex, win_face, &
                                                  win_fn, win_a0, win_v0, win_v1, &
                                                  win_dot00, win_dot01, win_dot11, &
                                                  win_d, win_ihit, win_invDenom
      DOUBLE PRECISION, PRIVATE, POINTER   :: FN(:,:), d(:), t(:), r0(:,:), dr(:,:)
      DOUBLE PRECISION, PRIVATE, POINTER   :: A0(:,:), V0(:,:), V1(:,:), V2(:,:),&
                                                  DOT00(:), DOT01(:), DOT02(:),&
                                                  DOT11(:), DOT12(:),&
                                                  invDenom(:), alpha(:), beta(:)
      DOUBLE PRECISION, PRIVATE, PARAMETER      :: zero = 0.0D+0
      DOUBLE PRECISION, PRIVATE, PARAMETER      :: one  = 1.0D+0
      DOUBLE PRECISION, PRIVATE, PARAMETER      :: epsilon = 1D-6
      
!-----------------------------------------------------------------------
!     Subroutines
!         wall_load_txt:   Loads triangular mesh from file
!         wall_load_mn:    Creates wall from harmonics
!         wall_load_seg:   Creates wall from segments
!         wall_dump:       Dumps triangulation data
!         wall_info:       Prints wall info
!         collide:         Calculates collision with wall
!                          Has to implementations, for double and float
!         uncount_wall_hit Reduces hit count for last location by one
!         wall_free:       Frees module memory
!-----------------------------------------------------------------------
!     Functions
!         get_wall_ik      Gets index of last hit
!         get_wall_area    Gets area of certain wall index
!-----------------------------------------------------------------------
      INTERFACE collide
         MODULE PROCEDURE collide_double, collide_float
      END INTERFACE

      PRIVATE :: mpialloc_1d_int,mpialloc_1d_dbl,mpialloc_2d_int,mpialloc_2d_dbl
      CONTAINS
      
      SUBROUTINE wall_load_txt(filename,istat,comm)
      !-----------------------------------------------------------------------
      ! wall_load_txt: Loads triangular mesh from file
      !-----------------------------------------------------------------------
      ! param[in]: filename. The file name to load in
      ! param[in, out]: istat. Integer that shows error if != 0
      ! param[in, out]: comm. MPI communicator, handles shared memory
      !-----------------------------------------------------------------------
#if defined(MPI_OPT)
      USE mpi
#endif
      IMPLICIT NONE
      CHARACTER(LEN=*), INTENT(in) :: filename
      INTEGER, INTENT(inout)       :: istat
      INTEGER, INTENT(inout), OPTIONAL :: comm
      INTEGER :: iunit, ik, dex1, dex2, dex3
      INTEGER :: shar_comm, shar_rank, shar_size
      
      shar_rank = 0; shar_size = 1;
      lwall_loaded = .false.
      ! initialize MPI
#if defined(MPI_OPT)
      IF (PRESENT(comm)) THEN
         CALL MPI_COMM_SPLIT_TYPE(comm, MPI_COMM_TYPE_SHARED, 0, MPI_INFO_NULL, shar_comm, istat)
         CALL MPI_COMM_RANK( shar_comm, shar_rank, istat )
         CALL MPI_COMM_SIZE( shar_comm, shar_size, istat)
      END IF
#endif
      ! open file, return if fails
      CALL safe_open(iunit,istat,TRIM(filename),'old','formatted')
      IF (istat/=0) RETURN
      ! read info
      READ(iunit,'(A)') machine_string
      READ(iunit,'(A)') date
      READ(iunit,*) nvertex,nface
      ! allocate shared memory with of mesh
      ! calculate which part each node has to calculate using mydelta
#if defined(MPI_OPT)
      IF (PRESENT(comm)) THEN
         CALL mpialloc_2d_dbl(vertex,nvertex,3,shar_rank,0,shar_comm,win_vertex)
         CALL mpialloc_2d_int(face,nface,3,shar_rank,0,shar_comm,win_face)
         mydelta = CEILING(REAL(nface) / REAL(shar_size))
         mystart = 1 + shar_rank*mydelta
         myend   = mystart + mydelta
         IF (myend > nface) myend=nface
      ELSE
#endif
         ! if no MPI, allocate everything on one node
         ALLOCATE(vertex(nvertex,3),face(nface,3),STAT=istat)
         mystart = 1; myend=nface
#if defined(MPI_OPT)
      END IF
#endif
      ! read in the mesh on allocated memory
      IF (istat/=0) RETURN
      IF (shar_rank == 0) THEN
         DO ik = 1, nvertex
            READ(iunit,*) vertex(ik,1),vertex(ik,2),vertex(ik,3)
         END DO
         DO ik=1,nface
            READ(iunit,*) face(ik,1),face(ik,2),face(ik,3)
         END DO
      END IF
      ! close file
      CLOSE(iunit)
      ! allocate memory for information about the mesh
#if defined(MPI_OPT)
      IF (PRESENT(comm)) CALL MPI_BARRIER(comm,istat)
      IF (istat/=0) RETURN
      IF (PRESENT(comm)) THEN
         CALL mpialloc_2d_dbl(A0,nface,3,shar_rank,0,shar_comm,win_a0)
         CALL mpialloc_2d_dbl(V0,nface,3,shar_rank,0,shar_comm,win_v0)
         CALL mpialloc_2d_dbl(V1,nface,3,shar_rank,0,shar_comm,win_v1)
         CALL mpialloc_2d_dbl(FN,nface,3,shar_rank,0,shar_comm,win_fn)
         mydelta = CEILING(REAL(nface) / REAL(shar_size))
         mystart = 1 + shar_rank*mydelta
         myend   = mystart + mydelta
         IF (myend > nface) myend=nface
      ELSE
#endif
         ALLOCATE(A0(nface,3),V0(nface,3),V1(nface,3),&
                  FN(nface,3),STAT=istat)
         mystart = 1; myend = nface
#if defined(MPI_OPT)
      END IF
#endif
      IF (istat/=0) RETURN
      ! Precalculate information about mesh
      ! Calculate the face normal
      ! V  = Vertex1-Vertex0
      ! W  = Vertex2-Vertex0
      ! FN = VxW/|VxW|
      ! d  = -Vertex0.FN (. is dot product) (note weve absorbed the negative)
      DO ik = mystart, myend
         dex1 = face(ik,1)
         dex2 = face(ik,2)
         dex3 = face(ik,3)
         A0(ik,:) = vertex(dex1,:)
         V0(ik,:)  = vertex(dex3,:)-vertex(dex1,:)
         V1(ik,:)  = vertex(dex2,:)-vertex(dex1,:)
         FN(ik,1) = (V1(ik,2)*V0(ik,3))-(V1(ik,3)*V0(ik,2))
         FN(ik,2) = (V1(ik,3)*V0(ik,1))-(V1(ik,1)*V0(ik,3))
         FN(ik,3) = (V1(ik,1)*V0(ik,2))-(V1(ik,2)*V0(ik,1))
      END DO
#if defined(MPI_OPT)
      IF (PRESENT(comm)) CALL MPI_BARRIER(comm,istat)
#endif
      ! Check for zero area
      IF (ANY(SUM(FN*FN,DIM=2)==zero)) THEN
         istat=-327
         RETURN
      END IF
      ! allocate memory for information about mesh triangles 
#if defined(MPI_OPT)
      IF (PRESENT(comm)) THEN
         CALL mpialloc_1d_dbl(DOT00,nface,shar_rank,0,shar_comm,win_dot00)
         CALL mpialloc_1d_dbl(DOT01,nface,shar_rank,0,shar_comm,win_dot01)
         CALL mpialloc_1d_dbl(DOT11,nface,shar_rank,0,shar_comm,win_dot11)
         CALL mpialloc_1d_dbl(invDenom,nface,shar_rank,0,shar_comm,win_invDenom)
         CALL mpialloc_1d_dbl(d,nface,shar_rank,0,shar_comm,win_d)
         CALL mpialloc_1d_int(ihit_array,nface,shar_rank,0,shar_comm,win_ihit)
         mydelta = CEILING(REAL(nface) / REAL(shar_size))
         mystart = 1 + shar_rank*mydelta
         myend   = mystart + mydelta
         IF (myend > nface) myend=nface
      ELSE
#endif
         ALLOCATE(DOT00(nface), DOT01(nface),&
                  DOT11(nface), invDenom(nface),&
                  STAT=istat)
         ALLOCATE(d(nface),STAT=istat)
         ALLOCATE(ihit_array(nface),STAT=istat)
         mystart = 1; myend = nface
#if defined(MPI_OPT)
      END IF
#endif
      ! if no error, calculate information about mesh triangles
      IF (istat/=0) RETURN
      DO ik = mystart, myend
         ihit_array(ik) = 0
         DOT00(ik) = V0(ik,1)*V0(ik,1) + V0(ik,2)*V0(ik,2) + V0(ik,3)*V0(ik,3)
         DOT01(ik) = V0(ik,1)*V1(ik,1) + V0(ik,2)*V1(ik,2) + V0(ik,3)*V1(ik,3)
         DOT11(ik) = V1(ik,1)*V1(ik,1) + V1(ik,2)*V1(ik,2) + V1(ik,3)*V1(ik,3)
         d(ik)     = FN(ik,1)*A0(ik,1) + FN(ik,2)*A0(ik,2) + FN(ik,3)*A0(ik,3)
         invDenom(ik) = one / (DOT00(ik)*DOT11(ik) - DOT01(ik)*DOT01(ik))
      END DO
      ! Multiply with invDenom to reduce calculations later
      DO ik = mystart, myend
         DOT00(ik) = DOT00(ik) * invDenom(ik)
         DOT01(ik) = DOT01(ik) * invDenom(ik)
         DOT11(ik) = DOT11(ik) * invDenom(ik)
      END DO
      ! sync MPI
#if defined(MPI_OPT)
      IF (PRESENT(comm)) THEN
         CALL MPI_BARRIER(shar_comm, istat)
         CALL MPI_COMM_FREE(shar_comm, istat)
         CALL MPI_WIN_FENCE(0,win_invdenom,istat)
         CALL MPI_WIN_FREE(win_invdenom,istat)
      ELSE
#endif
         IF (ASSOCIATED(invDenom)) DEALLOCATE(invDenom)
#if defined(MPI_OPT)
      END IF
#endif
!$omp target update to(DOT00, DOT01, DOT11, d, invDenom, FN, A0, V0, V1)
      ! set wall as loaded and return
      lwall_loaded = .true.
      RETURN
      END SUBROUTINE wall_load_txt

      SUBROUTINE wall_load_mn(Rmn,Zmn,xm,xn,mn,nu,nv,comm)
      !-----------------------------------------------------------------------
      ! wall_load_mn: Creates wall from harmonics
      !-----------------------------------------------------------------------
      ! param[in]: Rmn. Harmonics in R direction
      ! param[in]: Zmn. Harmonics in Z direction
      ! param[in]: xm. 
      ! param[in]: xn. 
      ! param[in]: mn. 
      ! param[in]: nu. 
      ! param[in]: nv. 
      ! param[in, out]: comm. MPI communicator, handles shared memory
      !-----------------------------------------------------------------------
#if defined(MPI_OPT)
      USE mpi
#endif
      IMPLICIT NONE
      DOUBLE PRECISION, INTENT(in) :: Rmn(mn), Zmn(mn), xm(mn), xn(mn)
      INTEGER, INTENT(in) :: mn, nu, nv
      INTEGER, INTENT(inout), OPTIONAL :: comm
      INTEGER :: u, v, i, j, istat, dex1, dex2, dex3, ik, nv2
      INTEGER :: shar_comm, shar_rank, shar_size
      DOUBLE PRECISION :: pi2, th, zt, pi
      DOUBLE PRECISION, ALLOCATABLE :: r_temp(:,:),z_temp(:,:),x_temp(:,:),y_temp(:,:)

      ! create info usually read from file manually
      machine_string = '          HARMONICS'
      date = '      TODAY'
      pi2 = 8.0D+00 * ATAN(one)
      pi  = 4.0E+00 * ATAN(one)
      nv2 = nv/2
      shar_rank = 0; shar_size = 1;
      ! initialize MPI
#if defined(MPI_OPT)
      IF (PRESENT(comm)) THEN
         CALL MPI_COMM_SPLIT_TYPE(comm, MPI_COMM_TYPE_SHARED, 0, MPI_INFO_NULL, shar_comm, istat)
         CALL MPI_COMM_RANK( shar_comm, shar_rank, istat )
         CALL MPI_COMM_SIZE( shar_comm, shar_size, istat)
      END IF
#endif
      ! If shared memory rank not changed above, create temporary locations from harmonic calculations
      IF (shar_rank==0)THEN
         ALLOCATE(r_temp(nu,nv),z_temp(nu,nv),x_temp(nu,nv),y_temp(nu,nv))
         r_temp(:,:) = 0
         z_temp(:,:) = 0
         DO u = 1, nu
            DO v = 1, nv
               DO i = 1, mn
                  th = pi2*DBLE(u-1)/DBLE(nu)
                  zt = pi2*DBLE(v-1)/DBLE(nv)
                  r_temp(u,v) = r_temp(u,v) + Rmn(i)*DCOS(xm(i)*th+xn(i)*zt)
                  z_temp(u,v) = z_temp(u,v) + Zmn(i)*DSIN(xm(i)*th+xn(i)*zt)
               END DO
            END DO
         END DO
         DO v = 1, nv
            zt = pi2*DBLE(v-1)/DBLE(nv)
            x_temp(:,v) = r_temp(:,v) * DCOS(zt)
            y_temp(:,v) = r_temp(:,v) * DSIN(zt)
         END DO
      END IF

      nvertex = nu*nv
      nface   = 2*nu*nv
      istat = 0
      ! allocate shared memory with of mesh
      ! calculate which part each node has to calculate using mydelta
#if defined(MPI_OPT)
      IF (PRESENT(comm)) THEN
         CALL mpialloc_2d_dbl(vertex,nvertex,3,shar_rank,0,shar_comm,win_vertex)
         CALL mpialloc_2d_int(face,nface,3,shar_rank,0,shar_comm,win_face)
         mydelta = CEILING(REAL(nface) / REAL(shar_size))
         mystart = 1 + shar_rank*mydelta
         myend   = mystart + mydelta
         IF (myend > nface) myend=nface
      ELSE
#endif
         ! if no MPI, allocate everything on one node
         ALLOCATE(vertex(nvertex,3),face(nface,3),STAT=istat)
         mystart = 1; myend=nface
#if defined(MPI_OPT)
      END IF
#endif
      i = 1  ! Tracks vertex index
      j = 1 ! Tracks face index
      ! Do further calculations to create mesh if shared memory rank is zero
      IF (shar_rank==0)THEN
         DO v = 1, nv-1
            DO u = 1, nu-1
               vertex(i,1) = x_temp(u,v)
               vertex(i,2) = y_temp(u,v)
               vertex(i,3) = z_temp(u,v)
               face(j,1) = i
               face(j,2) = i + nu
               face(j,3) = i + 1
               j = j + 1
               face(j,1) = i + nu
               face(j,2) = i + nu + 1
               face(j,3) = i + 1
               j = j + 1
               i=i+1
            END DO
            u = nu
            vertex(i,1) = x_temp(u,v)
            vertex(i,2) = y_temp(u,v)
            vertex(i,3) = z_temp(u,v)
            face(j,1) = i
            face(j,2) = i+nu
            face(j,3) = i-nu+1
            j = j + 1
            face(j,1) = i + nu
            face(j,2) = i + 1
            face(j,3) = i-nu+1
            j = j + 1
            i=i+1
         END DO
         v = nv
         DO u = 1, nu - 1
            vertex(i,1) = x_temp(u,v)
            vertex(i,2) = y_temp(u,v)
            vertex(i,3) = z_temp(u,v)
            face(j,1) = i
            face(j,2) = i - nu*(nv-1)
            face(j,3) = i + 1
            j = j + 1
            face(j,1) = i - nu*(nv-1)
            face(j,2) = i - nu*(nv-1) + 1
            face(j,3) = i + 1
            j = j + 1
            i=i+1
         END DO
         u = nu
         vertex(i,1) = x_temp(u,v)
         vertex(i,2) = y_temp(u,v)
         vertex(i,3) = z_temp(u,v)
         face(j,1) = i
         face(j,2) = nu
         face(j,3) = i - nu + 1
         j = j + 1
         face(j,1) = nu
         face(j,2) = 1
         face(j,3) = i - nu + 1
         j = j + 1
         i=i+1
         ! remove temperary information
         DEALLOCATE(r_temp,z_temp,x_temp,y_temp)
      END IF
      ! if using MPI, wait here
#if defined(MPI_OPT)
      IF (PRESENT(comm)) CALL MPI_BARRIER(shar_comm,istat)
#endif
      ! allocate memory for information about the mesh
#if defined(MPI_OPT)
      IF (PRESENT(comm)) THEN
         CALL mpialloc_2d_dbl(A0,nface,3,shar_rank,0,shar_comm,win_a0)
         CALL mpialloc_2d_dbl(V0,nface,3,shar_rank,0,shar_comm,win_v0)
         CALL mpialloc_2d_dbl(V1,nface,3,shar_rank,0,shar_comm,win_v1)
         CALL mpialloc_2d_dbl(FN,nface,3,shar_rank,0,shar_comm,win_fn)
         mydelta = CEILING(REAL(nface) / REAL(shar_size))
         mystart = 1 + shar_rank*mydelta
         myend   = mystart + mydelta
         IF (myend > nface) myend=nface
      ELSE
#endif
         ALLOCATE(A0(nface,3),V0(nface,3),V1(nface,3),&
                  FN(nface,3),STAT=istat)
         mystart = 1; myend = nface
#if defined(MPI_OPT)
      END IF
#endif
      IF (istat/=0) RETURN
      ! Precalculate information about mesh
      ! Calculate the face normal
      ! W  = Vertex1-Vertex0
      ! W  = Vertex2-Vertex0
      ! FN = VxW/|VxW|
      ! d  = -Vertex0.FN (. is dot product) (not weve dropped the minus in our formulation)
      DO ik = mystart, myend
         dex1 = face(ik,1)
         dex2 = face(ik,2)
         dex3 = face(ik,3)
         A0(ik,:) = vertex(dex1,:)
         V0(ik,:)  = vertex(dex3,:)-vertex(dex1,:)
         V1(ik,:)  = vertex(dex2,:)-vertex(dex1,:)
         FN(ik,1) = (V1(ik,2)*V0(ik,3))-(V1(ik,3)*V0(ik,2))
         FN(ik,2) = (V1(ik,3)*V0(ik,1))-(V1(ik,1)*V0(ik,3))
         FN(ik,3) = (V1(ik,1)*V0(ik,2))-(V1(ik,2)*V0(ik,1))
      END DO
      ! allocate memory for information about mesh triangles 
#if defined(MPI_OPT)
      IF (PRESENT(comm)) THEN
         CALL MPI_BARRIER(shar_comm, istat)
         CALL mpialloc_1d_dbl(DOT00,nface,shar_rank,0,shar_comm,win_dot00)
         CALL mpialloc_1d_dbl(DOT01,nface,shar_rank,0,shar_comm,win_dot01)
         CALL mpialloc_1d_dbl(DOT11,nface,shar_rank,0,shar_comm,win_dot11)
         CALL mpialloc_1d_dbl(invDenom,nface,shar_rank,0,shar_comm,win_invDenom)
         CALL mpialloc_1d_dbl(d,nface,shar_rank,0,shar_comm,win_d)
         CALL mpialloc_1d_int(ihit_array,nface,shar_rank,0,shar_comm,win_ihit)
         mydelta = CEILING(REAL(nface) / REAL(shar_size))
         mystart = 1 + shar_rank*mydelta
         myend   = mystart + mydelta
         IF (myend > nface) myend=nface
      ELSE
#endif
         ALLOCATE(DOT00(nface), DOT01(nface),&
                  DOT11(nface), invDenom(nface),&
                  STAT=istat)
         ALLOCATE(d(nface),STAT=istat)
         ALLOCATE(ihit_array(nface),STAT=istat)
         mystart = 1; myend = nface
#if defined(MPI_OPT)
      END IF
#endif
      ! if no error, calculate information about mesh triangles
      IF (istat/=0) RETURN
      DO ik = mystart, myend
         ihit_array(ik) = 0
         DOT00(ik) = V0(ik,1)*V0(ik,1) + V0(ik,2)*V0(ik,2) + V0(ik,3)*V0(ik,3)
         DOT01(ik) = V0(ik,1)*V1(ik,1) + V0(ik,2)*V1(ik,2) + V0(ik,3)*V1(ik,3)
         DOT11(ik) = V1(ik,1)*V1(ik,1) + V1(ik,2)*V1(ik,2) + V1(ik,3)*V1(ik,3)
         d(ik)     = FN(ik,1)*A0(ik,1) + FN(ik,2)*A0(ik,2) + FN(ik,3)*A0(ik,3)
         invDenom(ik) = one / (DOT00(ik)*DOT11(ik) - DOT01(ik)*DOT01(ik))
      END DO
      ! Multiply with invDenom to reduce calculations later
      DO ik = mystart, myend
         DOT00(ik) = DOT00(ik) * invDenom(ik)
         DOT01(ik) = DOT01(ik) * invDenom(ik)
         DOT11(ik) = DOT11(ik) * invDenom(ik)
      END DO
      ! sync MPI and clear invDenom
#if defined(MPI_OPT)
      IF (PRESENT(comm)) THEN
         CALL MPI_BARRIER(shar_comm, istat)
         CALL MPI_COMM_FREE(shar_comm, istat)
         CALL MPI_WIN_FENCE(0,win_invdenom,istat)
         CALL MPI_WIN_FREE(win_invdenom,istat)
      ELSE
#endif
         IF (ASSOCIATED(invDenom)) DEALLOCATE(invDenom)
#if defined(MPI_OPT)
      END IF
#endif
      ! set wall as loaded and return
      lwall_loaded = .true.
      RETURN
      END SUBROUTINE wall_load_mn

      SUBROUTINE wall_load_seg(npts,rseg,zseg,nphi,istat,comm)
      !-----------------------------------------------------------------------
      ! wall_load_seg: Creates wall from segments
      !-----------------------------------------------------------------------
      ! param[in]: npts. Number of points in r and Z direction
      ! param[in]: rseg. Segments in r direction (with npts number of points)
      ! param[in]: zseg. Segmetns in z direction (with npts number of points)
      ! param[in]: nphi. Number of points in phi direction
      ! param[in, out]: istat. Integer that shows error if != 0
      ! param[in, out]: comm. MPI communicator, handles shared memory
      !-----------------------------------------------------------------------
#if defined(MPI_OPT)
      USE mpi
#endif
      IMPLICIT NONE
      INTEGER, INTENT(in) :: npts, nphi
      DOUBLE PRECISION, INTENT(in) :: rseg(npts)
      DOUBLE PRECISION, INTENT(in) :: Zseg(npts)
      INTEGER, INTENT(inout)       :: istat
      INTEGER, INTENT(inout), OPTIONAL :: comm
      INTEGER :: shar_comm, shar_rank, shar_size
      INTEGER :: nseg, ij, ik, il, im
      DOUBLE PRECISION :: dphi
      INTEGER :: dex1, dex2, dex3
      
      shar_rank = 0; shar_size = 1;
      dphi = 8.0D+00 * ATAN(one)/nphi
      ! initialize MPI
#if defined(MPI_OPT)
      IF (PRESENT(comm)) THEN
         CALL MPI_COMM_SPLIT_TYPE(comm, MPI_COMM_TYPE_SHARED, 0, MPI_INFO_NULL, shar_comm, istat)
         CALL MPI_COMM_RANK( shar_comm, shar_rank, istat )
         CALL MPI_COMM_SIZE( shar_comm, shar_size, istat)
      END IF
#endif
      ! create info usually read from file manually
      machine_string = '          SEGMENTS'
      date = '      TODAY'
      nseg = npts-1
      nvertex = nseg * 4 * nphi
      nface   = nseg * 2 * nphi
      ! allocate shared memory with of mesh
      ! calculate which part each node has to calculate using mydelta
#if defined(MPI_OPT)
      IF (PRESENT(comm)) THEN
         CALL mpialloc_2d_dbl(vertex,nvertex,3,shar_rank,0,shar_comm,win_vertex)
         CALL mpialloc_2d_int(face,nface,3,shar_rank,0,shar_comm,win_face)
         mydelta = CEILING(REAL(nface) / REAL(shar_size))
         mystart = 1 + shar_rank*mydelta
         myend   = mystart + mydelta
         IF (myend > nface) myend=nface
      ELSE
#endif
         ALLOCATE(vertex(nvertex,3),face(nface,3),STAT=istat)
         mystart = 1; myend=nface
#if defined(MPI_OPT)
      END IF
#endif
      ! if no error, and shared rank is zero, create triangles from input info
      IF (istat/=0) RETURN
      IF (shar_rank == 0) THEN
         il = 1; im = 1
         DO ik = 1, nphi
            DO ij = 1, nseg
               ! create the 4 points
               vertex(il,1) = rseg(ij)*cos(dphi*(ik-1))
               vertex(il,2) = rseg(ij)*sin(dphi*(ik-1))
               vertex(il,3) = zseg(ij)
               vertex(il+1,1) = rseg(ij+1)*cos(dphi*(ik-1))
               vertex(il+1,2) = rseg(ij+1)*sin(dphi*(ik-1))
               vertex(il+1,3) = zseg(ij+1)
               vertex(il+2,1) = rseg(ij)*cos(dphi*ik)
               vertex(il+2,2) = rseg(ij)*sin(dphi*ik)
               vertex(il+2,3) = zseg(ij)
               vertex(il+3,1) = rseg(ij+1)*cos(dphi*ik)
               vertex(il+3,2) = rseg(ij+1)*sin(dphi*ik)
               vertex(il+3,3) = zseg(ij+1)
               ! Create the 2 triangles
               face(im,1) = il
               face(im,2) = il+2
               face(im,3) = il+1
               face(im+1,1) = il+2
               face(im+1,2) = il+3
               face(im+1,3) = il+1
               ! Adjust index
               im = im + 2
               il = il + 4
            END DO 
         END DO
      END IF
      ! if using MPI, wait here
      ! allocate memory for information about the mesh
#if defined(MPI_OPT)
      IF (PRESENT(comm)) CALL MPI_BARRIER(comm,istat)
      IF (istat/=0) RETURN
      IF (PRESENT(comm)) THEN
         CALL mpialloc_2d_dbl(A0,nface,3,shar_rank,0,shar_comm,win_a0)
         CALL mpialloc_2d_dbl(V0,nface,3,shar_rank,0,shar_comm,win_v0)
         CALL mpialloc_2d_dbl(V1,nface,3,shar_rank,0,shar_comm,win_v1)
         CALL mpialloc_2d_dbl(FN,nface,3,shar_rank,0,shar_comm,win_fn)
         mydelta = CEILING(REAL(nface) / REAL(shar_size))
         mystart = 1 + shar_rank*mydelta
         myend   = mystart + mydelta
         IF (myend > nface) myend=nface
      ELSE
#endif
         ALLOCATE(A0(nface,3),V0(nface,3),V1(nface,3),&
                  FN(nface,3),STAT=istat)
         mystart = 1; myend = nface
#if defined(MPI_OPT)
      END IF
#endif
      IF (istat/=0) RETURN
      ! Precalculate information about mesh
      ! Calculate the face normal
      ! V  = Vertex1-Vertex0
      ! W  = Vertex2-Vertex0
      ! FN = VxW/|VxW|
      ! d  = -Vertex0.FN (. is dot product) (note weve absorbed the negative)
      DO ik = mystart, myend
         dex1 = face(ik,1)
         dex2 = face(ik,2)
         dex3 = face(ik,3)
         A0(ik,:) = vertex(dex1,:)
         V0(ik,:)  = vertex(dex3,:)-vertex(dex1,:)
         V1(ik,:)  = vertex(dex2,:)-vertex(dex1,:)
         FN(ik,1) = (V1(ik,2)*V0(ik,3))-(V1(ik,3)*V0(ik,2))
         FN(ik,2) = (V1(ik,3)*V0(ik,1))-(V1(ik,1)*V0(ik,3))
         FN(ik,3) = (V1(ik,1)*V0(ik,2))-(V1(ik,2)*V0(ik,1))
      END DO
#if defined(MPI_OPT)
      IF (PRESENT(comm)) CALL MPI_BARRIER(comm,istat)
#endif
      ! Check for zero area
      IF (ANY(SUM(FN*FN,DIM=2)==zero)) THEN
         istat=-327
         RETURN
      END IF
      ! allocate memory for information about mesh triangles 
#if defined(MPI_OPT)
      IF (PRESENT(comm)) THEN
         CALL mpialloc_1d_dbl(DOT00,nface,shar_rank,0,shar_comm,win_dot00)
         CALL mpialloc_1d_dbl(DOT01,nface,shar_rank,0,shar_comm,win_dot01)
         CALL mpialloc_1d_dbl(DOT11,nface,shar_rank,0,shar_comm,win_dot11)
         CALL mpialloc_1d_dbl(invDenom,nface,shar_rank,0,shar_comm,win_invDenom)
         CALL mpialloc_1d_dbl(d,nface,shar_rank,0,shar_comm,win_d)
         CALL mpialloc_1d_int(ihit_array,nface,shar_rank,0,shar_comm,win_ihit)
         mydelta = CEILING(REAL(nface) / REAL(shar_size))
         mystart = 1 + shar_rank*mydelta
         myend   = mystart + mydelta
         IF (myend > nface) myend=nface
      ELSE
#endif
         ALLOCATE(DOT00(nface), DOT01(nface),&
                  DOT11(nface), invDenom(nface),&
                  STAT=istat)
         ALLOCATE(d(nface),STAT=istat)
         ALLOCATE(ihit_array(nface),STAT=istat)
         mystart = 1; myend = nface
#if defined(MPI_OPT)
      END IF
#endif
      ! if no error, calculate information about mesh triangles
      IF (istat/=0) RETURN
      DO ik = mystart, myend
         ihit_array(ik) = 0
         DOT00(ik) = V0(ik,1)*V0(ik,1) + V0(ik,2)*V0(ik,2) + V0(ik,3)*V0(ik,3)
         DOT01(ik) = V0(ik,1)*V1(ik,1) + V0(ik,2)*V1(ik,2) + V0(ik,3)*V1(ik,3)
         DOT11(ik) = V1(ik,1)*V1(ik,1) + V1(ik,2)*V1(ik,2) + V1(ik,3)*V1(ik,3)
         d(ik)     = FN(ik,1)*A0(ik,1) + FN(ik,2)*A0(ik,2) + FN(ik,3)*A0(ik,3)
         invDenom(ik) = one / (DOT00(ik)*DOT11(ik) - DOT01(ik)*DOT01(ik))
      END DO
      ! Multiply with invDenom to reduce calculations later
      DO ik = mystart, myend
         DOT00(ik) = DOT00(ik) * invDenom(ik)
         DOT01(ik) = DOT01(ik) * invDenom(ik)
         DOT11(ik) = DOT11(ik) * invDenom(ik)
      END DO
      ! sync MPI
#if defined(MPI_OPT)
      IF (PRESENT(comm)) THEN
         CALL MPI_BARRIER(shar_comm, istat)
         CALL MPI_COMM_FREE(shar_comm, istat)
         CALL MPI_WIN_FENCE(0,win_invdenom,istat)
         CALL MPI_WIN_FREE(win_invdenom,istat)
      ELSE
#endif
         IF (ASSOCIATED(invDenom)) DEALLOCATE(invDenom)
#if defined(MPI_OPT)
      END IF
#endif
      ! set wall as loaded and return
      lwall_loaded = .true.
      RETURN
      END SUBROUTINE wall_load_seg

      SUBROUTINE wall_dump(filename,istat)
      !-----------------------------------------------------------------------
      ! wall_dump: Dumps triangulation data
      !-----------------------------------------------------------------------
      ! param[in]: filename. The file name to load in
      ! param[in, out]: istat. Integer that shows error if != 0
      !-----------------------------------------------------------------------
      CHARACTER(LEN=*), INTENT(in) :: filename
      INTEGER, INTENT(inout)       :: istat
      INTEGER :: iunit, ik
      ! open file
      CALL safe_open(iunit,istat,'wall_dump.'//TRIM(filename),'unknown','formatted')
      ! for every face, output info
      DO ik = 1, nface
         WRITE(iunit,'(13(ES20.10))')  A0(ik,1), A0(ik,2), A0(ik,3), &
                                       FN(ik,1), FN(ik,2), FN(ik,3),&
                                       V0(ik,1), V0(ik,2), V0(ik,3),&
                                       V1(ik,1), V1(ik,2), V1(ik,3), &
                                       d(ik)
      END DO
      WRITE(iunit,*) '#  V0(ik,1), V0(ik,2), V0(ik,3), FN(ik,1), FN(ik,2), FN(ik,3),',&
                        'V(ik,1), V(ik,2), V(ik,3), W(ik,1), W(ik,2), W(ik,3), d(ik)'
      ! close file
      CLOSE(iunit)
      RETURN
      END SUBROUTINE wall_dump

      
      SUBROUTINE wall_info(iunit)
      !-----------------------------------------------------------------------
      ! wall_info: Prints wall info
      !-----------------------------------------------------------------------
      ! param[in]: iunit. Location to print information about wall
      !-----------------------------------------------------------------------
      IMPLICIT NONE
      INTEGER, INTENT(in)    :: iunit
      WRITE(iunit,'(A)')         ' -----  Vessel Information  -----'
      WRITE(iunit,'(3X,A,A)')    'Wall Name : ',TRIM(machine_string(10:))
      WRITE(iunit,'(3X,A,A)')    'Date      : ',TRIM(date(6:))
      WRITE(iunit,'(3X,A,I7)')   'Faces     : ',nface
      RETURN
      END SUBROUTINE wall_info

      SUBROUTINE collide_float(x0,y0,z0,x1,y1,z1,xw,yw,zw,lhit)
      !-----------------------------------------------------------------------
      ! collide_float: Implementation of collide for floating point values
      !-----------------------------------------------------------------------
      ! param[in]: x0. x-location of first point of the line segment to check
      ! param[in]: y0. y-location of first point of the line segment to check
      ! param[in]: z0. z-location of first point of the line segment to check
      ! param[in]: x1. x-location of second point of the line segment to check
      ! param[in]: y1. y-location of second point of the line segment to check
      ! param[in]: z1. z-location of second point of the line segment to check
      ! param[out]: xw. x-location of hit (if hit has been found)
      ! param[out]: yw. y-location of hit (if hit has been found)
      ! param[out]: zw. z-location of hit (if hit has been found)
      ! param[out]: lhit. Logical that shows if hit has been found or not
      !-----------------------------------------------------------------------
      IMPLICIT NONE
      REAL, INTENT(in) :: x0, y0, z0, x1, y1, z1
      REAL, INTENT(out) :: xw, yw, zw
      LOGICAL, INTENT(out) :: lhit
      DOUBLE PRECISION :: x0d, y0d, z0d, x1d, y1d, z1d
      DOUBLE PRECISION :: xwd, ywd, zwd
      LOGICAL          :: lhit2
      ! function simply converts from floating point to double to help compiler
      xw=zero; yw=zero; zw=zero; lhit=.FALSE.
      x0d=x0; y0d=y0; z0d=z0
      x1d=x1; y1d=y1; z1d=z1
      CALL collide_double(x0d,y0d,z0d,x1d,y1d,z1d,xwd,ywd,zwd,lhit2)
      xw=xwd; yw=ywd; zw=zwd; lhit=lhit2
      RETURN
      END SUBROUTINE collide_float

      SUBROUTINE collide_double(x0,y0,z0,x1,y1,z1,xw,yw,zw,lhit)
      !-----------------------------------------------------------------------
      ! collide_double: Implementation of collide for double precision values
      !-----------------------------------------------------------------------
      ! param[in]: x0. x-location of first point of the line segment to check
      ! param[in]: y0. y-location of first point of the line segment to check
      ! param[in]: z0. z-location of first point of the line segment to check
      ! param[in]: x1. x-location of second point of the line segment to check
      ! param[in]: y1. y-location of second point of the line segment to check
      ! param[in]: z1. z-location of second point of the line segment to check
      ! param[out]: xw. x-location of hit (if hit has been found)
      ! param[out]: yw. y-location of hit (if hit has been found)
      ! param[out]: zw. z-location of hit (if hit has been found)
      ! param[out]: lhit. Logical that shows if hit has been found or not
      !-----------------------------------------------------------------------
      IMPLICIT NONE
      DOUBLE PRECISION, INTENT(in) :: x0, y0, z0, x1, y1, z1
      DOUBLE PRECISION, INTENT(out) :: xw, yw, zw
      LOGICAL, INTENT(out) :: lhit
      INTEGER :: ik, k1,k2
      DOUBLE PRECISION :: drx, dry, drz, V2x, V2y, V2z, DOT02l, DOT12l, tloc, tmin, alphal, betal
      xw=zero; yw=zero; zw=zero; lhit=.FALSE.
      ik_min = zero
      tmin = 2
      k1 = 1; k2 = nface
      ! Define DR
      drx = x1-x0
      dry = y1-y0
      drz = z1-z0
<<<<<<< HEAD
      ! Check every triangle
      ! Based on Badouel's algorithm
      ! Source: https://graphics.stanford.edu/courses/cs348b-98/gg/intersect.html
=======
      ! Calculate distance along trajectory to hit triangle
!$omp target teams distribute parallel do map(to: drx, dry, drz, x0, y0, z0) map(from: ik_min, tmin)
>>>>>>> 5bab1613
      DO ik = k1,k2
         ! calculate whether or not this line segment ever hits the plane of the triangle
         alphal = FN(ik,1)*drx + FN(ik,2)*dry + FN(ik,3)*drz
         betal = FN(ik,1)*x0 + FN(ik,2)*y0 + FN(ik,3)*z0
         ! tloc indicated when hit. If hit between r0 and r1, tloc between 0 and 1
         tloc = (d(ik)-betal)/alphal
         IF (tloc > one) CYCLE
         IF (tloc <= zero) CYCLE
         ! If the line segment hits the plane of the triangle
         ! calculate if it actually hits on the triangle
         V2x = x0 + tloc*drx - A0(ik,1)
         V2y = y0 + tloc*dry - A0(ik,2)
         V2z = z0 + tloc*drz - A0(ik,3)
         DOT02l = V0(ik,1)*V2x + V0(ik,2)*V2y + V0(ik,3)*V2z
         DOT12l = V1(ik,1)*V2x + V1(ik,2)*V2y + V1(ik,3)*V2z
         alphal = DOT11(ik)*DOT02l-DOT01(ik)*DOT12l
         betal  = DOT00(ik)*DOT12l-DOT01(ik)*DOT02l
         ! In that case, these should be false
         IF ((alphal < -epsilon) .or. (betal < -epsilon) .or. (alphal+betal > one + epsilon)) CYCLE
         ! else check if this was the closest hit, and then store
         IF (tloc < tmin) THEN
            ik_min = ik
            tmin = tloc
         END IF
      END DO
!$omp end target teams distribute parallel do
      ! if any index stored, hit was found, calculate location and increment ihit_array
      IF (ik_min > zero) THEN
         lhit = .TRUE.
         xw   = x0 + tmin*drx
         yw   = y0 + tmin*dry
         zw   = z0 + tmin*drz
         ihit_array(ik_min) = ihit_array(ik_min) + 1
      END IF
      RETURN
      END SUBROUTINE collide_double

      SUBROUTINE uncount_wall_hit
      !-----------------------------------------------------------------------
      ! uncount_wall_hit: Reduces ihit_array at last found hit location with one
      !-----------------------------------------------------------------------
         IMPLICIT NONE
         ihit_array(ik_min) = ihit_array(ik_min) - 1
      END SUBROUTINE

      INTEGER FUNCTION get_wall_ik()
      !-----------------------------------------------------------------------
      ! get_wall_ik: Gets index of last hit location
      !-----------------------------------------------------------------------
      ! return[integer]: get_wall_ik. Last hit index 
      !-----------------------------------------------------------------------
         IMPLICIT NONE
         get_wall_ik = ik_min
         RETURN
      END FUNCTION

      DOUBLE PRECISION FUNCTION get_wall_area(ik)
      !-----------------------------------------------------------------------
      ! get_wall_ik: Gets index of last hit location
      !-----------------------------------------------------------------------
      ! param[in]: ik. Index of wall location to check
      ! return[double]: get_wall_area. Area of wall location checked 
      !-----------------------------------------------------------------------
         IMPLICIT NONE
         INTEGER, INTENT(in) :: ik
         get_wall_area = 0.5*SQRT(SUM(FN(ik,:)*FN(ik,:)))
         RETURN
      END FUNCTION

      SUBROUTINE wall_free(istat,shared_comm)
      !-----------------------------------------------------------------------
      ! wall_free: Removes wall from memory
      !-----------------------------------------------------------------------
      ! param[in, out]: istat. Integer that shows error if != 0
      ! param[in, out]: shared_comm. MPI communicator, handles shared memory
      !-----------------------------------------------------------------------
#if defined(MPI_OPT)
      USE mpi
#endif
      IMPLICIT NONE
      INTEGER, INTENT(inout) :: istat
      INTEGER, INTENT(inout), OPTIONAL :: shared_comm
      IF (PRESENT(shared_comm)) THEN
#if defined(MPI_OPT)
         CALL MPI_WIN_FENCE(0,win_vertex,istat)
         CALL MPI_WIN_FREE(win_vertex,istat)
         CALL MPI_WIN_FENCE(0,win_face,istat)
         CALL MPI_WIN_FREE(win_face,istat)
         CALL MPI_WIN_FENCE(0,win_fn,istat)
         CALL MPI_WIN_FREE(win_fn,istat)
         CALL MPI_WIN_FENCE(0,win_a0,istat)
         CALL MPI_WIN_FREE(win_a0,istat)
         CALL MPI_WIN_FENCE(0,win_v0,istat)
         CALL MPI_WIN_FREE(win_v0,istat)
         CALL MPI_WIN_FENCE(0,win_v1,istat)
         CALL MPI_WIN_FREE(win_v1,istat)
         CALL MPI_WIN_FENCE(0,win_dot00,istat)
         CALL MPI_WIN_FREE(win_dot00,istat)
         CALL MPI_WIN_FENCE(0,win_dot01,istat)
         CALL MPI_WIN_FREE(win_dot01,istat)
         CALL MPI_WIN_FENCE(0,win_dot11,istat)
         CALL MPI_WIN_FREE(win_dot11,istat)
         CALL MPI_WIN_FENCE(0,win_d,istat)
         CALL MPI_WIN_FREE(win_d,istat)
         CALL MPI_WIN_FENCE(0,win_ihit,istat)
         CALL MPI_WIN_FREE(win_ihit,istat)    
         IF (ASSOCIATED(vertex)) NULLIFY(vertex)
         IF (ASSOCIATED(face)) NULLIFY(face)
         IF (ASSOCIATED(FN)) NULLIFY(FN)
         IF (ASSOCIATED(A0)) NULLIFY(A0)
         IF (ASSOCIATED(V0)) NULLIFY(V0)
         IF (ASSOCIATED(V1)) NULLIFY(V1)
         IF (ASSOCIATED(DOT00)) NULLIFY(DOT00)
         IF (ASSOCIATED(DOT01)) NULLIFY(DOT01)
         IF (ASSOCIATED(DOT11)) NULLIFY(DOT11)
         IF (ASSOCIATED(d)) NULLIFY(d)
         IF (ASSOCIATED(ihit_array)) NULLIFY(ihit_array)
      ELSE
#endif
         IF (ASSOCIATED(FN)) DEALLOCATE(FN)
         IF (ASSOCIATED(A0)) DEALLOCATE(A0)
         IF (ASSOCIATED(V0)) DEALLOCATE(V0)
         IF (ASSOCIATED(V1)) DEALLOCATE(V1)
         IF (ASSOCIATED(DOT00)) DEALLOCATE(DOT00)
         IF (ASSOCIATED(DOT01)) DEALLOCATE(DOT01)
         IF (ASSOCIATED(DOT11)) DEALLOCATE(DOT11)
         IF (ASSOCIATED(d)) DEALLOCATE(d)
         IF (ASSOCIATED(vertex)) DEALLOCATE(vertex)
         IF (ASSOCIATED(face)) DEALLOCATE(face)
         IF (ASSOCIATED(ihit_array)) DEALLOCATE(ihit_array)
      END IF
      machine_string=''
      date=''
      nface = -1
      nvertex = -1
      lwall_loaded = .false.
      RETURN
      END SUBROUTINE wall_free

      SUBROUTINE mpialloc_1d_int(array,n1,subid,mymaster,share_comm,win)
      !-----------------------------------------------------------------------
      ! mpialloc_1d_int: Allocated a 1D integer array to shared memory
      ! Taken from LIBSTELL/Sources/Modules/mpi_sharemem.f90
      ! Included here to reduce dependencies
      !-----------------------------------------------------------------------
      ! Libraries
#if defined(MPI_OPT)
      USE mpi
#endif
      USE ISO_C_BINDING
      IMPLICIT NONE
      ! Arguments
      INTEGER, POINTER, INTENT(inout) :: array(:)
      INTEGER, INTENT(in) :: n1
      INTEGER, INTENT(in) :: subid
      INTEGER, INTENT(in) :: mymaster
      INTEGER, INTENT(inout) :: share_comm
      INTEGER, INTENT(inout) :: win
      ! Variables
      INTEGER :: disp_unit, ier
      INTEGER :: array_shape(1)
#if defined(MPI_OPT)
      INTEGER(KIND=MPI_ADDRESS_KIND) :: window_size
#endif
      TYPE(C_PTR) :: baseptr
      ! Initialization
      ier = 0
      array_shape(1) = n1
      disp_unit = 1
#if defined(MPI_OPT)
      window_size = 0_MPI_ADDRESS_KIND
      IF (subid == mymaster) window_size = INT(n1,MPI_ADDRESS_KIND)*4_MPI_ADDRESS_KIND
      CALL MPI_WIN_ALLOCATE_SHARED(window_size, disp_unit, MPI_INFO_NULL, share_comm, baseptr, win ,ier)
      IF (subid /= mymaster) CALL MPI_WIN_SHARED_QUERY(win, 0, window_size, disp_unit, baseptr, ier)
      CALL C_F_POINTER(baseptr, array, array_shape)
#endif
      RETURN
      END SUBROUTINE mpialloc_1d_int

      SUBROUTINE mpialloc_1d_dbl(array,n1,subid,mymaster,share_comm,win)
      !-----------------------------------------------------------------------
      ! mpialloc_1d_int: Allocated a 1D double array to shared memory
      ! Taken from LIBSTELL/Sources/Modules/mpi_sharemem.f90
      ! Included here to reduce dependencies
      !-----------------------------------------------------------------------
      ! Libraries
#if defined(MPI_OPT)
      USE mpi
#endif
      USE ISO_C_BINDING
      IMPLICIT NONE
      ! Arguments
      DOUBLE PRECISION, POINTER, INTENT(inout) :: array(:)
      INTEGER, INTENT(in) :: n1
      INTEGER, INTENT(in) :: subid
      INTEGER, INTENT(in) :: mymaster
      INTEGER, INTENT(inout) :: share_comm
      INTEGER, INTENT(inout) :: win
      ! Variables
      INTEGER :: disp_unit, ier
      INTEGER :: array_shape(1)
#if defined(MPI_OPT)
      INTEGER(KIND=MPI_ADDRESS_KIND) :: window_size
#endif
      TYPE(C_PTR) :: baseptr
      ! Initialization
      ier = 0
      array_shape(1) = n1
      disp_unit = 1
#if defined(MPI_OPT)
      window_size = 0_MPI_ADDRESS_KIND
      IF (subid == mymaster) window_size = INT(n1,MPI_ADDRESS_KIND)*8_MPI_ADDRESS_KIND
      CALL MPI_WIN_ALLOCATE_SHARED(window_size, disp_unit, MPI_INFO_NULL, share_comm, baseptr, win ,ier)
      IF (subid /= mymaster) CALL MPI_WIN_SHARED_QUERY(win, 0, window_size, disp_unit, baseptr, ier)
      CALL C_F_POINTER(baseptr, array, array_shape)
#endif
      RETURN
      END SUBROUTINE mpialloc_1d_dbl

      SUBROUTINE mpialloc_2d_int(array,n1,n2,subid,mymaster,share_comm,win)
      !-----------------------------------------------------------------------
      ! mpialloc_1d_int: Allocated a 2D integer array to shared memory
      ! Taken from LIBSTELL/Sources/Modules/mpi_sharemem.f90
      ! Included here to reduce dependencies
      !-----------------------------------------------------------------------
      ! Libraries
#if defined(MPI_OPT)
      USE mpi
#endif
      USE ISO_C_BINDING
      IMPLICIT NONE
      ! Arguments
      INTEGER, POINTER, INTENT(inout) :: array(:,:)
      INTEGER, INTENT(in) :: n1
      INTEGER, INTENT(in) :: n2
      INTEGER, INTENT(in) :: subid
      INTEGER, INTENT(in) :: mymaster
      INTEGER, INTENT(inout) :: share_comm
      INTEGER, INTENT(inout) :: win
      ! Variables
      INTEGER :: disp_unit, ier
      INTEGER :: array_shape(2)
#if defined(MPI_OPT)
      INTEGER(KIND=MPI_ADDRESS_KIND) :: window_size
#endif
      TYPE(C_PTR) :: baseptr
      ! Initialization
      ier = 0
      array_shape(1) = n1
      array_shape(2) = n2
      disp_unit = 1
#if defined(MPI_OPT)
      window_size = 0_MPI_ADDRESS_KIND
      IF (subid == mymaster) window_size = INT(n1*n2,MPI_ADDRESS_KIND)*4_MPI_ADDRESS_KIND
      CALL MPI_WIN_ALLOCATE_SHARED(window_size, disp_unit, MPI_INFO_NULL, share_comm, baseptr, win ,ier)
      IF (subid /= mymaster) CALL MPI_WIN_SHARED_QUERY(win, 0, window_size, disp_unit, baseptr, ier)
      CALL C_F_POINTER(baseptr, array, array_shape)
#endif
      RETURN
      END SUBROUTINE mpialloc_2d_int

      SUBROUTINE mpialloc_2d_dbl(array,n1,n2,subid,mymaster,share_comm,win)
      !-----------------------------------------------------------------------
      ! mpialloc_1d_int: Allocated a 2D double array to shared memory
      ! Taken from LIBSTELL/Sources/Modules/mpi_sharemem.f90
      ! Included here to reduce dependencies
      !-----------------------------------------------------------------------
      ! Libraries
#if defined(MPI_OPT)
      USE mpi
#endif
      USE ISO_C_BINDING
      IMPLICIT NONE
      ! Arguments
      DOUBLE PRECISION, POINTER, INTENT(inout) :: array(:,:)
      INTEGER, INTENT(in) :: n1
      INTEGER, INTENT(in) :: n2
      INTEGER, INTENT(in) :: subid
      INTEGER, INTENT(in) :: mymaster
      INTEGER, INTENT(inout) :: share_comm
      INTEGER, INTENT(inout) :: win
      ! Variables
      INTEGER :: disp_unit, ier
      INTEGER :: array_shape(2)
#if defined(MPI_OPT)
      INTEGER(KIND=MPI_ADDRESS_KIND) :: window_size
#endif
      TYPE(C_PTR) :: baseptr
      ! Initialization
      ier = 0
      array_shape(1) = n1
      array_shape(2) = n2
      disp_unit = 1
#if defined(MPI_OPT)
      window_size = 0_MPI_ADDRESS_KIND
      IF (subid == mymaster) window_size = INT(n1*n2,MPI_ADDRESS_KIND)*8_MPI_ADDRESS_KIND
      CALL MPI_WIN_ALLOCATE_SHARED(window_size, disp_unit, MPI_INFO_NULL, share_comm, baseptr, win ,ier)
      IF (subid /= mymaster) CALL MPI_WIN_SHARED_QUERY(win, 0, window_size, disp_unit, baseptr, ier)
      CALL C_F_POINTER(baseptr, array, array_shape)
#endif
      RETURN
      END SUBROUTINE mpialloc_2d_dbl

!-----------------------------------------------------------------------
!     End Module
!-----------------------------------------------------------------------
      END MODULE wall_mod<|MERGE_RESOLUTION|>--- conflicted
+++ resolved
@@ -784,14 +784,10 @@
       drx = x1-x0
       dry = y1-y0
       drz = z1-z0
-<<<<<<< HEAD
       ! Check every triangle
       ! Based on Badouel's algorithm
       ! Source: https://graphics.stanford.edu/courses/cs348b-98/gg/intersect.html
-=======
-      ! Calculate distance along trajectory to hit triangle
 !$omp target teams distribute parallel do map(to: drx, dry, drz, x0, y0, z0) map(from: ik_min, tmin)
->>>>>>> 5bab1613
       DO ik = k1,k2
          ! calculate whether or not this line segment ever hits the plane of the triangle
          alphal = FN(ik,1)*drx + FN(ik,2)*dry + FN(ik,3)*drz
