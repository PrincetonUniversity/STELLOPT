!-----------------------------------------------------------------------
!     Module:        read_fieldlines_mod
!     Authors:       S. Lazerson (samuel.lazerson@ipp.mpg.de)
!     Date:          05/30/2023
!     Description:   This module stores routines for reading
!                    FIELDLINES data.
!-----------------------------------------------------------------------
MODULE read_fieldlines_mod
!-----------------------------------------------------------------------
!     Libraries
!-----------------------------------------------------------------------
   USE stel_kinds, ONLY: rprec
   USE ez_hdf5
   USE mpi_sharmem
   USE mpi_params
   USE mpi_inc

!-----------------------------------------------------------------------
!     Module Variables
!           NTITLE:
!
!-----------------------------------------------------------------------
<<<<<<< HEAD
   IMPLICIT NONE

   ! HINT Variables
   INTEGER, PARAMETER, PRIVATE :: DTYPE =  SELECTED_REAL_KIND(15)
   INTEGER ::  nr, nz, nphi, nlines, nsteps
   DOUBLE PRECISION, PRIVATE, PARAMETER :: one           = 1.0D0 ! 1.0
   DOUBLE PRECISION, PRIVATE :: pi2, dr, dp, dz
   REAL(DTYPE), DIMENSION(:), POINTER, PRIVATE :: raxis, zaxis, phiaxis, &
      RMAGAXIS, ZMAGAXIS
   REAL(DTYPE), DIMENSION(:), POINTER, PRIVATE :: &
      R_1D, PHI_1D, Z_1D, rminor_1D, X_1D, Y_1D
   REAL(DTYPE), DIMENSION(:,:), POINTER, PRIVATE :: &
      R_lines, PHI_lines, Z_lines, rminor_lines, X_lines, Y_lines
   REAL(DTYPE), DIMENSION(:,:,:), POINTER, PRIVATE :: &
      BR3D, BPHI3D, BZ3D, X3D, Y3D, Rminor3D
   INTEGER :: win_raxis, win_phiaxis, win_zaxis, &
      win_BR3D, win_BPHI3D, win_BZ3D, &
      win_R_lines, win_PHI_lines, win_Z_lines, &
      win_rminor_lines, win_X_lines, win_Y_lines, &
      win_X3D, win_Y3D, win_Rminor3D, &
      win_RMAGAXIS, win_ZMAGAXIS, &
      win_R_1D, win_PHI_1D, win_Z_1D, win_rminor_1D, win_X_1D, win_Y_1D

CONTAINS
=======
      IMPLICIT NONE

      ! HINT Variables
      INTEGER, PARAMETER, PRIVATE :: DTYPE =  SELECTED_REAL_KIND(15)
      INTEGER ::  nr, nz, nphi, nlines, nsteps, npoinc
      DOUBLE PRECISION, PRIVATE, PARAMETER :: one           = 1.0D0 ! 1.0
      DOUBLE PRECISION, PRIVATE :: pi2, dr, dp, dz
      REAL(DTYPE), DIMENSION(:), POINTER, PRIVATE :: raxis, zaxis, phiaxis, &
                 RMAGAXIS, ZMAGAXIS
      REAL(DTYPE), DIMENSION(:), POINTER, PRIVATE :: &
                 R_1D, PHI_1D, Z_1D, rminor_1D, X_1D, Y_1D
      REAL(DTYPE), DIMENSION(:,:), POINTER, PRIVATE :: &
                 R_lines, PHI_lines, Z_lines, rminor_lines, X_lines, Y_lines
      REAL(DTYPE), DIMENSION(:,:,:), POINTER, PRIVATE :: &
                 BR3D, BPHI3D, BZ3D, X3D, Y3D, Rminor3D
      INTEGER :: win_raxis, win_phiaxis, win_zaxis, &
                 win_BR3D, win_BPHI3D, win_BZ3D, &
                 win_R_lines, win_PHI_lines, win_Z_lines, &
                 win_rminor_lines, win_X_lines, win_Y_lines, &
                 win_X3D, win_Y3D, win_Rminor3D, &
                 win_RMAGAXIS, win_ZMAGAXIS, &
                 win_R_1D, win_PHI_1D, win_Z_1D, win_rminor_1D, win_X_1D, win_Y_1D

      CONTAINS
>>>>>>> 104416b7

!-----------------------------------------------------------------------
!     Module Subroutines
!           read_fieldlines_mag:  For reading fieldlines B-Field Data
!           setup_fieldlines_rhogrid:  For setting up rho grid
!           setup_fieldlines_helpers: Setup grid helpers
!           get_fieldlines_grid: Returns the grid information
!           get_fieldlines_magaxis: Get magnetic axis information
!           get_fieldlines_B: Get magnetic field at a point in space
!           get_fieldlines_gridB: Get magnetic field at gridpoint
!           read_fieldlines_deallocate: Deallocated arrays
!
!
!-----------------------------------------------------------------------

   SUBROUTINE read_fieldlines_mag(filename,comm_read,istat)
      IMPLICIT NONE
      CHARACTER(*), INTENT(in) :: filename
      INTEGER, INTENT(inout) :: comm_read
      INTEGER, INTENT(inout) :: istat
      INTEGER :: mylocalid, nlocal
      LOGICAL :: lexist
      istat = 0


      ! MPI Stuff
#if defined(MPI_OPT)
      CALL MPI_BARRIER(comm_read,istat)
      CALL MPI_COMM_RANK(comm_read, mylocalid, istat)
      CALL MPI_COMM_SIZE(comm_read, nlocal, istat)
#endif

      ! Check for the file
      INQUIRE(FILE=TRIM(filename),EXIST=lexist)
      IF (.not.lexist) THEN
         istat=-1
         IF (mylocalid == 0) WRITE(6,*) " ERROR: Could not find file: "//TRIM(filename)
         RETURN
      END IF

      ! Read HDF5 File
#if defined(LHDF5)
<<<<<<< HEAD
      IF (mylocalid == master) THEN
         CALL open_hdf5(TRIM(filename),fid,istat)
         CALL read_scalar_hdf5(fid,'nr',istat,INTVAR=nr)
         CALL read_scalar_hdf5(fid,'nphi',istat,INTVAR=nphi)
         CALL read_scalar_hdf5(fid,'nz',istat,INTVAR=nz)
      END IF
=======
         IF (mylocalid == master) THEN
            CALL open_hdf5(TRIM(filename),fid,istat)
            CALL read_scalar_hdf5(fid,'nr',istat,INTVAR=nr)
            CALL read_scalar_hdf5(fid,'nphi',istat,INTVAR=nphi)
            CALL read_scalar_hdf5(fid,'nz',istat,INTVAR=nz)
            CALL read_scalar_hdf5(fid,'nlines',istat,INTVAR=nlines)
            CALL read_scalar_hdf5(fid,'nsteps',istat,INTVAR=nsteps)
            CALL read_scalar_hdf5(fid,'npoinc',istat,INTVAR=npoinc)
         END IF
>>>>>>> 104416b7
#else
      IF (mylocalid == 0) WRITE(6,*) " ERROR: HDF5 Required for this functionality."
      istat = -5
      RETURN
#endif

      ! Broadcast arrays sizes and allocate arrays.
#if defined(MPI_OPT)
<<<<<<< HEAD
      CALL MPI_BARRIER(comm_read,istat)
      CALL MPI_BCAST(nr,   1, MPI_INTEGER, master, comm_read, istat)
      CALL MPI_BCAST(nphi, 1, MPI_INTEGER, master, comm_read, istat)
      CALL MPI_BCAST(nz,   1, MPI_INTEGER, master, comm_read, istat)
#endif
      CALL mpialloc(raxis,   nr,   mylocalid, master, comm_read, win_raxis)
      CALL mpialloc(phiaxis, nphi, mylocalid, master, comm_read, win_phiaxis)
      CALL mpialloc(zaxis,   nz,   mylocalid, master, comm_read, win_zaxis)
      CALL mpialloc(BR3D,   nr, nphi, nz, mylocalid, master, comm_read, win_BR3D)
      CALL mpialloc(BPHI3D, nr, nphi, nz, mylocalid, master, comm_read, win_BPHI3D)
      CALL mpialloc(BZ3D,   nr, nphi, nz, mylocalid, master, comm_read, win_BZ3D)

      ! Read Arrays and close file
=======
         CALL MPI_BARRIER(comm_read,istat)
         CALL MPI_BCAST(nr,   1, MPI_INTEGER, master, comm_read, istat)
         CALL MPI_BCAST(nphi, 1, MPI_INTEGER, master, comm_read, istat)
         CALL MPI_BCAST(nz,   1, MPI_INTEGER, master, comm_read, istat)
         CALL MPI_BCAST(nlines, 1, MPI_INTEGER, master, comm_read, istat)
         CALL MPI_BCAST(nsteps, 1, MPI_INTEGER, master, comm_read, istat)
         CALL MPI_BCAST(npoinc, 1, MPI_INTEGER, master, comm_read, istat)
#endif         
         CALL mpialloc(raxis,   nr,   mylocalid, master, comm_read, win_raxis)
         CALL mpialloc(phiaxis, nphi, mylocalid, master, comm_read, win_phiaxis)
         CALL mpialloc(zaxis,   nz,   mylocalid, master, comm_read, win_zaxis)
         CALL mpialloc(BR3D,   nr, nphi, nz, mylocalid, master, comm_read, win_BR3D)
         CALL mpialloc(BPHI3D, nr, nphi, nz, mylocalid, master, comm_read, win_BPHI3D)
         CALL mpialloc(BZ3D,   nr, nphi, nz, mylocalid, master, comm_read, win_BZ3D)

         ! Read Arrays and close file
>>>>>>> 104416b7
#if defined(LHDF5)
      IF (mylocalid == master) THEN
         CALL read_var_hdf5(fid, 'raxis',   nr,           istat, DBLVAR=raxis)
         CALL read_var_hdf5(fid, 'phiaxis', nphi,         istat, DBLVAR=phiaxis)
         CALL read_var_hdf5(fid, 'zaxis',   nz,           istat, DBLVAR=zaxis)
         CALL read_var_hdf5(fid, 'B_R',     nr, nphi, nz, istat, DBLVAR=BR3D)
         CALL read_var_hdf5(fid, 'B_PHI',   nr, nphi, nz, istat, DBLVAR=BPHI3D)
         CALL read_var_hdf5(fid, 'B_Z',     nr, nphi, nz, istat, DBLVAR=BZ3D)
         CALL close_hdf5(fid,istat)
      END IF
#endif
#if defined(MPI_OPT)
      CALL MPI_BARRIER(comm_read,istat)
#endif
      ! Helpers
      CALL setup_fieldlines_helpers

      RETURN

   END SUBROUTINE read_fieldlines_mag

<<<<<<< HEAD
   SUBROUTINE setup_fieldlines_rhogrid(filename,comm_read,istat)
      IMPLICIT NONE
      CHARACTER(*), INTENT(in) :: filename
      INTEGER, INTENT(inout) :: comm_read
      INTEGER, INTENT(out) :: istat
      INTEGER :: mylocalid, nlocal, s, i, j, k, mystart, myend, npoinc, l, m
      REAL(DTYPE) :: r1,r2,p1,p2,z1,z2
      LOGICAL, DIMENSION(:), ALLOCATABLE :: mask_axis
      REAL(DTYPE), DIMENSION(:), ALLOCATABLE :: R_help, Z_help
      REAL(DTYPE), DIMENSION(:,:), POINTER :: zeta_lines
      REAL(DTYPE), DIMENSION(:), POINTER :: ZETA_1D
      INTEGER, DIMENSION(:,:,:), POINTER :: N3D
      INTEGER :: win_zeta_lines, win_N3D
      INTEGER :: win_zeta_1D
      LOGICAL :: lexist
      istat = 0

      ! MPI Stuff
=======
      END SUBROUTINE read_fieldlines_mag

      SUBROUTINE setup_fieldlines_rhogrid(filename,comm_read,istat)
         IMPLICIT NONE
         CHARACTER(*), INTENT(in) :: filename
         INTEGER, INTENT(inout) :: comm_read
         INTEGER, INTENT(out) :: istat
         INTEGER :: mylocalid, nlocal, s, i, j, k, mystart, myend, l, m
         REAL(DTYPE) :: r1,r2,p1,p2,z1,z2, Rminor_max
         LOGICAL, DIMENSION(:), ALLOCATABLE :: mask_axis
         REAL(DTYPE), DIMENSION(:), ALLOCATABLE :: R_help, Z_help
         REAL(DTYPE), DIMENSION(:,:), POINTER :: zeta_lines
         REAL(DTYPE), DIMENSION(:), POINTER :: ZETA_1D
         INTEGER, DIMENSION(:,:,:), POINTER :: N3D
         INTEGER :: win_zeta_lines, win_N3D
         INTEGER :: win_zeta_1D
         LOGICAL :: lexist
         istat = 0

         ! MPI Stuff
>>>>>>> 104416b7
#if defined(MPI_OPT)
      CALL MPI_BARRIER(comm_read,istat)
      CALL MPI_COMM_RANK(comm_read, mylocalid, istat)
      CALL MPI_COMM_SIZE(comm_read, nlocal, istat)
#endif

      ! Check for the file
      INQUIRE(FILE=TRIM(filename),EXIST=lexist)
      IF (.not.lexist) THEN
         istat=-1
         IF (mylocalid == 0) WRITE(6,*) " ERROR: Could not find file: "//TRIM(filename)
         RETURN
      END IF

<<<<<<< HEAD
      ! Read HDF5 File
#if defined(LHDF5)
      IF (mylocalid == master) THEN
         CALL open_hdf5(TRIM(filename),fid,istat)
         CALL read_scalar_hdf5(fid,'nlines',istat,INTVAR=nlines)
         CALL read_scalar_hdf5(fid,'nsteps',istat,INTVAR=nsteps)
         CALL read_scalar_hdf5(fid,'npoinc',istat,INTVAR=npoinc)
      END IF
#else
      IF (mylocalid == 0) WRITE(6,*) " ERROR: HDF5 Required for this functionality."
      istat = -5
      RETURN
#endif

      ! Broadcast arrays sizes and allocate arrays.
      ! Note that in FIELDLINES _lines are sized (1:nlines,0:nsteps)
      ! But FIELDLINES saves nsteps as nsteps+1
      ! so we ressize them to (1:nlines,1:nsteps)
#if defined(MPI_OPT)
      CALL MPI_BARRIER(comm_read,istat)
      CALL MPI_BCAST(nlines, 1, MPI_INTEGER, master, comm_read, istat)
      CALL MPI_BCAST(nsteps, 1, MPI_INTEGER, master, comm_read, istat)
      CALL MPI_BCAST(npoinc, 1, MPI_INTEGER, master, comm_read, istat)
#endif
      CALL mpialloc(RMAGAXIS,  nphi,          mylocalid, master, comm_read, win_RMAGAXIS)
      CALL mpialloc(ZMAGAXIS,  nphi,          mylocalid, master, comm_read, win_ZMAGAXIS)
      CALL mpialloc(R_1D,      nlines*nsteps, mylocalid, master, comm_read, win_R_1D)
      CALL mpialloc(PHI_1D,    nlines*nsteps, mylocalid, master, comm_read, win_PHI_1D)
      CALL mpialloc(Z_1D,      nlines*nsteps, mylocalid, master, comm_read, win_Z_1D)
      CALL mpialloc(X_1D,      nlines*nsteps, mylocalid, master, comm_read, win_X_1D)
      CALL mpialloc(Y_1D,      nlines*nsteps, mylocalid, master, comm_read, win_Y_1D)
      CALL mpialloc(rminor_1D, nlines*nsteps, mylocalid, master, comm_read, win_rminor_1D)
      CALL mpialloc(ZETA_1D,   nlines*nsteps, mylocalid, master, comm_read, win_ZETA_1D)

      ! Create 2D Pointers
      R_lines(1:nlines,1:nsteps) => R_1D
      Z_lines(1:nlines,1:nsteps) => Z_1D
      X_lines(1:nlines,1:nsteps) => X_1D
      Y_lines(1:nlines,1:nsteps) => Y_1D
      PHI_lines(1:nlines,1:nsteps) => PHI_1D
      rminor_lines(1:nlines,1:nsteps) => rminor_1D
      zeta_lines(1:nlines,1:nsteps) => ZETA_1D

      ! Read Arrays and close file
#if defined(LHDF5)
      IF (mylocalid == master) THEN
         CALL read_var_hdf5(fid, 'R_lines',   nlines*nsteps, istat, DBLVAR=R_1D)
         CALL read_var_hdf5(fid, 'PHI_lines', nlines*nsteps, istat, DBLVAR=PHI_1D)
         CALL read_var_hdf5(fid, 'Z_lines',   nlines*nsteps, istat, DBLVAR=Z_1D)
         CALL close_hdf5(fid,istat)
         ZETA_1D = MODULO(PHI_1D,phiaxis(nphi))
      END IF
#endif
=======
         ! Note that in FIELDLINES _lines are sized (1:nlines,0:nsteps)
         ! But FIELDLINES saves nsteps as nsteps+1
         ! so we ressize them to (1:nlines,1:nsteps)
         ! Also for speed we allocate them as 1D arrays but then point at them with 2D pointers
         CALL mpialloc(RMAGAXIS,  nphi,          mylocalid, master, comm_read, win_RMAGAXIS)
         CALL mpialloc(ZMAGAXIS,  nphi,          mylocalid, master, comm_read, win_ZMAGAXIS)
         CALL mpialloc(R_1D,      nlines*nsteps, mylocalid, master, comm_read, win_R_1D)
         CALL mpialloc(PHI_1D,    nlines*nsteps, mylocalid, master, comm_read, win_PHI_1D)
         CALL mpialloc(Z_1D,      nlines*nsteps, mylocalid, master, comm_read, win_Z_1D)
         CALL mpialloc(X_1D,      nlines*nsteps, mylocalid, master, comm_read, win_X_1D)
         CALL mpialloc(Y_1D,      nlines*nsteps, mylocalid, master, comm_read, win_Y_1D)
         CALL mpialloc(rminor_1D, nlines*nsteps, mylocalid, master, comm_read, win_rminor_1D)
         CALL mpialloc(ZETA_1D,   nlines*nsteps, mylocalid, master, comm_read, win_ZETA_1D)

         ! Create 2D Pointers
         R_lines(1:nlines,1:nsteps) => R_1D
         Z_lines(1:nlines,1:nsteps) => Z_1D
         X_lines(1:nlines,1:nsteps) => X_1D
         Y_lines(1:nlines,1:nsteps) => Y_1D
         PHI_lines(1:nlines,1:nsteps) => PHI_1D
         rminor_lines(1:nlines,1:nsteps) => rminor_1D
         zeta_lines(1:nlines,1:nsteps) => ZETA_1D

         ! Read Arrays and close file
#if defined(LHDF5)
         IF (mylocalid == master) THEN
            CALL open_hdf5(TRIM(filename),fid,istat)
            CALL read_var_hdf5(fid, 'R_lines',   nlines*nsteps, istat, DBLVAR=R_1D)
            CALL read_var_hdf5(fid, 'PHI_lines', nlines*nsteps, istat, DBLVAR=PHI_1D)
            CALL read_var_hdf5(fid, 'Z_lines',   nlines*nsteps, istat, DBLVAR=Z_1D)
            CALL close_hdf5(fid,istat)
            ZETA_1D = MODULO(PHI_1D,phiaxis(nphi))
         END IF
#else
         IF (mylocalid == 0) WRITE(6,*) " ERROR: HDF5 Required for this functionality."
         istat = -5
         RETURN
#endif

#if defined(MPI_OPT)
         CALL MPI_BARRIER(comm_read,istat)
#endif

         CALL MPI_CALC_MYRANGE(comm_read,1,nlines,mystart,myend)
         ! Create rminor helper
         ALLOCATE(R_help(nsteps),Z_help(nsteps),mask_axis(nsteps))
         DO i = mystart, myend
            ! Should use PHI_lines to figure things out
            IF (PHI_lines(i,1) /= PHI_lines(1,1)) THEN
               ! Just rephase
               j = COUNT(ABS(PHI_lines(i,1:npoinc)) <= phiaxis(nphi))
               l = nsteps - j + 1
               m = l + 1
               R_help(1:l) = R_lines(i,j:nsteps)
               R_help(m:nsteps) = 0.0
               Z_help(1:l) = Z_lines(i,j:nsteps)
               Z_help(m:nsteps) = 0.0
            ELSE
               R_help = R_lines(i,:)
               Z_help = Z_lines(i,:)
            END IF
            X_lines(i,:) = R_help - R_lines(1,:)
            Y_lines(i,:) = Z_help - Z_lines(1,:)
            rminor_lines(i,:) = SQRT(X_lines(i,:)**2+Y_lines(i,:)**2)
         END DO
         DO i = mystart, myend
            mask_axis = R_help > 0
            r1 = SUM(rminor_lines(i,:), MASK = mask_axis)/COUNT(mask_axis)
            rminor_lines(i,:) = r1
            WHERE(.not.mask_axis) 
               X_lines(i,:) = 0.0
               Y_lines(i,:) = 0.0
            END WHERE
         END DO
         DEALLOCATE(R_help,Z_help)

#if defined(MPI_OPT)
         CALL MPI_BARRIER(comm_read,istat)
#endif

         ! Check we've read the background grids
         IF (nr <= 0 .OR.  nphi <= 0 .OR. nz <= 0) THEN
            IF (mylocalid==master) WRITE(6,*) "ERROR: NR,NPHI,NZ <= 0 in read_fieldines_lines"
            istat = -6
            RETURN
         END IF
         CALL setup_fieldlines_helpers

         ! Allocate rho grid
         CALL mpialloc(X3D,      nr, nphi, nz, mylocalid, master, comm_read, win_X3D)
         CALL mpialloc(Y3D,      nr, nphi, nz, mylocalid, master, comm_read, win_Y3D)
         CALL mpialloc(Rminor3D, nr, nphi, nz, mylocalid, master, comm_read, win_Rminor3D)
         CALL mpialloc(N3D,      nr, nphi, nz, mylocalid, master, comm_read, win_N3D)

         ! First, set the Rminor 3D grid to zero for summing
         IF (mylocalid==master) THEN
            Rminor3D = 0.0
            X3D = 0.0
            Y3D = 0.0
            N3D = 0
         END IF
>>>>>>> 104416b7
#if defined(MPI_OPT)
      CALL MPI_BARRIER(comm_read,istat)
#endif

<<<<<<< HEAD
      ! Create rminor helper
      IF (mylocalid == master) THEN
         ALLOCATE(R_help(nsteps),Z_help(nsteps))
         DO i = 1, nlines
            ! Should use PHI_lines to figure things out
            IF (PHI_lines(i,1) /= 0.0) THEN
               j = COUNT(ABS(PHI_lines(i,:)) <= phiaxis(nphi))
               l = nsteps - j + 1
               m = nsteps - j + 2
               R_help(1:l)      = R_lines(i,j:nsteps)
               R_help(m:nsteps) = R_lines(i,1:j-1)
               Z_help(1:l)      = Z_lines(i,j:nsteps)
               Z_help(m:nsteps) = Z_lines(i,1:j-1)
            ELSE
               R_help = R_lines(i,:)
               Z_help = Z_lines(i,:)
            END IF
            X_lines(i,:) = R_help - R_lines(1,:)
            Y_lines(i,:) = Z_help - Z_lines(1,:)
         END DO
         rminor_lines = SQRT(X_lines**2 + Y_lines**2)
         DO i = 1, nlines
            rminor_lines(i,:) = SUM(rminor_lines(i,:))/(nsteps)
=======
         ! Create the background helpers
         CALL MPI_CALC_MYRANGE(comm_read,1,nlines*nsteps,mystart,myend)
         DO s = mystart, myend
            IF (R_1D(s) <= 0.0) CYCLE
            i = COUNT((raxis-0.5*dr)   <= R_1D(s))
            j = COUNT((phiaxis-0.5*dp) <= zeta_1D(s))
            k = COUNT((zaxis-0.5*dz)   <= Z_1D(s))
            i = MIN(MAX(i,1),nr)
            j = MIN(MAX(j,1),nphi)
            k = MIN(MAX(k,1),nz)
            Rminor3D(i,j,k) = Rminor3D(i,j,k) + rminor_1D(s)
            X3D(i,j,k) = X3D(i,j,k) + X_1D(s)
            Y3D(i,j,k) = Y3D(i,j,k) + Y_1D(s)
            N3D(i,j,k) = N3D(i,j,k) + 1
         END DO
         CALL MPI_BARRIER(comm_read,istat)
         IF (mylocalid==master) THEN
            Rminor_max = MAXVAL(Rminor3D)
            WHERE(N3D > 0) 
               Rminor3D = Rminor3D / N3D
               X3D = X3D / N3D
               Y3D = Y3D / N3D
            ELSEWHERE
               Rminor3D = -1
            END WHERE
         END IF
         CALL MPI_BARRIER(comm_read,istat)
         IF (ASSOCIATED(N3D))      CALL mpidealloc(N3D,   win_N3D)

         ! Calculate magaxis
         CALL MPI_CALC_MYRANGE(comm_read,1,nphi,mystart,myend)
         DO j = mystart, myend
            p1 = phiaxis(j) - dp * 0.5
            p2 = p1 + dp
            mask_axis = .FALSE.
            WHERE(zeta_lines(1,:) >= p1 .AND. zeta_lines(1,:) < p2) mask_axis = .TRUE.
            RMAGAXIS(j) = SUM(R_lines(1,:), MASK=mask_axis) / COUNT(mask_axis)
            ZMAGAXIS(j) = SUM(Z_lines(1,:), MASK=mask_axis) / COUNT(mask_axis)
>>>>>>> 104416b7
         END DO
         DEALLOCATE(R_help,Z_help)
      END IF

      ! Check we've read the background grids
      IF (nr <= 0 .OR.  nphi <= 0 .OR. nz <= 0) THEN
         IF (mylocalid==master) WRITE(6,*) "ERROR: NR,NPHI,NZ <= 0 in read_fieldines_lines"
         istat = -6
         RETURN
      END IF
      CALL setup_fieldlines_helpers

      ! Allocate rho grid
      CALL mpialloc(X3D,      nr, nphi, nz, mylocalid, master, comm_read, win_X3D)
      CALL mpialloc(Y3D,      nr, nphi, nz, mylocalid, master, comm_read, win_Y3D)
      CALL mpialloc(Rminor3D, nr, nphi, nz, mylocalid, master, comm_read, win_Rminor3D)
      CALL mpialloc(N3D,      nr, nphi, nz, mylocalid, master, comm_read, win_N3D)

      ! Allocate helper
      ALLOCATE(mask_axis(nsteps))

      ! Default the rho grid to the largest value of Rminor
      IF (mylocalid==master) Rminor3D = MAXVAL(rminor_lines)
#if defined(MPI_OPT)
      CALL MPI_BARRIER(comm_read,istat)
#endif

<<<<<<< HEAD
      ! Create the background helpers
      CALL MPI_CALC_MYRANGE(comm_read,1,nlines*nsteps,mystart,myend)
      DO s = mystart, myend
         i = COUNT((raxis-0.5*dr)   <= R_1D(s))
         j = COUNT((phiaxis-0.5*dp) <= zeta_1D(s))
         k = COUNT((zaxis-0.5*dz)   <= Z_1D(s))
         i = MIN(MAX(i,1),nr)
         j = MIN(MAX(j,1),nphi)
         k = MIN(MAX(k,1),nz)
         Rminor3D(i,j,k) = Rminor3D(i,j,k) + rminor_1D(s)
         X3D(i,j,k) = X3D(i,j,k) + X_1D(s)
         Y3D(i,j,k) = Y3D(i,j,k) + Y_1D(s)
         N3D(i,j,k) = N3D(i,j,k) + 1
      END DO
      CALL MPI_BARRIER(comm_read,istat)
      IF (mylocalid==master) THEN
         WHERE(N3D > 0)
            Rminor3D = Rminor3D / N3D
            X3D = X3D / N3D
            Y3D = Y3D / N3D
         END WHERE
      END IF
      CALL MPI_BARRIER(comm_read,istat)
      IF (ASSOCIATED(N3D))      CALL mpidealloc(N3D,   win_N3D)

      ! Calculate magaxis
      CALL MPI_CALC_MYRANGE(comm_read,1,nphi,mystart,myend)
      DO j = mystart, myend
         p1 = phiaxis(j) - dp * 0.5
         p2 = p1 + dp
         mask_axis = .FALSE.
         WHERE(zeta_lines(1,:) >= p1 .AND. zeta_lines(1,:) < p2) mask_axis = .TRUE.
         RMAGAXIS(j) = SUM(R_lines(1,:), MASK=mask_axis) / COUNT(mask_axis)
         ZMAGAXIS(j) = SUM(Z_lines(1,:), MASK=mask_axis) / COUNT(mask_axis)
      END DO

      ! Deallocated local variables
      DEALLOCATE(mask_axis)
=======
         RETURN
      END SUBROUTINE setup_fieldlines_rhogrid

      SUBROUTINE setup_fieldlines_helpers
         IMPLICIT NONE
         INTEGER :: i, j, k
         INTEGER :: ij(2)
         dp = (phiaxis(nphi)-phiaxis(1))/DBLE(nphi-1)
         dr = (raxis(nr)-raxis(1))/DBLE(nr-1)
         dz = (zaxis(nz)-zaxis(1))/DBLE(nz-1)
         RETURN
      END SUBROUTINE setup_fieldlines_helpers

      SUBROUTINE get_fieldlines_grid(nr_out,nz_out,nphi_out,rmin_out,rmax_out,zmin_out,zmax_out,phimax_out)
         IMPLICIT NONE
         INTEGER, INTENT(out) :: nr_out, nz_out, nphi_out
         REAL(rprec), INTENT(out) :: rmin_out, rmax_out, zmin_out, zmax_out, phimax_out
         nr_out = nr; nz_out= nz; nphi_out = nphi
         rmin_out = raxis(1); zmin_out = zaxis(1)
         rmax_out = raxis(nr); zmax_out = zaxis(nz)
         phimax_out = phiaxis(nphi)
         RETURN
      END SUBROUTINE get_fieldlines_grid

      SUBROUTINE get_fieldlines_info(iunit)
         IMPLICIT NONE
         INTEGER, INTENT(IN) :: iunit
         WRITE(iunit,'(A)')               '----- FIELDLINES Information -----'
         WRITE(iunit,'(A,F9.5,A,F9.5,A,I4)') '   R   = [',raxis(1),',',raxis(nr),'];  NR:   ',nr
         WRITE(iunit,'(A,F8.5,A,F8.5,A,I4)') '   PHI = [',phiaxis(1),',',phiaxis(nphi),'];  NPHI: ',nphi
         WRITE(iunit,'(A,F8.5,A,F8.5,A,I4)') '   Z   = [',zaxis(1),',',zaxis(nz),'];  NZ:   ',nz
         WRITE(iunit,'(A,I7)')               '   NPOINC = ',npoinc
         WRITE(iunit,'(A,I7)')               '   NLINES = ',nlines
         WRITE(iunit,'(A,I7)')               '   NSTEPS = ',nsteps
         RETURN
      END SUBROUTINE get_fieldlines_info

      SUBROUTINE get_fieldlines_magaxis(phi_in,raxis_out,zaxis_out)
         IMPLICIT NONE
         REAL(rprec), INTENT(in)  :: phi_in
         REAL(rprec), INTENT(out) :: raxis_out
         REAL(rprec), INTENT(out) :: zaxis_out
         INTEGER :: km, kp
         REAL(rprec) :: phim, dk
         raxis_out = -1; zaxis_out = 0
         phim = MOD(phi_in,phiaxis(nphi))
         IF (phim < 0) phim = phim + pi2
         km = FLOOR((phim)/dp) 
         kp = CEILING((phim)/dp)
         km = MIN(MAX(km,1),nphi-1)
         kp = MIN(MAX(kp,2),nphi)
         dk = phim  -km*dp
         raxis_out = RMAGAXIS(km) + (RMAGAXIS(kp)-RMAGAXIS(km))*dk
         zaxis_out = ZMAGAXIS(km) + (ZMAGAXIS(kp)-ZMAGAXIS(km))*dk
         RETURN
      END SUBROUTINE get_fieldlines_magaxis

      SUBROUTINE get_fieldlines_B(r,phi,z,br,bp,bz,rminor,theta)
         IMPLICIT NONE
         REAL(rprec), INTENT(in) :: r, phi, z
         REAL(rprec), INTENT(out) :: br, bp, bz
         REAL(rprec), INTENT(out), OPTIONAL :: rminor, theta
         INTEGER :: im, ip, km, kp, jp, jm
         REAL(rprec) :: di, dk, dj, phim, f1, f2, x, y
         br=0; bp=0; bz=0
         ! Check for bounds
         IF ((r < raxis(1)) .or. (r > raxis(nr)) .or. &
             (z < zaxis(1)) .or. (z > zaxis(nz))) RETURN
         phim = MOD(phi,phiaxis(nphi))
         IF (phim < 0) phim = phim + pi2
         ! Grid helpers
         im = COUNT(raxis < r)
         jm = COUNT(phiaxis < phim)
         km = COUNT(zaxis < z)
         im = MIN( MAX(im, 1), nr-1)
         jm = MIN( MAX(jm, 1), nphi-1)
         km = MIN( MAX(km, 1), nz-1)
         ip = im + 1
         jp = jm + 1
         kp = km + 1

         di = r - raxis(1)   - im*dr
         dj =     phiaxis(1) - jm*dp
         dk = z - zaxis(1)   - km*dz

         f1 = BR3D(im,jm,km)*(one-di)*(one-dj) &
            + BR3D(ip,jm,km)*(di)*(one-dj) &
            + BR3D(im,jp,km)*(one-di)*(dj) &
            + BR3D(ip,jp,km)*di*dj
         f2 = BR3D(im,jm,kp)*(one-di)*(one-dj) &
            + BR3D(ip,jm,kp)*(di)*(one-dj) &
            + BR3D(im,jp,kp)*(one-di)*(dj) &
            + BR3D(ip,jp,kp)*di*dj
         br = f1+ (f2-f1)*dk

         f1 = BPHI3D(im,jm,km)*(one-di)*(one-dj) &
            + BPHI3D(ip,jm,km)*(di)*(one-dj) &
            + BPHI3D(im,jp,km)*(one-di)*(dj) &
            + BPHI3D(ip,jp,km)*di*dj
         f2 = BPHI3D(im,jm,kp)*(one-di)*(one-dj) &
            + BPHI3D(ip,jm,kp)*(di)*(one-dj) &
            + BPHI3D(im,jp,kp)*(one-di)*(dj) &
            + BPHI3D(ip,jp,kp)*di*dj
         bp = f1+ (f2-f1)*dk

         f1 = BZ3D(im,jm,km)*(one-di)*(one-dj) &
            + BZ3D(ip,jm,km)*(di)*(one-dj) &
            + BZ3D(im,jp,km)*(one-di)*(dj) &
            + BZ3D(ip,jp,km)*di*dj
         f2 = BZ3D(im,jm,kp)*(one-di)*(one-dj) &
            + BZ3D(ip,jm,kp)*(di)*(one-dj) &
            + BZ3D(im,jp,kp)*(one-di)*(dj) &
            + BZ3D(ip,jp,kp)*di*dj
         bz = f1+ (f2-f1)*dk
         br = br * bp / r
         bz = bz * bp / r

         IF (PRESENT(rminor)) THEN
            rminor = 0
            f1 = Rminor3D(im,jm,km)*(one-di)*(one-dj) &
               + Rminor3D(ip,jm,km)*(di)*(one-dj) &
               + Rminor3D(im,jp,km)*(one-di)*(dj) &
               + Rminor3D(ip,jp,km)*di*dj
            f2 = Rminor3D(im,jm,kp)*(one-di)*(one-dj) &
               + Rminor3D(ip,jm,kp)*(di)*(one-dj) &
               + Rminor3D(im,jp,kp)*(one-di)*(dj) &
               + Rminor3D(ip,jp,kp)*di*dj
            rminor = f1+ (f2-f1)*dk
         END IF

         IF (PRESENT(theta)) THEN
            theta = 0
            f1 = X3D(im,jm,km)*(one-di)*(one-dj) &
               + X3D(ip,jm,km)*(di)*(one-dj) &
               + X3D(im,jp,km)*(one-di)*(dj) &
               + X3D(ip,jp,km)*di*dj
            f2 = X3D(im,jm,kp)*(one-di)*(one-dj) &
               + X3D(ip,jm,kp)*(di)*(one-dj) &
               + X3D(im,jp,kp)*(one-di)*(dj) &
               + X3D(ip,jp,kp)*di*dj
            x = f1+ (f2-f1)*dk
            f1 = Y3D(im,jm,km)*(one-di)*(one-dj) &
               + Y3D(ip,jm,km)*(di)*(one-dj) &
               + Y3D(im,jp,km)*(one-di)*(dj) &
               + Y3D(ip,jp,km)*di*dj
            f2 = Y3D(im,jm,kp)*(one-di)*(one-dj) &
               + Y3D(ip,jm,kp)*(di)*(one-dj) &
               + Y3D(im,jp,kp)*(one-di)*(dj) &
               + Y3D(ip,jp,kp)*di*dj
            y = f1+ (f2-f1)*dk
            theta = ATAN2(y,x)
         END IF

         RETURN
      END SUBROUTINE get_fieldlines_B

      SUBROUTINE get_fieldlines_gridB(i,j,k,br,bp,bz,rminor,theta)
         IMPLICIT NONE
         INTEGER, INTENT(in) :: i,j,k
         REAL(rprec), INTENT(out) :: br, bp, bz
         REAL(rprec), INTENT(out), OPTIONAL :: rminor, theta
         br = 0; bp = 0; bz=0
         IF (i>nr .or. j>nphi .or. k>nz) RETURN
         bp = BPHI3D(i,j,k)
         br = BR3D(i,j,k) * bp / raxis(i)
         bz = BZ3D(i,j,k) * bp / raxis(i)
         IF (PRESENT(rminor)) THEN
            rminor = Rminor3D(i,j,k)
         END IF
         IF (PRESENT(theta)) THEN
            theta = ATAN2(Y3D(i,j,k),X3D(i,j,k))
         END IF
         RETURN
      END SUBROUTINE get_fieldlines_gridB

      SUBROUTINE read_fieldlines_deallocate
         IMPLICIT NONE
         IF (ASSOCIATED(raxis))        CALL mpidealloc(raxis,        win_raxis)
         IF (ASSOCIATED(phiaxis))      CALL mpidealloc(phiaxis,      win_phiaxis)
         IF (ASSOCIATED(zaxis))        CALL mpidealloc(zaxis,        win_zaxis)
         IF (ASSOCIATED(RMAGAXIS))     CALL mpidealloc(RMAGAXIS,     win_RMAGAXIS)
         IF (ASSOCIATED(ZMAGAXIS))     CALL mpidealloc(ZMAGAXIS,     win_ZMAGAXIS)
         IF (ASSOCIATED(BR3D))         CALL mpidealloc(BR3D,         win_BR3D)
         IF (ASSOCIATED(BPHI3D))       CALL mpidealloc(BPHI3D,       win_BPHI3D)
         IF (ASSOCIATED(BZ3D))         CALL mpidealloc(BZ3D,         win_BZ3D)
         IF (ASSOCIATED(X3D))          CALL mpidealloc(X3D,          win_X3D)
         IF (ASSOCIATED(Y3D))          CALL mpidealloc(Y3D,          win_Y3D)
         IF (ASSOCIATED(Rminor3D))     CALL mpidealloc(Rminor3D,     win_Rminor3D)

         ! The 2D arrays are just pointers while the 1D arrays are the actual data
         IF (ASSOCIATED(R_lines))      NULLIFY(R_lines)
         IF (ASSOCIATED(Z_lines))      NULLIFY(Z_lines)
         IF (ASSOCIATED(X_lines))      NULLIFY(X_lines)
         IF (ASSOCIATED(Y_lines))      NULLIFY(Y_lines)
         IF (ASSOCIATED(PHI_lines))    NULLIFY(PHI_lines)
         IF (ASSOCIATED(rminor_lines)) NULLIFY(rminor_lines)
         ! Deallocated globals which we don't anymore
         IF (ASSOCIATED(R_1D))      CALL mpidealloc(R_1D,      win_R_1D)
         IF (ASSOCIATED(Z_1D))      CALL mpidealloc(Z_1D,      win_Z_1D)
         IF (ASSOCIATED(PHI_1D))    CALL mpidealloc(PHI_1D,    win_PHI_1D)
         IF (ASSOCIATED(X_1D))      CALL mpidealloc(X_1D,      win_X_1D)
         IF (ASSOCIATED(Y_1D))      CALL mpidealloc(Y_1D,      win_Y_1D)
         IF (ASSOCIATED(rminor_1D)) CALL mpidealloc(rminor_1D, win_rminor_1D)
         RETURN
      END SUBROUTINE read_fieldlines_deallocate
>>>>>>> 104416b7

#if defined(MPI_OPT)
      CALL MPI_BARRIER(comm_read,istat)
#endif
      ! Locals
      IF (ASSOCIATED(zeta_lines)) NULLIFY(zeta_lines)
      IF (ASSOCIATED(zeta_1D))   CALL mpidealloc(zeta_1D,   win_zeta_1D)

      ! Globals
      IF (ASSOCIATED(R_lines))      NULLIFY(R_lines)
      IF (ASSOCIATED(Z_lines))      NULLIFY(Z_lines)
      IF (ASSOCIATED(X_lines))      NULLIFY(X_lines)
      IF (ASSOCIATED(Y_lines))      NULLIFY(Y_lines)
      IF (ASSOCIATED(PHI_lines))    NULLIFY(PHI_lines)
      IF (ASSOCIATED(rminor_lines)) NULLIFY(rminor_lines)
      ! Deallocated globals which we don't anymore
      IF (ASSOCIATED(R_1D))      CALL mpidealloc(R_1D,      win_R_1D)
      IF (ASSOCIATED(Z_1D))      CALL mpidealloc(Z_1D,      win_Z_1D)
      IF (ASSOCIATED(PHI_1D))    CALL mpidealloc(PHI_1D,    win_PHI_1D)
      IF (ASSOCIATED(X_1D))      CALL mpidealloc(X_1D,      win_X_1D)
      IF (ASSOCIATED(Y_1D))      CALL mpidealloc(Y_1D,      win_Y_1D)
      IF (ASSOCIATED(rminor_1D)) CALL mpidealloc(rminor_1D, win_rminor_1D)

      RETURN
   END SUBROUTINE setup_fieldlines_rhogrid

   SUBROUTINE setup_fieldlines_helpers
      IMPLICIT NONE
      INTEGER :: i, j, k
      INTEGER :: ij(2)
      dp = (phiaxis(nphi)-phiaxis(1))/DBLE(nphi-1)
      dr = (raxis(nr)-raxis(1))/DBLE(nr-1)
      dz = (zaxis(nz)-zaxis(1))/DBLE(nz-1)
      RETURN
   END SUBROUTINE setup_fieldlines_helpers

   SUBROUTINE get_fieldlines_grid(nr_out,nz_out,nphi_out,rmin_out,rmax_out,zmin_out,zmax_out,phimax_out)
      IMPLICIT NONE
      INTEGER, INTENT(out) :: nr_out, nz_out, nphi_out
      REAL(rprec), INTENT(out) :: rmin_out, rmax_out, zmin_out, zmax_out, phimax_out
      nr_out = nr; nz_out= nz; nphi_out = nphi
      rmin_out = raxis(1); zmin_out = zaxis(1)
      rmax_out = raxis(nr); zmax_out = zaxis(nz)
      phimax_out = phiaxis(nphi)
      RETURN
   END SUBROUTINE get_fieldlines_grid

   SUBROUTINE get_fieldlines_magaxis(phi_in,raxis_out,zaxis_out)
      IMPLICIT NONE
      REAL(rprec), INTENT(in)  :: phi_in
      REAL(rprec), INTENT(out) :: raxis_out
      REAL(rprec), INTENT(out) :: zaxis_out
      INTEGER :: km, kp
      REAL(rprec) :: phim, dk
      raxis_out = -1; zaxis_out = 0
      phim = MOD(phi_in,phiaxis(nphi))
      IF (phim < 0) phim = phim + pi2
      km = FLOOR((phim)/dp)
      kp = CEILING((phim)/dp)
      km = MIN(MAX(km,1),nphi-1)
      kp = MIN(MAX(kp,2),nphi)
      dk = phim  -km*dp
      raxis_out = RMAGAXIS(km) + (RMAGAXIS(kp)-RMAGAXIS(km))*dk
      zaxis_out = ZMAGAXIS(km) + (ZMAGAXIS(kp)-ZMAGAXIS(km))*dk
      RETURN
   END SUBROUTINE get_fieldlines_magaxis

   SUBROUTINE get_fieldlines_B(r,phi,z,br,bp,bz,rminor,theta)
      IMPLICIT NONE
      REAL(rprec), INTENT(in) :: r, phi, z
      REAL(rprec), INTENT(out) :: br, bp, bz
      REAL(rprec), INTENT(out), OPTIONAL :: rminor, theta
      INTEGER :: im, ip, km, kp, jp, jm
      REAL(rprec) :: di, dk, dj, phim, f1, f2, x, y
      br=0; bp=0; bz=0
      ! Check for bounds
      IF ((r < raxis(1)) .or. (r > raxis(nr)) .or. &
         (z < zaxis(1)) .or. (z > zaxis(nz))) RETURN
      phim = MOD(phi,phiaxis(nphi))
      IF (phim < 0) phim = phim + pi2
      ! Grid helpers
      im = COUNT(raxis < r)
      jm = COUNT(phiaxis < phim)
      km = COUNT(zaxis < z)
      im = MIN( MAX(im, 1), nr-1)
      jm = MIN( MAX(jm, 1), nphi-1)
      km = MIN( MAX(km, 1), nz-1)
      ip = im + 1
      jp = jm + 1
      kp = km + 1

      di = r - raxis(1)   - im*dr
      dj =     phiaxis(1) - jm*dp
      dk = z - zaxis(1)   - km*dz

      f1 = BR3D(im,jm,km)*(one-di)*(one-dj) &
         + BR3D(ip,jm,km)*(di)*(one-dj) &
         + BR3D(im,jp,km)*(one-di)*(dj) &
         + BR3D(ip,jp,km)*di*dj
      f2 = BR3D(im,jm,kp)*(one-di)*(one-dj) &
         + BR3D(ip,jm,kp)*(di)*(one-dj) &
         + BR3D(im,jp,kp)*(one-di)*(dj) &
         + BR3D(ip,jp,kp)*di*dj
      br = f1+ (f2-f1)*dk

      f1 = BPHI3D(im,jm,km)*(one-di)*(one-dj) &
         + BPHI3D(ip,jm,km)*(di)*(one-dj) &
         + BPHI3D(im,jp,km)*(one-di)*(dj) &
         + BPHI3D(ip,jp,km)*di*dj
      f2 = BPHI3D(im,jm,kp)*(one-di)*(one-dj) &
         + BPHI3D(ip,jm,kp)*(di)*(one-dj) &
         + BPHI3D(im,jp,kp)*(one-di)*(dj) &
         + BPHI3D(ip,jp,kp)*di*dj
      bp = f1+ (f2-f1)*dk

      f1 = BZ3D(im,jm,km)*(one-di)*(one-dj) &
         + BZ3D(ip,jm,km)*(di)*(one-dj) &
         + BZ3D(im,jp,km)*(one-di)*(dj) &
         + BZ3D(ip,jp,km)*di*dj
      f2 = BZ3D(im,jm,kp)*(one-di)*(one-dj) &
         + BZ3D(ip,jm,kp)*(di)*(one-dj) &
         + BZ3D(im,jp,kp)*(one-di)*(dj) &
         + BZ3D(ip,jp,kp)*di*dj
      bz = f1+ (f2-f1)*dk
      br = br * bp / r
      bz = bz * bp / r

      IF (PRESENT(rminor)) THEN
         rminor = 0
         f1 = Rminor3D(im,jm,km)*(one-di)*(one-dj) &
            + Rminor3D(ip,jm,km)*(di)*(one-dj) &
            + Rminor3D(im,jp,km)*(one-di)*(dj) &
            + Rminor3D(ip,jp,km)*di*dj
         f2 = Rminor3D(im,jm,kp)*(one-di)*(one-dj) &
            + Rminor3D(ip,jm,kp)*(di)*(one-dj) &
            + Rminor3D(im,jp,kp)*(one-di)*(dj) &
            + Rminor3D(ip,jp,kp)*di*dj
         rminor = f1+ (f2-f1)*dk
      END IF

      IF (PRESENT(theta)) THEN
         theta = 0
         f1 = X3D(im,jm,km)*(one-di)*(one-dj) &
            + X3D(ip,jm,km)*(di)*(one-dj) &
            + X3D(im,jp,km)*(one-di)*(dj) &
            + X3D(ip,jp,km)*di*dj
         f2 = X3D(im,jm,kp)*(one-di)*(one-dj) &
            + X3D(ip,jm,kp)*(di)*(one-dj) &
            + X3D(im,jp,kp)*(one-di)*(dj) &
            + X3D(ip,jp,kp)*di*dj
         x = f1+ (f2-f1)*dk
         f1 = Y3D(im,jm,km)*(one-di)*(one-dj) &
            + Y3D(ip,jm,km)*(di)*(one-dj) &
            + Y3D(im,jp,km)*(one-di)*(dj) &
            + Y3D(ip,jp,km)*di*dj
         f2 = Y3D(im,jm,kp)*(one-di)*(one-dj) &
            + Y3D(ip,jm,kp)*(di)*(one-dj) &
            + Y3D(im,jp,kp)*(one-di)*(dj) &
            + Y3D(ip,jp,kp)*di*dj
         y = f1+ (f2-f1)*dk
         theta = ATAN2(y,x)
      END IF

      RETURN
   END SUBROUTINE get_fieldlines_B

   SUBROUTINE get_fieldlines_gridB(i,j,k,br,bp,bz,rminor,theta)
      IMPLICIT NONE
      INTEGER, INTENT(in) :: i,j,k
      REAL(rprec), INTENT(out) :: br, bp, bz
      REAL(rprec), INTENT(out), OPTIONAL :: rminor, theta
      br = 0; bp = 0; bz=0
      IF (i>nr .or. j>nphi .or. k>nz) RETURN
      bp = BPHI3D(i,j,k)
      br = BR3D(i,j,k) * bp / raxis(i)
      bz = BZ3D(i,j,k) * bp / raxis(i)
      IF (PRESENT(rminor)) THEN
         rminor = Rminor3D(i,j,k)
      END IF
      IF (PRESENT(theta)) THEN
         theta = ATAN2(Y3D(i,j,k),X3D(i,j,k))
      END IF
      RETURN
   END SUBROUTINE get_fieldlines_gridB

   SUBROUTINE read_fieldlines_deallocate
      IMPLICIT NONE
      IF (ASSOCIATED(raxis))        CALL mpidealloc(raxis,        win_raxis)
      IF (ASSOCIATED(phiaxis))      CALL mpidealloc(phiaxis,      win_phiaxis)
      IF (ASSOCIATED(zaxis))        CALL mpidealloc(zaxis,        win_zaxis)
      IF (ASSOCIATED(RMAGAXIS))     CALL mpidealloc(RMAGAXIS,     win_RMAGAXIS)
      IF (ASSOCIATED(ZMAGAXIS))     CALL mpidealloc(ZMAGAXIS,     win_ZMAGAXIS)
      IF (ASSOCIATED(BR3D))         CALL mpidealloc(BR3D,         win_BR3D)
      IF (ASSOCIATED(BPHI3D))       CALL mpidealloc(BPHI3D,       win_BPHI3D)
      IF (ASSOCIATED(BZ3D))         CALL mpidealloc(BZ3D,         win_BZ3D)
      IF (ASSOCIATED(X3D))          CALL mpidealloc(X3D,          win_X3D)
      IF (ASSOCIATED(Y3D))          CALL mpidealloc(Y3D,          win_Y3D)
      IF (ASSOCIATED(Rminor3D))     CALL mpidealloc(Rminor3D,     win_Rminor3D)

      ! The 2D arrays are just pointers while the 1D arrays are the actual data
      IF (ASSOCIATED(R_lines))      NULLIFY(R_lines)
      IF (ASSOCIATED(Z_lines))      NULLIFY(Z_lines)
      IF (ASSOCIATED(X_lines))      NULLIFY(X_lines)
      IF (ASSOCIATED(Y_lines))      NULLIFY(Y_lines)
      IF (ASSOCIATED(PHI_lines))    NULLIFY(PHI_lines)
      IF (ASSOCIATED(rminor_lines)) NULLIFY(rminor_lines)
      ! Deallocated globals which we don't anymore
      IF (ASSOCIATED(R_1D))      CALL mpidealloc(R_1D,      win_R_1D)
      IF (ASSOCIATED(Z_1D))      CALL mpidealloc(Z_1D,      win_Z_1D)
      IF (ASSOCIATED(PHI_1D))    CALL mpidealloc(PHI_1D,    win_PHI_1D)
      IF (ASSOCIATED(X_1D))      CALL mpidealloc(X_1D,      win_X_1D)
      IF (ASSOCIATED(Y_1D))      CALL mpidealloc(Y_1D,      win_Y_1D)
      IF (ASSOCIATED(rminor_1D)) CALL mpidealloc(rminor_1D, win_rminor_1D)
      RETURN
   END SUBROUTINE read_fieldlines_deallocate

END MODULE read_fieldlines_mod<|MERGE_RESOLUTION|>--- conflicted
+++ resolved
@@ -20,33 +20,7 @@
 !           NTITLE:
 !
 !-----------------------------------------------------------------------
-<<<<<<< HEAD
    IMPLICIT NONE
-
-   ! HINT Variables
-   INTEGER, PARAMETER, PRIVATE :: DTYPE =  SELECTED_REAL_KIND(15)
-   INTEGER ::  nr, nz, nphi, nlines, nsteps
-   DOUBLE PRECISION, PRIVATE, PARAMETER :: one           = 1.0D0 ! 1.0
-   DOUBLE PRECISION, PRIVATE :: pi2, dr, dp, dz
-   REAL(DTYPE), DIMENSION(:), POINTER, PRIVATE :: raxis, zaxis, phiaxis, &
-      RMAGAXIS, ZMAGAXIS
-   REAL(DTYPE), DIMENSION(:), POINTER, PRIVATE :: &
-      R_1D, PHI_1D, Z_1D, rminor_1D, X_1D, Y_1D
-   REAL(DTYPE), DIMENSION(:,:), POINTER, PRIVATE :: &
-      R_lines, PHI_lines, Z_lines, rminor_lines, X_lines, Y_lines
-   REAL(DTYPE), DIMENSION(:,:,:), POINTER, PRIVATE :: &
-      BR3D, BPHI3D, BZ3D, X3D, Y3D, Rminor3D
-   INTEGER :: win_raxis, win_phiaxis, win_zaxis, &
-      win_BR3D, win_BPHI3D, win_BZ3D, &
-      win_R_lines, win_PHI_lines, win_Z_lines, &
-      win_rminor_lines, win_X_lines, win_Y_lines, &
-      win_X3D, win_Y3D, win_Rminor3D, &
-      win_RMAGAXIS, win_ZMAGAXIS, &
-      win_R_1D, win_PHI_1D, win_Z_1D, win_rminor_1D, win_X_1D, win_Y_1D
-
-CONTAINS
-=======
-      IMPLICIT NONE
 
       ! HINT Variables
       INTEGER, PARAMETER, PRIVATE :: DTYPE =  SELECTED_REAL_KIND(15)
@@ -69,8 +43,7 @@
                  win_RMAGAXIS, win_ZMAGAXIS, &
                  win_R_1D, win_PHI_1D, win_Z_1D, win_rminor_1D, win_X_1D, win_Y_1D
 
-      CONTAINS
->>>>>>> 104416b7
+CONTAINS
 
 !-----------------------------------------------------------------------
 !     Module Subroutines
@@ -113,14 +86,6 @@
 
       ! Read HDF5 File
 #if defined(LHDF5)
-<<<<<<< HEAD
-      IF (mylocalid == master) THEN
-         CALL open_hdf5(TRIM(filename),fid,istat)
-         CALL read_scalar_hdf5(fid,'nr',istat,INTVAR=nr)
-         CALL read_scalar_hdf5(fid,'nphi',istat,INTVAR=nphi)
-         CALL read_scalar_hdf5(fid,'nz',istat,INTVAR=nz)
-      END IF
-=======
          IF (mylocalid == master) THEN
             CALL open_hdf5(TRIM(filename),fid,istat)
             CALL read_scalar_hdf5(fid,'nr',istat,INTVAR=nr)
@@ -130,7 +95,6 @@
             CALL read_scalar_hdf5(fid,'nsteps',istat,INTVAR=nsteps)
             CALL read_scalar_hdf5(fid,'npoinc',istat,INTVAR=npoinc)
          END IF
->>>>>>> 104416b7
 #else
       IF (mylocalid == 0) WRITE(6,*) " ERROR: HDF5 Required for this functionality."
       istat = -5
@@ -139,21 +103,6 @@
 
       ! Broadcast arrays sizes and allocate arrays.
 #if defined(MPI_OPT)
-<<<<<<< HEAD
-      CALL MPI_BARRIER(comm_read,istat)
-      CALL MPI_BCAST(nr,   1, MPI_INTEGER, master, comm_read, istat)
-      CALL MPI_BCAST(nphi, 1, MPI_INTEGER, master, comm_read, istat)
-      CALL MPI_BCAST(nz,   1, MPI_INTEGER, master, comm_read, istat)
-#endif
-      CALL mpialloc(raxis,   nr,   mylocalid, master, comm_read, win_raxis)
-      CALL mpialloc(phiaxis, nphi, mylocalid, master, comm_read, win_phiaxis)
-      CALL mpialloc(zaxis,   nz,   mylocalid, master, comm_read, win_zaxis)
-      CALL mpialloc(BR3D,   nr, nphi, nz, mylocalid, master, comm_read, win_BR3D)
-      CALL mpialloc(BPHI3D, nr, nphi, nz, mylocalid, master, comm_read, win_BPHI3D)
-      CALL mpialloc(BZ3D,   nr, nphi, nz, mylocalid, master, comm_read, win_BZ3D)
-
-      ! Read Arrays and close file
-=======
          CALL MPI_BARRIER(comm_read,istat)
          CALL MPI_BCAST(nr,   1, MPI_INTEGER, master, comm_read, istat)
          CALL MPI_BCAST(nphi, 1, MPI_INTEGER, master, comm_read, istat)
@@ -169,8 +118,7 @@
          CALL mpialloc(BPHI3D, nr, nphi, nz, mylocalid, master, comm_read, win_BPHI3D)
          CALL mpialloc(BZ3D,   nr, nphi, nz, mylocalid, master, comm_read, win_BZ3D)
 
-         ! Read Arrays and close file
->>>>>>> 104416b7
+      ! Read Arrays and close file
 #if defined(LHDF5)
       IF (mylocalid == master) THEN
          CALL read_var_hdf5(fid, 'raxis',   nr,           istat, DBLVAR=raxis)
@@ -192,7 +140,6 @@
 
    END SUBROUTINE read_fieldlines_mag
 
-<<<<<<< HEAD
    SUBROUTINE setup_fieldlines_rhogrid(filename,comm_read,istat)
       IMPLICIT NONE
       CHARACTER(*), INTENT(in) :: filename
@@ -211,7 +158,20 @@
       istat = 0
 
       ! MPI Stuff
-=======
+#if defined(MPI_OPT)
+      CALL MPI_BARRIER(comm_read,istat)
+      CALL MPI_COMM_RANK(comm_read, mylocalid, istat)
+      CALL MPI_COMM_SIZE(comm_read, nlocal, istat)
+#endif
+
+      ! Check for the file
+      INQUIRE(FILE=TRIM(filename),EXIST=lexist)
+      IF (.not.lexist) THEN
+         istat=-1
+         IF (mylocalid == 0) WRITE(6,*) " ERROR: Could not find file: "//TRIM(filename)
+         RETURN
+      END IF
+
       END SUBROUTINE read_fieldlines_mag
 
       SUBROUTINE setup_fieldlines_rhogrid(filename,comm_read,istat)
@@ -232,76 +192,20 @@
          istat = 0
 
          ! MPI Stuff
->>>>>>> 104416b7
-#if defined(MPI_OPT)
-      CALL MPI_BARRIER(comm_read,istat)
-      CALL MPI_COMM_RANK(comm_read, mylocalid, istat)
-      CALL MPI_COMM_SIZE(comm_read, nlocal, istat)
-#endif
-
-      ! Check for the file
-      INQUIRE(FILE=TRIM(filename),EXIST=lexist)
-      IF (.not.lexist) THEN
-         istat=-1
-         IF (mylocalid == 0) WRITE(6,*) " ERROR: Could not find file: "//TRIM(filename)
-         RETURN
-      END IF
-
-<<<<<<< HEAD
-      ! Read HDF5 File
-#if defined(LHDF5)
-      IF (mylocalid == master) THEN
-         CALL open_hdf5(TRIM(filename),fid,istat)
-         CALL read_scalar_hdf5(fid,'nlines',istat,INTVAR=nlines)
-         CALL read_scalar_hdf5(fid,'nsteps',istat,INTVAR=nsteps)
-         CALL read_scalar_hdf5(fid,'npoinc',istat,INTVAR=npoinc)
-      END IF
-#else
-      IF (mylocalid == 0) WRITE(6,*) " ERROR: HDF5 Required for this functionality."
-      istat = -5
-      RETURN
-#endif
-
-      ! Broadcast arrays sizes and allocate arrays.
-      ! Note that in FIELDLINES _lines are sized (1:nlines,0:nsteps)
-      ! But FIELDLINES saves nsteps as nsteps+1
-      ! so we ressize them to (1:nlines,1:nsteps)
-#if defined(MPI_OPT)
-      CALL MPI_BARRIER(comm_read,istat)
-      CALL MPI_BCAST(nlines, 1, MPI_INTEGER, master, comm_read, istat)
-      CALL MPI_BCAST(nsteps, 1, MPI_INTEGER, master, comm_read, istat)
-      CALL MPI_BCAST(npoinc, 1, MPI_INTEGER, master, comm_read, istat)
-#endif
-      CALL mpialloc(RMAGAXIS,  nphi,          mylocalid, master, comm_read, win_RMAGAXIS)
-      CALL mpialloc(ZMAGAXIS,  nphi,          mylocalid, master, comm_read, win_ZMAGAXIS)
-      CALL mpialloc(R_1D,      nlines*nsteps, mylocalid, master, comm_read, win_R_1D)
-      CALL mpialloc(PHI_1D,    nlines*nsteps, mylocalid, master, comm_read, win_PHI_1D)
-      CALL mpialloc(Z_1D,      nlines*nsteps, mylocalid, master, comm_read, win_Z_1D)
-      CALL mpialloc(X_1D,      nlines*nsteps, mylocalid, master, comm_read, win_X_1D)
-      CALL mpialloc(Y_1D,      nlines*nsteps, mylocalid, master, comm_read, win_Y_1D)
-      CALL mpialloc(rminor_1D, nlines*nsteps, mylocalid, master, comm_read, win_rminor_1D)
-      CALL mpialloc(ZETA_1D,   nlines*nsteps, mylocalid, master, comm_read, win_ZETA_1D)
-
-      ! Create 2D Pointers
-      R_lines(1:nlines,1:nsteps) => R_1D
-      Z_lines(1:nlines,1:nsteps) => Z_1D
-      X_lines(1:nlines,1:nsteps) => X_1D
-      Y_lines(1:nlines,1:nsteps) => Y_1D
-      PHI_lines(1:nlines,1:nsteps) => PHI_1D
-      rminor_lines(1:nlines,1:nsteps) => rminor_1D
-      zeta_lines(1:nlines,1:nsteps) => ZETA_1D
-
-      ! Read Arrays and close file
-#if defined(LHDF5)
-      IF (mylocalid == master) THEN
-         CALL read_var_hdf5(fid, 'R_lines',   nlines*nsteps, istat, DBLVAR=R_1D)
-         CALL read_var_hdf5(fid, 'PHI_lines', nlines*nsteps, istat, DBLVAR=PHI_1D)
-         CALL read_var_hdf5(fid, 'Z_lines',   nlines*nsteps, istat, DBLVAR=Z_1D)
-         CALL close_hdf5(fid,istat)
-         ZETA_1D = MODULO(PHI_1D,phiaxis(nphi))
-      END IF
-#endif
-=======
+#if defined(MPI_OPT)
+         CALL MPI_BARRIER(comm_read,istat)
+         CALL MPI_COMM_RANK(comm_read, mylocalid, istat)
+         CALL MPI_COMM_SIZE(comm_read, nlocal, istat)
+#endif
+
+         ! Check for the file
+         INQUIRE(FILE=TRIM(filename),EXIST=lexist)
+         IF (.not.lexist) THEN
+            istat=-1
+            IF (mylocalid == 0) WRITE(6,*) " ERROR: Could not find file: "//TRIM(filename)
+            RETURN
+         END IF
+
          ! Note that in FIELDLINES _lines are sized (1:nlines,0:nsteps)
          ! But FIELDLINES saves nsteps as nsteps+1
          ! so we ressize them to (1:nlines,1:nsteps)
@@ -316,16 +220,16 @@
          CALL mpialloc(rminor_1D, nlines*nsteps, mylocalid, master, comm_read, win_rminor_1D)
          CALL mpialloc(ZETA_1D,   nlines*nsteps, mylocalid, master, comm_read, win_ZETA_1D)
 
-         ! Create 2D Pointers
-         R_lines(1:nlines,1:nsteps) => R_1D
-         Z_lines(1:nlines,1:nsteps) => Z_1D
-         X_lines(1:nlines,1:nsteps) => X_1D
-         Y_lines(1:nlines,1:nsteps) => Y_1D
-         PHI_lines(1:nlines,1:nsteps) => PHI_1D
-         rminor_lines(1:nlines,1:nsteps) => rminor_1D
-         zeta_lines(1:nlines,1:nsteps) => ZETA_1D
-
-         ! Read Arrays and close file
+      ! Create 2D Pointers
+      R_lines(1:nlines,1:nsteps) => R_1D
+      Z_lines(1:nlines,1:nsteps) => Z_1D
+      X_lines(1:nlines,1:nsteps) => X_1D
+      Y_lines(1:nlines,1:nsteps) => Y_1D
+      PHI_lines(1:nlines,1:nsteps) => PHI_1D
+      rminor_lines(1:nlines,1:nsteps) => rminor_1D
+      zeta_lines(1:nlines,1:nsteps) => ZETA_1D
+
+      ! Read Arrays and close file
 #if defined(LHDF5)
          IF (mylocalid == master) THEN
             CALL open_hdf5(TRIM(filename),fid,istat)
@@ -342,7 +246,7 @@
 #endif
 
 #if defined(MPI_OPT)
-         CALL MPI_BARRIER(comm_read,istat)
+      CALL MPI_BARRIER(comm_read,istat)
 #endif
 
          CALL MPI_CALC_MYRANGE(comm_read,1,nlines,mystart,myend)
@@ -403,36 +307,10 @@
             Y3D = 0.0
             N3D = 0
          END IF
->>>>>>> 104416b7
-#if defined(MPI_OPT)
-      CALL MPI_BARRIER(comm_read,istat)
-#endif
-
-<<<<<<< HEAD
-      ! Create rminor helper
-      IF (mylocalid == master) THEN
-         ALLOCATE(R_help(nsteps),Z_help(nsteps))
-         DO i = 1, nlines
-            ! Should use PHI_lines to figure things out
-            IF (PHI_lines(i,1) /= 0.0) THEN
-               j = COUNT(ABS(PHI_lines(i,:)) <= phiaxis(nphi))
-               l = nsteps - j + 1
-               m = nsteps - j + 2
-               R_help(1:l)      = R_lines(i,j:nsteps)
-               R_help(m:nsteps) = R_lines(i,1:j-1)
-               Z_help(1:l)      = Z_lines(i,j:nsteps)
-               Z_help(m:nsteps) = Z_lines(i,1:j-1)
-            ELSE
-               R_help = R_lines(i,:)
-               Z_help = Z_lines(i,:)
-            END IF
-            X_lines(i,:) = R_help - R_lines(1,:)
-            Y_lines(i,:) = Z_help - Z_lines(1,:)
-         END DO
-         rminor_lines = SQRT(X_lines**2 + Y_lines**2)
-         DO i = 1, nlines
-            rminor_lines(i,:) = SUM(rminor_lines(i,:))/(nsteps)
-=======
+#if defined(MPI_OPT)
+         CALL MPI_BARRIER(comm_read,istat)
+#endif
+
          ! Create the background helpers
          CALL MPI_CALC_MYRANGE(comm_read,1,nlines*nsteps,mystart,myend)
          DO s = mystart, myend
@@ -471,7 +349,6 @@
             WHERE(zeta_lines(1,:) >= p1 .AND. zeta_lines(1,:) < p2) mask_axis = .TRUE.
             RMAGAXIS(j) = SUM(R_lines(1,:), MASK=mask_axis) / COUNT(mask_axis)
             ZMAGAXIS(j) = SUM(Z_lines(1,:), MASK=mask_axis) / COUNT(mask_axis)
->>>>>>> 104416b7
          END DO
          DEALLOCATE(R_help,Z_help)
       END IF
@@ -499,7 +376,6 @@
       CALL MPI_BARRIER(comm_read,istat)
 #endif
 
-<<<<<<< HEAD
       ! Create the background helpers
       CALL MPI_CALC_MYRANGE(comm_read,1,nlines*nsteps,mystart,myend)
       DO s = mystart, myend
@@ -538,30 +414,52 @@
 
       ! Deallocated local variables
       DEALLOCATE(mask_axis)
-=======
-         RETURN
-      END SUBROUTINE setup_fieldlines_rhogrid
-
-      SUBROUTINE setup_fieldlines_helpers
-         IMPLICIT NONE
-         INTEGER :: i, j, k
-         INTEGER :: ij(2)
-         dp = (phiaxis(nphi)-phiaxis(1))/DBLE(nphi-1)
-         dr = (raxis(nr)-raxis(1))/DBLE(nr-1)
-         dz = (zaxis(nz)-zaxis(1))/DBLE(nz-1)
-         RETURN
-      END SUBROUTINE setup_fieldlines_helpers
-
-      SUBROUTINE get_fieldlines_grid(nr_out,nz_out,nphi_out,rmin_out,rmax_out,zmin_out,zmax_out,phimax_out)
-         IMPLICIT NONE
-         INTEGER, INTENT(out) :: nr_out, nz_out, nphi_out
-         REAL(rprec), INTENT(out) :: rmin_out, rmax_out, zmin_out, zmax_out, phimax_out
-         nr_out = nr; nz_out= nz; nphi_out = nphi
-         rmin_out = raxis(1); zmin_out = zaxis(1)
-         rmax_out = raxis(nr); zmax_out = zaxis(nz)
-         phimax_out = phiaxis(nphi)
-         RETURN
-      END SUBROUTINE get_fieldlines_grid
+
+#if defined(MPI_OPT)
+      CALL MPI_BARRIER(comm_read,istat)
+#endif
+      ! Locals
+      IF (ASSOCIATED(zeta_lines)) NULLIFY(zeta_lines)
+      IF (ASSOCIATED(zeta_1D))   CALL mpidealloc(zeta_1D,   win_zeta_1D)
+
+      ! Globals
+      IF (ASSOCIATED(R_lines))      NULLIFY(R_lines)
+      IF (ASSOCIATED(Z_lines))      NULLIFY(Z_lines)
+      IF (ASSOCIATED(X_lines))      NULLIFY(X_lines)
+      IF (ASSOCIATED(Y_lines))      NULLIFY(Y_lines)
+      IF (ASSOCIATED(PHI_lines))    NULLIFY(PHI_lines)
+      IF (ASSOCIATED(rminor_lines)) NULLIFY(rminor_lines)
+      ! Deallocated globals which we don't anymore
+      IF (ASSOCIATED(R_1D))      CALL mpidealloc(R_1D,      win_R_1D)
+      IF (ASSOCIATED(Z_1D))      CALL mpidealloc(Z_1D,      win_Z_1D)
+      IF (ASSOCIATED(PHI_1D))    CALL mpidealloc(PHI_1D,    win_PHI_1D)
+      IF (ASSOCIATED(X_1D))      CALL mpidealloc(X_1D,      win_X_1D)
+      IF (ASSOCIATED(Y_1D))      CALL mpidealloc(Y_1D,      win_Y_1D)
+      IF (ASSOCIATED(rminor_1D)) CALL mpidealloc(rminor_1D, win_rminor_1D)
+
+      RETURN
+   END SUBROUTINE setup_fieldlines_rhogrid
+
+   SUBROUTINE setup_fieldlines_helpers
+      IMPLICIT NONE
+      INTEGER :: i, j, k
+      INTEGER :: ij(2)
+      dp = (phiaxis(nphi)-phiaxis(1))/DBLE(nphi-1)
+      dr = (raxis(nr)-raxis(1))/DBLE(nr-1)
+      dz = (zaxis(nz)-zaxis(1))/DBLE(nz-1)
+      RETURN
+   END SUBROUTINE setup_fieldlines_helpers
+
+   SUBROUTINE get_fieldlines_grid(nr_out,nz_out,nphi_out,rmin_out,rmax_out,zmin_out,zmax_out,phimax_out)
+      IMPLICIT NONE
+      INTEGER, INTENT(out) :: nr_out, nz_out, nphi_out
+      REAL(rprec), INTENT(out) :: rmin_out, rmax_out, zmin_out, zmax_out, phimax_out
+      nr_out = nr; nz_out= nz; nphi_out = nphi
+      rmin_out = raxis(1); zmin_out = zaxis(1)
+      rmax_out = raxis(nr); zmax_out = zaxis(nz)
+      phimax_out = phiaxis(nphi)
+      RETURN
+   END SUBROUTINE get_fieldlines_grid
 
       SUBROUTINE get_fieldlines_info(iunit)
          IMPLICIT NONE
@@ -595,222 +493,6 @@
          zaxis_out = ZMAGAXIS(km) + (ZMAGAXIS(kp)-ZMAGAXIS(km))*dk
          RETURN
       END SUBROUTINE get_fieldlines_magaxis
-
-      SUBROUTINE get_fieldlines_B(r,phi,z,br,bp,bz,rminor,theta)
-         IMPLICIT NONE
-         REAL(rprec), INTENT(in) :: r, phi, z
-         REAL(rprec), INTENT(out) :: br, bp, bz
-         REAL(rprec), INTENT(out), OPTIONAL :: rminor, theta
-         INTEGER :: im, ip, km, kp, jp, jm
-         REAL(rprec) :: di, dk, dj, phim, f1, f2, x, y
-         br=0; bp=0; bz=0
-         ! Check for bounds
-         IF ((r < raxis(1)) .or. (r > raxis(nr)) .or. &
-             (z < zaxis(1)) .or. (z > zaxis(nz))) RETURN
-         phim = MOD(phi,phiaxis(nphi))
-         IF (phim < 0) phim = phim + pi2
-         ! Grid helpers
-         im = COUNT(raxis < r)
-         jm = COUNT(phiaxis < phim)
-         km = COUNT(zaxis < z)
-         im = MIN( MAX(im, 1), nr-1)
-         jm = MIN( MAX(jm, 1), nphi-1)
-         km = MIN( MAX(km, 1), nz-1)
-         ip = im + 1
-         jp = jm + 1
-         kp = km + 1
-
-         di = r - raxis(1)   - im*dr
-         dj =     phiaxis(1) - jm*dp
-         dk = z - zaxis(1)   - km*dz
-
-         f1 = BR3D(im,jm,km)*(one-di)*(one-dj) &
-            + BR3D(ip,jm,km)*(di)*(one-dj) &
-            + BR3D(im,jp,km)*(one-di)*(dj) &
-            + BR3D(ip,jp,km)*di*dj
-         f2 = BR3D(im,jm,kp)*(one-di)*(one-dj) &
-            + BR3D(ip,jm,kp)*(di)*(one-dj) &
-            + BR3D(im,jp,kp)*(one-di)*(dj) &
-            + BR3D(ip,jp,kp)*di*dj
-         br = f1+ (f2-f1)*dk
-
-         f1 = BPHI3D(im,jm,km)*(one-di)*(one-dj) &
-            + BPHI3D(ip,jm,km)*(di)*(one-dj) &
-            + BPHI3D(im,jp,km)*(one-di)*(dj) &
-            + BPHI3D(ip,jp,km)*di*dj
-         f2 = BPHI3D(im,jm,kp)*(one-di)*(one-dj) &
-            + BPHI3D(ip,jm,kp)*(di)*(one-dj) &
-            + BPHI3D(im,jp,kp)*(one-di)*(dj) &
-            + BPHI3D(ip,jp,kp)*di*dj
-         bp = f1+ (f2-f1)*dk
-
-         f1 = BZ3D(im,jm,km)*(one-di)*(one-dj) &
-            + BZ3D(ip,jm,km)*(di)*(one-dj) &
-            + BZ3D(im,jp,km)*(one-di)*(dj) &
-            + BZ3D(ip,jp,km)*di*dj
-         f2 = BZ3D(im,jm,kp)*(one-di)*(one-dj) &
-            + BZ3D(ip,jm,kp)*(di)*(one-dj) &
-            + BZ3D(im,jp,kp)*(one-di)*(dj) &
-            + BZ3D(ip,jp,kp)*di*dj
-         bz = f1+ (f2-f1)*dk
-         br = br * bp / r
-         bz = bz * bp / r
-
-         IF (PRESENT(rminor)) THEN
-            rminor = 0
-            f1 = Rminor3D(im,jm,km)*(one-di)*(one-dj) &
-               + Rminor3D(ip,jm,km)*(di)*(one-dj) &
-               + Rminor3D(im,jp,km)*(one-di)*(dj) &
-               + Rminor3D(ip,jp,km)*di*dj
-            f2 = Rminor3D(im,jm,kp)*(one-di)*(one-dj) &
-               + Rminor3D(ip,jm,kp)*(di)*(one-dj) &
-               + Rminor3D(im,jp,kp)*(one-di)*(dj) &
-               + Rminor3D(ip,jp,kp)*di*dj
-            rminor = f1+ (f2-f1)*dk
-         END IF
-
-         IF (PRESENT(theta)) THEN
-            theta = 0
-            f1 = X3D(im,jm,km)*(one-di)*(one-dj) &
-               + X3D(ip,jm,km)*(di)*(one-dj) &
-               + X3D(im,jp,km)*(one-di)*(dj) &
-               + X3D(ip,jp,km)*di*dj
-            f2 = X3D(im,jm,kp)*(one-di)*(one-dj) &
-               + X3D(ip,jm,kp)*(di)*(one-dj) &
-               + X3D(im,jp,kp)*(one-di)*(dj) &
-               + X3D(ip,jp,kp)*di*dj
-            x = f1+ (f2-f1)*dk
-            f1 = Y3D(im,jm,km)*(one-di)*(one-dj) &
-               + Y3D(ip,jm,km)*(di)*(one-dj) &
-               + Y3D(im,jp,km)*(one-di)*(dj) &
-               + Y3D(ip,jp,km)*di*dj
-            f2 = Y3D(im,jm,kp)*(one-di)*(one-dj) &
-               + Y3D(ip,jm,kp)*(di)*(one-dj) &
-               + Y3D(im,jp,kp)*(one-di)*(dj) &
-               + Y3D(ip,jp,kp)*di*dj
-            y = f1+ (f2-f1)*dk
-            theta = ATAN2(y,x)
-         END IF
-
-         RETURN
-      END SUBROUTINE get_fieldlines_B
-
-      SUBROUTINE get_fieldlines_gridB(i,j,k,br,bp,bz,rminor,theta)
-         IMPLICIT NONE
-         INTEGER, INTENT(in) :: i,j,k
-         REAL(rprec), INTENT(out) :: br, bp, bz
-         REAL(rprec), INTENT(out), OPTIONAL :: rminor, theta
-         br = 0; bp = 0; bz=0
-         IF (i>nr .or. j>nphi .or. k>nz) RETURN
-         bp = BPHI3D(i,j,k)
-         br = BR3D(i,j,k) * bp / raxis(i)
-         bz = BZ3D(i,j,k) * bp / raxis(i)
-         IF (PRESENT(rminor)) THEN
-            rminor = Rminor3D(i,j,k)
-         END IF
-         IF (PRESENT(theta)) THEN
-            theta = ATAN2(Y3D(i,j,k),X3D(i,j,k))
-         END IF
-         RETURN
-      END SUBROUTINE get_fieldlines_gridB
-
-      SUBROUTINE read_fieldlines_deallocate
-         IMPLICIT NONE
-         IF (ASSOCIATED(raxis))        CALL mpidealloc(raxis,        win_raxis)
-         IF (ASSOCIATED(phiaxis))      CALL mpidealloc(phiaxis,      win_phiaxis)
-         IF (ASSOCIATED(zaxis))        CALL mpidealloc(zaxis,        win_zaxis)
-         IF (ASSOCIATED(RMAGAXIS))     CALL mpidealloc(RMAGAXIS,     win_RMAGAXIS)
-         IF (ASSOCIATED(ZMAGAXIS))     CALL mpidealloc(ZMAGAXIS,     win_ZMAGAXIS)
-         IF (ASSOCIATED(BR3D))         CALL mpidealloc(BR3D,         win_BR3D)
-         IF (ASSOCIATED(BPHI3D))       CALL mpidealloc(BPHI3D,       win_BPHI3D)
-         IF (ASSOCIATED(BZ3D))         CALL mpidealloc(BZ3D,         win_BZ3D)
-         IF (ASSOCIATED(X3D))          CALL mpidealloc(X3D,          win_X3D)
-         IF (ASSOCIATED(Y3D))          CALL mpidealloc(Y3D,          win_Y3D)
-         IF (ASSOCIATED(Rminor3D))     CALL mpidealloc(Rminor3D,     win_Rminor3D)
-
-         ! The 2D arrays are just pointers while the 1D arrays are the actual data
-         IF (ASSOCIATED(R_lines))      NULLIFY(R_lines)
-         IF (ASSOCIATED(Z_lines))      NULLIFY(Z_lines)
-         IF (ASSOCIATED(X_lines))      NULLIFY(X_lines)
-         IF (ASSOCIATED(Y_lines))      NULLIFY(Y_lines)
-         IF (ASSOCIATED(PHI_lines))    NULLIFY(PHI_lines)
-         IF (ASSOCIATED(rminor_lines)) NULLIFY(rminor_lines)
-         ! Deallocated globals which we don't anymore
-         IF (ASSOCIATED(R_1D))      CALL mpidealloc(R_1D,      win_R_1D)
-         IF (ASSOCIATED(Z_1D))      CALL mpidealloc(Z_1D,      win_Z_1D)
-         IF (ASSOCIATED(PHI_1D))    CALL mpidealloc(PHI_1D,    win_PHI_1D)
-         IF (ASSOCIATED(X_1D))      CALL mpidealloc(X_1D,      win_X_1D)
-         IF (ASSOCIATED(Y_1D))      CALL mpidealloc(Y_1D,      win_Y_1D)
-         IF (ASSOCIATED(rminor_1D)) CALL mpidealloc(rminor_1D, win_rminor_1D)
-         RETURN
-      END SUBROUTINE read_fieldlines_deallocate
->>>>>>> 104416b7
-
-#if defined(MPI_OPT)
-      CALL MPI_BARRIER(comm_read,istat)
-#endif
-      ! Locals
-      IF (ASSOCIATED(zeta_lines)) NULLIFY(zeta_lines)
-      IF (ASSOCIATED(zeta_1D))   CALL mpidealloc(zeta_1D,   win_zeta_1D)
-
-      ! Globals
-      IF (ASSOCIATED(R_lines))      NULLIFY(R_lines)
-      IF (ASSOCIATED(Z_lines))      NULLIFY(Z_lines)
-      IF (ASSOCIATED(X_lines))      NULLIFY(X_lines)
-      IF (ASSOCIATED(Y_lines))      NULLIFY(Y_lines)
-      IF (ASSOCIATED(PHI_lines))    NULLIFY(PHI_lines)
-      IF (ASSOCIATED(rminor_lines)) NULLIFY(rminor_lines)
-      ! Deallocated globals which we don't anymore
-      IF (ASSOCIATED(R_1D))      CALL mpidealloc(R_1D,      win_R_1D)
-      IF (ASSOCIATED(Z_1D))      CALL mpidealloc(Z_1D,      win_Z_1D)
-      IF (ASSOCIATED(PHI_1D))    CALL mpidealloc(PHI_1D,    win_PHI_1D)
-      IF (ASSOCIATED(X_1D))      CALL mpidealloc(X_1D,      win_X_1D)
-      IF (ASSOCIATED(Y_1D))      CALL mpidealloc(Y_1D,      win_Y_1D)
-      IF (ASSOCIATED(rminor_1D)) CALL mpidealloc(rminor_1D, win_rminor_1D)
-
-      RETURN
-   END SUBROUTINE setup_fieldlines_rhogrid
-
-   SUBROUTINE setup_fieldlines_helpers
-      IMPLICIT NONE
-      INTEGER :: i, j, k
-      INTEGER :: ij(2)
-      dp = (phiaxis(nphi)-phiaxis(1))/DBLE(nphi-1)
-      dr = (raxis(nr)-raxis(1))/DBLE(nr-1)
-      dz = (zaxis(nz)-zaxis(1))/DBLE(nz-1)
-      RETURN
-   END SUBROUTINE setup_fieldlines_helpers
-
-   SUBROUTINE get_fieldlines_grid(nr_out,nz_out,nphi_out,rmin_out,rmax_out,zmin_out,zmax_out,phimax_out)
-      IMPLICIT NONE
-      INTEGER, INTENT(out) :: nr_out, nz_out, nphi_out
-      REAL(rprec), INTENT(out) :: rmin_out, rmax_out, zmin_out, zmax_out, phimax_out
-      nr_out = nr; nz_out= nz; nphi_out = nphi
-      rmin_out = raxis(1); zmin_out = zaxis(1)
-      rmax_out = raxis(nr); zmax_out = zaxis(nz)
-      phimax_out = phiaxis(nphi)
-      RETURN
-   END SUBROUTINE get_fieldlines_grid
-
-   SUBROUTINE get_fieldlines_magaxis(phi_in,raxis_out,zaxis_out)
-      IMPLICIT NONE
-      REAL(rprec), INTENT(in)  :: phi_in
-      REAL(rprec), INTENT(out) :: raxis_out
-      REAL(rprec), INTENT(out) :: zaxis_out
-      INTEGER :: km, kp
-      REAL(rprec) :: phim, dk
-      raxis_out = -1; zaxis_out = 0
-      phim = MOD(phi_in,phiaxis(nphi))
-      IF (phim < 0) phim = phim + pi2
-      km = FLOOR((phim)/dp)
-      kp = CEILING((phim)/dp)
-      km = MIN(MAX(km,1),nphi-1)
-      kp = MIN(MAX(kp,2),nphi)
-      dk = phim  -km*dp
-      raxis_out = RMAGAXIS(km) + (RMAGAXIS(kp)-RMAGAXIS(km))*dk
-      zaxis_out = ZMAGAXIS(km) + (ZMAGAXIS(kp)-ZMAGAXIS(km))*dk
-      RETURN
-   END SUBROUTINE get_fieldlines_magaxis
 
    SUBROUTINE get_fieldlines_B(r,phi,z,br,bp,bz,rminor,theta)
       IMPLICIT NONE
