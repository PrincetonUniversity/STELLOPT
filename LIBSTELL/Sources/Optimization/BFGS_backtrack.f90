--- conflicted
+++ resolved
@@ -179,7 +179,6 @@
             nfev, niter, alpha, f_new
       end if
 
-<<<<<<< HEAD
       !if (f_new < (f_curr + c_armijo*alpha*grad_dot_p) .and. &
       !    KEEP_BACKTRACKING) then
       if (f_new < (f_curr + c_armijo*alpha*grad_dot_p)) then
@@ -195,39 +194,21 @@
       alpha = alpha * rho_backtrack
     end do
 
-!  if (DEBUG_BFGS .and. (myid .eq. master)) then
-!      print *, '<---------------------------->>>>>>>>'
-!      print *, "<----Backtrack Step"
-!      print *, "<----niter: ", niter
-!      print *, '<----Tried alpha=', alpha
-!      print *, '<----with c_armijo=', c_armijo
-!      print *, '<----and grad_dot_p=', grad_dot_p
-!      print *, '<----x_new=', x_new
-!      print *, "<----fvec_new: ",fvec_new
-!      print *, "<----f_new: ", f_new
-!      print *, "<----f_curr: ", f_curr
-!      print *, "<----f_curr + c_armijo*alpha*grad_dot_p: ", f_curr + c_armijo*alpha*grad_dot_p
-!      print *, '<---------------------------->>>>>>>>'
-!  end if
-!  bt_exit_flag = BT_EXIT_NORMAL
-=======
-  if (DEBUG_BFGS .and. (myid .eq. master)) then
-      print *, '<---------------------------->>>>>>>>'
-      print *, "<----Backtrack Step"
-      print *, "<----niter: ", niter
-      print *, '<----Tried alpha=', alpha
-      print *, '<----with c_armijo=', c_armijo
-      print *, '<----and grad_dot_p=', grad_dot_p
-      print *, '<----x_new=', x_new
-      print *, "<----fvec_new: ",fvec_new
-      print *, "<----f_new: ", f_new
-      print *, "<----f_curr: ", f_curr
-      print *, "<----f_curr + c_armijo*alpha*grad_dot_p: ", f_curr + c_armijo*alpha*grad_dot_p
-      print *, "<----f_new - (f_curr+...): ", f_new - f_curr - c_armijo*alpha*grad_dot_p
-      print *, '<---------------------------->>>>>>>>'
-  end if
-  bt_exit_flag = BT_EXIT_NORMAL
->>>>>>> ab5dc3e0
+    if (DEBUG_BFGS .and. (myid .eq. master)) then
+        print *, '<---------------------------->>>>>>>>'
+        print *, "<----Backtrack Step"
+        print *, "<----niter: ", niter
+        print *, '<----Tried alpha=', alpha
+        print *, '<----with c_armijo=', c_armijo
+        print *, '<----and grad_dot_p=', grad_dot_p
+        print *, '<----x_new=', x_new
+        print *, "<----fvec_new: ",fvec_new
+        print *, "<----f_new: ", f_new
+        print *, "<----f_curr: ", f_curr
+        print *, "<----f_curr + c_armijo*alpha*grad_dot_p: ", f_curr + c_armijo*alpha*grad_dot_p
+        print *, "<----f_new - (f_curr+...): ", f_new - f_curr - c_armijo*alpha*grad_dot_p
+        print *, '<---------------------------->>>>>>>>'
+    end if
 
   end do
 
