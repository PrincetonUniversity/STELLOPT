--- conflicted
+++ resolved
@@ -120,19 +120,16 @@
       equil_vals.o \
       ../../LIBSTELL/Debug/gist_mod.o \
       ../../LIBSTELL/Debug/safe_open_mod.o 
-<<<<<<< HEAD
 
 chisq_gs2_ptsm3d.o : \
       stellopt_runtime.o \
       stellopt_targets.o \
       ../../LIBSTELL/Debug/vmec2gs2.o 
-=======
       
 chisq_ptsm3d.o : \
-	stellopt_runtime.o \
-	stellopt_targets.o \
-	equil_vals.o
->>>>>>> a0d44432
+      stellopt_runtime.o \
+      stellopt_targets.o \
+      equil_vals.o
 
 chisq_jdotb.o : \
       stellopt_runtime.o \
@@ -386,12 +383,13 @@
       ../../LIBSTELL/Debug/read_boozer_mod.o
 
 stellopt_ptsm3d.o : \
-	stellopt_runtime.o \
-	stellopt_input_mod.o \
-	stellopt_vars.o \
-	stellopt_targets.o \
-	equil_vals.o \
-	equil_utils.o \
+      stellopt_runtime.o \
+      stellopt_input_mod.o \
+      stellopt_vars.o \
+      stellopt_targets.o \
+      equil_vals.o \
+      equil_utils.o \
+      ../../LIBSTEL/Debug/vmec2gs2.o
       ../../BOOZ_XFORM/Debug/booz_persistent.o \
       ../../LIBSTELL/Debug/read_boozer_mod.o
       
