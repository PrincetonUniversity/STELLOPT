--- conflicted
+++ resolved
@@ -60,17 +60,6 @@
                targets(mtargets) = target_dkes(ii)
                sigmas(mtargets)  = sigma_dkes(ii)
 !DEC$ IF DEFINED (DKES_OPT)
-<<<<<<< HEAD
-            CALL get_equil_phi(shat(ik),phi_type,phi_temp,ier_phi,dkes_efield)
-            IF (ier_phi < 0) dkes_efield = 0.0
-            vals(mtargets)    = 0.5*(DKES_L31p(ik)+DKES_L31m(ik))
-            IF (iflag == 1) WRITE(iunit_out,'(15ES22.12E3)') &
-               target(ik),sigma(ik),vals(mtargets),&
-               shat(ik), nu_dkes(ik), dkes_efield, &
-               DKES_L11p(ik),DKES_L11m(ik),DKES_L33p(ik),&
-               DKES_L33m(ik),DKES_L31p(ik),DKES_L31m(ik),&
-               DKES_scal11(ik),DKES_scal33(ik),DKES_scal31(ik)
-=======
                vals(mtargets)    = 0.5*(DKES_L11p(ik)+DKES_L11m(ik))
                IF (iflag == 1) WRITE(iunit_out,'(15ES22.12E3)') &
                   targets(mtargets),sigmas(mtargets),vals(mtargets),&
@@ -78,7 +67,6 @@
                   DKES_L11p(ik),DKES_L11m(ik),DKES_L33p(ik),&
                   DKES_L33m(ik),DKES_L31p(ik),DKES_L31m(ik),&
                   DKES_scal11(ik),DKES_scal33(ik),DKES_scal31(ik)
->>>>>>> 104416b7
 !DEC$ ELSE
                vals(mtargets) = target_dkes(ii)
                IF (iflag == 1) WRITE(iunit_out,'(15ES22.12E3)') &
