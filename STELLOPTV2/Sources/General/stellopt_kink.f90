--- conflicted
+++ resolved
@@ -98,17 +98,6 @@
                ntor_nyq = MAXVAL(xn_nyq_vmec)/NFP
 
                CALL safe_open(iunit_eq,ier,'terpsichore_eq.'//TRIM(proc_string),'unknown','formatted')
-<<<<<<< HEAD
-               WRITE(iunit_eq,840)wb_vmec,gamma_vmec,1./REAL(NFP),0.,mnmax_vmec,nrad,mpol_vmec,&
-                               ntor_vmec,1,1,itfsq_vmec,niter_vmec,0
-               pbpc=0; pppc=0
-               DO ik = 1, nrad
-                  DO mn = 1, mnmax_vmec
-                     IF (xm_vmec(mn) == 0 .and. xn_vmec(mn) == 0) THEN
-                        sigc = 1;  tauc = 1
-                     ELSE
-                        sigc = 0;  tauc = 0
-=======
                WRITE(iunit_eq,840)wb_vmec,gamma_vmec,1./REAL(NFP),0.,mnmax_nyq_vmec,nrad,mpol_nyq,&
                                ntor_nyq,1,1,itfsq_vmec,niter_vmec,0
                DO ik = 1, nrad
@@ -117,7 +106,6 @@
                      IF (xm_nyq_vmec(mn) == 0 .and. xn_nyq_vmec(mn) == 0) THEN
                         sigc = 1
                         tauc = 1
->>>>>>> b00a32e9
                      END IF
                      WRITE(iunit_eq,850) xm_nyq_vmec(mn), xn_nyq_vmec(mn), rmnc_temp(mn,ik), zmns_temp(mn,ik), gmnc_vmec(mn,ik)
                      WRITE(iunit_eq,850) sigc ,tauc, pbpc, pppc
