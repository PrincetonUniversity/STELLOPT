--- conflicted
+++ resolved
@@ -239,14 +239,10 @@
       ! REGCOIL Coil Optimization (CHI2_B targets)
       IF (ANY(sigma_regcoil_chi2_b < bigno)) THEN
          CALL chisq_regcoil_chi2_b(target_regcoil_chi2_b, sigma_regcoil_chi2_b, ncnt,iflag)
-<<<<<<< HEAD
-
+      END IF
       IF (sigma_curvature_p2 < bigno) &
          CALL chisq_curvature_p2(target_curvature_p2, sigma_curvature_p2, ncnt, iflag)
 
-=======
-      END IF
->>>>>>> cdc20139
       ! Kink
       IF (ANY(sigma_kink < bigno)) &
          CALL chisq_kink(target_kink, sigma_kink, ncnt,iflag)
