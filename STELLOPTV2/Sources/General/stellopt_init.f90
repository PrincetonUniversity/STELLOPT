--- conflicted
+++ resolved
@@ -81,34 +81,11 @@
               ltst = .false.
               tstr1 = 'parvmec_init'
               id_string = id_string(7:LEN(id_string))
-<<<<<<< HEAD
-              ! Now make initializing VMEC call which preforms allocations
-              ictrl(1) = restart_flag + readin_flag + reset_jacdt_flag
-              ictrl(2) = 0
-              ictrl(3) = 50
-              ictrl(4) = 0
-              ictrl(5) = myid
-              !IF (TRIM(equil_type)=='animec') ictrl(1) = ictrl(1) + animec_flag
-              !IF (TRIM(equil_type)=='flow' .or. TRIM(equil_type)=='satire') ictrl(1) = ictrl(1) + flow_flag
-              IF (myid==master) THEN
-                 CALL safe_open(iunit,ier,'threed1.'//TRIM(id_string),'unknown','formatted')
-                 CLOSE(iunit)
-              END IF
-              CALL MPI_BARRIER(MPI_COMM_STEL,ierr_mpi)
-              IF (ierr_mpi /= MPI_SUCCESS) CALL handle_err(MPI_ERR,'stellopt_init: BARRIER',ierr_mpi)
-              CALL runvmec(ictrl,id_string,.false.,MPI_COMM_SELF,'')
- if (myid == master) then
-print *, "Running vmec"
-end if
-        CASE('vboot')
-              ! Now convert id_string to extension
-=======
               tstr2 = id_string
               CALL stellopt_paraexe(tstr1,tstr2,ltst)
          CASE('vboot')
               ltst = .false.
               tstr1 = 'parvmec_init'
->>>>>>> c003baa9
               id_string = id_string(7:LEN(id_string))
               tstr2 = id_string
               ! Read BOOTSJ NAMELIST
