!-----------------------------------------------------------------------
!     Subroutine:    stellopt_travis
!     Authors:       S. Lazerson (lazerson@pppl.gov)
!     Date:          03/28/2016
!     Description:   This subroutine calculates envokes the TRAVIS
!                    ECE Raytracing code to calculated radiated power.
!-----------------------------------------------------------------------
      SUBROUTINE stellopt_travis(lscreen,iflag)
!-----------------------------------------------------------------------
!     Libraries
!-----------------------------------------------------------------------
      USE stellopt_runtime
      USE stellopt_input_mod
      USE stellopt_vars
      USE equil_utils
!-----------------------------------------------------------------------
!     Subroutine Parameters
!        iflag         Error flag
!----------------------------------------------------------------------
      IMPLICIT NONE
!DEC$ IF DEFINED (MPI_OPT)
!      INCLUDE 'mpif.h'
!DEC$ ENDIF
      LOGICAL, INTENT(inout) :: lscreen
      INTEGER, INTENT(inout) :: iflag
!-----------------------------------------------------------------------
!     Local Variables
!        ier         Error flag
!        iunit       File unit number
!----------------------------------------------------------------------
      integer, parameter :: nfax = 13
      INTEGER ::  i,j,n,narr,ier, iunit_rzuv
      ! FOR TRAVIS
      INTEGER(4)     :: nra,nphi,QOemul,wmode
      INTEGER(4)     :: travisoutTEMP,travisScrOut
      INTEGER(4)     :: maxSteps,stopray,npass,maxHarm,nrho,nu
      INTEGER(8)     :: mconf8=0,mVessel=0
      REAL(8)        :: hgrid,dphi,B_scale,B0_ref,phi_ref,phibx
      REAL(8)        :: maxlength,minStepSize,maxStepSize,odetolerance,umax
      REAL(8)        :: antennaPosition(3),targetPosition(3),rbeam(2),rfocus(2)
      REAL(8), ALLOCATABLE :: te_prof(:),ne_prof(:),z_prof(:)
      CHARACTER(4)   :: antennaCoordType,targetPositionType
      CHARACTER(256) :: B0type,labelType,equiname
      CHARACTER(256) :: hamilt,dieltensor
      INTEGER, ALLOCATABLE :: mnum(:)
      INTEGER       :: mystart,myend, chunk, numprocs_local,s

      INTERFACE
         INTEGER(4) FUNCTION mcload(mconf,name) 
            INTEGER(8)   :: mconf
            CHARACTER(*) :: name
         END FUNCTION mcLoad
         SUBROUTINE mcFree(mconf) 
            INTEGER(8)   :: mconf
         END SUBROUTINE mcFree
         SUBROUTINE VesselFree(mconf) 
            INTEGER(8)   :: mconf
         END SUBROUTINE VesselFree
      END INTERFACE
!----------------------------------------------------------------------
!     BEGIN SUBROUTINE
!----------------------------------------------------------------------
      IF (iflag < 0) RETURN
      IF (lscreen) WRITE(6,'(a)') ' ----------------------------  ECE (TRAVIS) CALCULATION  -------------------------'
      SELECT CASE(TRIM(equil_type))
         CASE('vmec2000','animec','flow','satire','parvmec','paravmec','vboot','vmec2000_oneeq')
!DEC$ IF DEFINED (TRAVIS)

            ! Load equilibrium
            equiname = 'wout_'//TRIM(proc_string)//'.nc'
            ier = mcLoad(mconf8,equiname)
            IF (ier /=1) THEN
               iflag = -1
               RETURN
            END IF
!DEC$ IF DEFINED (MPI_OPT)
            CALL MPI_COMM_RANK(MPI_COMM_MYWORLD, myworkid, ierr_mpi)
            CALL MPI_COMM_SIZE(MPI_COMM_MYWORLD, numprocs_local, ierr_mpi)
            CALL MPI_BCAST(nrad,1,MPI_INTEGER,master,MPI_COMM_MYWORLD,ierr_mpi)
            CALL MPI_BCAST(Aminor,1,MPI_DOUBLE_PRECISION,master,MPI_COMM_MYWORLD,ierr_mpi)
            CALL MPI_BCAST(Baxis,1,MPI_DOUBLE_PRECISION,master,MPI_COMM_MYWORLD,ierr_mpi)
!DEC$ ENDIF
 
            ! Setup profiles
            ALLOCATE(te_prof(nrad),ne_prof(nrad),z_prof(nrad))
            IF (myworkid == master) THEN
               CALL FLUSH(6)
               DO i = 1,nrad
                  CALL get_equil_ne(rho(i),TRIM(ne_type),ne_prof(i),ier)
                  CALL get_equil_te(rho(i),TRIM(te_type),te_prof(i),ier)
                  CALL get_equil_zeff(rho(i),TRIM(zeff_type),z_prof(i),ier)
               END DO
               te_prof = te_prof*1.0E-3 ! Must be in keV
            ELSE
               lscreen = .FALSE.
               ALLOCATE(rho(nrad))
            END IF

!DEC$ IF DEFINED (MPI_OPT)
            CALL MPI_BCAST(rho,nrad,MPI_DOUBLE_PRECISION,master,MPI_COMM_MYWORLD,ierr_mpi)
            CALL MPI_BCAST(ne_prof,nrad,MPI_DOUBLE_PRECISION,master,MPI_COMM_MYWORLD,ierr_mpi)
            CALL MPI_BCAST(te_prof,nrad,MPI_DOUBLE_PRECISION,master,MPI_COMM_MYWORLD,ierr_mpi)
            CALL MPI_BCAST(z_prof,nrad,MPI_DOUBLE_PRECISION,master,MPI_COMM_MYWORLD,ierr_mpi)
!DEC$ ENDIF


            ! Handle Output
            !travisOutTemp = 0; travisScrOut=0;
            !IF (lscreen) travisScrOut = 0;
            !CALL set_TracingOutput_f77(travisOutTemp,travisScrOut)
            CALL Disable_Output_f77

            ! Handle Vessel and Mirrors
            vessel_ece = TRIM(vessel_ece)
            mirror_ece = TRIM(mirror_ece)
            CALL set_VesselMirrors_f77(vessel_ece,mirror_ece)

            ! Allocate Arrays
            narr = MAXVAL(COUNT(sigma_ece < bigno,DIM=2),DIM=1)
            IF (ALLOCATED(radto_ece)) DEALLOCATE(radto_ece)
            IF (ALLOCATED(radtx_ece)) DEALLOCATE(radtx_ece)
            ALLOCATE(radto_ece(nsys,narr))
            ALLOCATE(radtx_ece(nsys,narr))
            radto_ece = 0.0; radtx_ece = 0.0
 
!DEC$ IF DEFINED (MPI_OPT)
            ! Divide up work
            CALL MPI_COMM_SIZE( MPI_COMM_MYWORLD, numprocs_local, ierr_mpi )
            IF (ALLOCATED(mnum)) DEALLOCATE(mnum)
            ALLOCATE(mnum(numprocs_local))
            mnum=0
            i = 1
            DO
               IF (SUM(mnum,DIM=1) == narr) EXIT  ! Have to use ns_b because of logic
               IF (i > numprocs_local) i = 1
               mnum(i) = mnum(i) + 1
               i=i+1
            END DO
            mystart = 1
            DO i = 1, myworkid
               mystart = SUM(mnum(1:i))+1
            END DO
            myend = mystart + mnum(myworkid+1) - 1
            IF (myend < mystart) myend = mystart
            IF (mnum(myworkid+1) == 0) mystart = myend + 1
            DEALLOCATE(mnum)
!DEC$ ENDIF

            ! Loop over ECE systems
            n=1
            antennaCoordType     = antennatype_ece(1:4)
            targetPositionType     = targettype_ece(1:4)
            nra = nra_ece
            nphi = nphi_ece
            DO i = 1,nsys

               ! Don't evaluate if not set or not in [mystart,myend]
               IF (ALL(sigma_ece(i,:) >= bigno)) CYCLE
               IF (sigma_ece(i,mystart) >= bigno) CYCLE

               ! Set Antenna Position
               antennaPosition(1:3) = antennaPosition_ece(i,1:3)
               targetPosition(1:3) = targetPosition_ece(i,1:3)
               rbeam(1:2) = rbeam_ece(i,1:2)
               QOemul = 0
               IF (rbeam_ece(i,3) > 0) QOemul = 1
               Rfocus(1:2) = rfocus_ece(i,1:2)
               phibx       = rfocus_ece(i,3)
               CALL set_Antenna_f77( rbeam,rfocus,phibx,QOemul, nra, nphi, &
                                     antennaPosition, targetPosition, &
                                     antennaCoordType,targetPositionType)

               ! Init Equilibrium
               hgrid   = Aminor/30; dphi = 2; B0type  = 'at angle on magn.axis'; phi_ref = 0; B_scale = 1; B0_ref = Baxis
               CALL initEquilibr_f77(hgrid, dphi, B0_ref, phi_ref, B_scale, B0type)

               ! Set Configuration
               CALL SET_MAGCONFIG_F77(mConf8,mVessel)

               ! Set Profiles
               labelType = 'tor_rho'
               CALL set_nTZ_profs_f77(nrad, sqrt(rho), ne_prof, te_prof, z_prof, labelType)

               ! Set Configuration
               !maxSteps     = 5000   ! upper number of steps on the trajectory
               !maxlength    = 5      ! upper limit of the trajectory length [m]
               !maxStepSize  = 10     ! max step-size for ODE-integrator [wave_length]
               !minStepSize  = 1e-5   ! min step-size for ODE-integrator [wave_length]
               !ODEtolerance = 1e-5   ! tolerance for ODE-solver
               !stopRay      = 1      ! trajectory stops if optical depth > 10 (1/0)
               !Npass        = 3      ! number of passes through the plasma to be done
               !hamilt       = 'West' ! Hamiltonian for tracing ('West' or 'Tokman')
               !dieltensor   = 'cold' ! diel. tensor model for tracing ('cold' or 'weakly_relativistic')
               !maxHarm      = 0      ! upper harmonic for sum. in diel.tensor (if 0 then automatic)
               !umax         = 7      ! upper velocity for integr. along the res.line in u-space
               !nu           = 700    ! number of grid points in u-space
               !nrho         = 100    ! internal grid for the flux-surface label
               !CALL set_TracingData_f77(maxSteps,  maxlength, maxStepSize, minStepSize, &
               !           odetolerance, stopray, npass, hamilt, dieltensor, &
               !           maxHarm, umax, nu, nrho)

               ! Cycle over frequencies
               DO j = mystart,myend
                  IF (sigma_ece(i,j) >= bigno) CYCLE
                  wmode = 0 ! O-mode
                  CALL run_ECE_Beam_f77m(n,freq_ece(i,j), wmode, radto_ece(i,j))
                  wmode = 1 ! X-mode
                  CALL run_ECE_Beam_f77m(n,freq_ece(i,j), wmode, radtx_ece(i,j))
               END DO

               ! Free the vessel here (only loaded if we get to here)
<<<<<<< HEAD
               CALL VesselFree(mVessel)
=======
               !CALL VesselFree(mVessel)
>>>>>>> dc23dfc9
            END DO

!DEC$ IF DEFINED (MPI_OPT)
            IF (myworkid == master) THEN
               CALL MPI_REDUCE(MPI_IN_PLACE,radto_ece,nsys*narr,MPI_DOUBLE_PRECISION,MPI_SUM,master,MPI_COMM_MYWORLD,ierr_mpi)
               CALL MPI_REDUCE(MPI_IN_PLACE,radtx_ece,nsys*narr,MPI_DOUBLE_PRECISION,MPI_SUM,master,MPI_COMM_MYWORLD,ierr_mpi)
            ELSE
               CALL MPI_REDUCE(radto_ece,radto_ece,nsys*narr,MPI_DOUBLE_PRECISION,MPI_SUM,master,MPI_COMM_MYWORLD,ierr_mpi)
               CALL MPI_REDUCE(radtx_ece,radtx_ece,nsys*narr,MPI_DOUBLE_PRECISION,MPI_SUM,master,MPI_COMM_MYWORLD,ierr_mpi)
            END IF
!DEC$ ENDIF

            ! Deallocate variables
            CALL MCFREE(mconf8)
            DEALLOCATE(te_prof,ne_prof,z_prof)
            IF (myworkid /= master) DEALLOCATE(radto_ece,radtx_ece,rho)

            ! Print to screen
            IF (lscreen) THEN
               WRITE(6,'(5X,A,3X,A,3X,A,3X,A)') 'Beam','Freq [GHz]','Trad (0) [keV]','Trad (X) [keV]'
               DO i = 1, nsys
                  IF (ALL(sigma_ece(i,:) >= bigno)) CYCLE
                  DO j = 1, narr
                     IF (sigma_ece(i,j) >= bigno) CYCLE
                     WRITE(6,'(5X,i3,3x,f8.2,2(5x,f10.3))') i,freq_ece(i,j),radto_ece(i,j),radtx_ece(i,j)
                  END DO
               END DO
            END IF
!DEC$ ENDIF
         CASE('spec')
      END SELECT
      IF (lscreen) WRITE(6,'(a)') ' ---------------------------  ECE (TRAVIS) CALCULATION DONE  ---------------------'
      RETURN
!----------------------------------------------------------------------
!     END SUBROUTINE
!----------------------------------------------------------------------
      END SUBROUTINE stellopt_travis<|MERGE_RESOLUTION|>--- conflicted
+++ resolved
@@ -209,11 +209,7 @@
                END DO
 
                ! Free the vessel here (only loaded if we get to here)
-<<<<<<< HEAD
-               CALL VesselFree(mVessel)
-=======
                !CALL VesselFree(mVessel)
->>>>>>> dc23dfc9
             END DO
 
 !DEC$ IF DEFINED (MPI_OPT)
