!-----------------------------------------------------------------------
!     Subroutine:    stellopt_init_mpi
!     Authors:       S. Lazerson (lazerson@pppl.gov)
!     Date:          06/04/2019
!     Description:   This subroutine initializes the vmec MPI communicators.
!-----------------------------------------------------------------------
      SUBROUTINE stellopt_init_mpi
!-----------------------------------------------------------------------
!     Libraries
!-----------------------------------------------------------------------
      USE stellopt_runtime
      USE stellopt_input_mod, ONLY: noptimizers
      USE mpi_params
      USE mpi_inc
!----------------------------------------------------------------------
!     Local Variables
!        nprocs_total :: total number of processors         
!----------------------------------------------------------------------
<<<<<<< HEAD
      INTEGER :: nprocs_total, vmajor, vminor, color, key, comm_shar, num_shar, numjoin
=======
      INTEGER :: nprocs_total, vmajor, vminor, color, key, nshar
>>>>>>> 14901abf
!----------------------------------------------------------------------
!     BEGIN SUBROUTINE
!----------------------------------------------------------------------
#if defined(MPI_OPT)
      ierr_mpi = 0
      ! Get total number of processors
      CALL MPI_COMM_SIZE( MPI_COMM_STEL, nprocs_total, ierr_mpi )
      CALL MPI_COMM_RANK( MPI_COMM_STEL, myid, ierr_mpi)
<<<<<<< HEAD
      CALL MPI_BCAST( noptimizers, 1, MPI_INTEGER, master, MPI_COMM_STEL, ierr_mpi)
=======

      IF (myid == master) THEN
         CALL MPI_GET_VERSION(vmajor,vminor,ier)
         WRITE(6,*) '-----  MPI Params.   -----'
         WRITE(6,'(4X,A,I2,A,I2.2)') 'MPI Version: ',vmajor,'.',vminor
         WRITE(6,*) '   Optimizers requested: ',noptimizers
         WRITE(6,*) '   Number of Processors: ',nprocs_total
         CALL FLUSH(6)
      END IF
>>>>>>> 14901abf

      ! Create a local communicator
      IF (noptimizers <=0 ) THEN ! Every process an optimizer
         noptimizers = numprocs + 1
         color = MOD(myid,noptimizers)
         key = myid
         CALL MPI_COMM_SPLIT( MPI_COMM_STEL, color, key, MPI_COMM_MYWORLD, ierr_mpi)
         IF (ierr_mpi /= MPI_SUCCESS) CALL handle_err(MPI_ERR,'stellopt_init_mpi0',ierr_mpi)
      ELSE ! make is shared memory
         CALL MPI_COMM_SPLIT_TYPE( MPI_COMM_STEL, MPI_COMM_TYPE_SHARED, 0, MPI_INFO_NULL, MPI_COMM_MYWORLD, ierr_mpi)
         IF (ierr_mpi /= MPI_SUCCESS) CALL handle_err(MPI_ERR,'stellopt_init_mpi1',ierr_mpi)
      END IF
<<<<<<< HEAD
      CALL MPI_COMM_RANK( MPI_COMM_MYWORLD, myworkid, ierr_mpi)
      CALL MPI_COMM_SIZE( MPI_COMM_MYWORLD, num_shar, ierr_mpi)
=======
      CALL MPI_COMM_RANK(MPI_COMM_MYWORLD, myworkid, ierr_mpi)
      CALL MPI_COMM_SIZE(MPI_COMM_MYWORLD, nshar, ierr_mpi )

      IF (myid == master) THEN
         WRITE(6,*) '   Number of workers per group: ',nshar
         CALL FLUSH(6)
      END IF
>>>>>>> 14901abf

      ! Free Duplicate 
      CALL MPI_COMM_FREE( MPI_COMM_STEL, ierr_mpi)
      IF (ierr_mpi /= MPI_SUCCESS) CALL handle_err(MPI_ERR,'stellopt_init_mpi2',ierr_mpi)

      ! Create MPI_COMM_STEL from masters
      key = myid
      color = MPI_UNDEFINED
      IF (myworkid == master) color = 0
<<<<<<< HEAD
      CALL MPI_COMM_SPLIT( MPI_COMM_WORLD, color, myid, MPI_COMM_STEL, ierr_mpi)
=======
      CALL MPI_COMM_SPLIT(MPI_COMM_WORLD, color, key, MPI_COMM_STEL, ierr_mpi)
>>>>>>> 14901abf
      IF (ierr_mpi /= MPI_SUCCESS) CALL handle_err(MPI_ERR,'stellopt_init_mpi3',ierr_mpi)
      IF (myworkid == master)THEN
         CALL MPI_COMM_RANK( MPI_COMM_STEL, myid, ierr_mpi )              ! MPI
         IF (ierr_mpi /= MPI_SUCCESS) CALL handle_err(MPI_ERR,'stellopt_init_mpi4',ierr_mpi)
         CALL MPI_COMM_SIZE( MPI_COMM_STEL, numprocs, ierr_mpi )          ! MPI
         IF (ierr_mpi /= MPI_SUCCESS) CALL handle_err(MPI_ERR,'stellopt_init_mpi5',ierr_mpi)
<<<<<<< HEAD
      END IF

      ! Broadcast information to everyone in worker groups
=======
      END IF

      IF (numprocs < noptimizers) noptimizers = numprocs

      IF (myid == master) THEN
         WRITE(6,*) '   Number of available optimizer Threads:    ',numprocs
         CALL FLUSH(6)
      END IF

      ! Get out of here if done
>>>>>>> 14901abf
      CALL MPI_BCAST(numprocs, 1, MPI_INTEGER, master, MPI_COMM_MYWORLD, ierr_mpi)
      IF (ierr_mpi /= MPI_SUCCESS) CALL handle_err(MPI_ERR,'stellopt_init_mpi6',ierr_mpi)
      CALL MPI_BCAST(noptimizers, 1, MPI_INTEGER, master, MPI_COMM_MYWORLD, ierr_mpi)
      IF (ierr_mpi /= MPI_SUCCESS) CALL handle_err(MPI_ERR,'stellopt_init_mpi7',ierr_mpi)

<<<<<<< HEAD
      ! Handle mismatch of numprocs to nopt
      IF (noptimizers > numprocs) THEN ! We Split
         ! We can't yet split the shared memory communicator
         noptimizers = numprocs 
      END IF

      IF (myid == master) THEN
         CALL MPI_GET_VERSION(vmajor,vminor,ier)
         WRITE(6,*) '-----  MPI Params.   -----'
         WRITE(6,*) '   MPI Version: ',vmajor,'.',vminor
         WRITE(6,*) '   Number of Processors: ',nprocs_total
         WRITE(6,*) '   Size of Shared Mem. Comm: ',num_shar
         WRITE(6,*) '   Number of Optimizer Threads:    ',numprocs
         CALL FLUSH(6)
      END IF
=======
      IF (noptimizers == numprocs) RETURN

      ! Print a message and barrier
      IF (myid == master) THEN
         WRITE(6,*) '   Adjusting communicators    '
         CALL FLUSH(6)
      END IF

      ! Free MPI_COMM_STEL (because we need to redefine)
      IF (myworkid == master) THEN
         CALL MPI_COMM_FREE(MPI_COMM_STEL, ierr_mpi)
         IF (ierr_mpi /= MPI_SUCCESS) CALL handle_err(MPI_ERR,'stellopt_init_mpi8',ierr_mpi)
      END IF

      ! Now we need to define a new communicator which joins shared memory groups
      IF (myworkid == master) color = MOD(myid, noptimizers)
      CALL MPI_BCAST(color, 1, MPI_INTEGER, master, MPI_COMM_MYWORLD, ierr_mpi)
      IF (ierr_mpi /= MPI_SUCCESS) CALL handle_err(MPI_ERR,'stellopt_init_mpi9',ierr_mpi)

      ! Now split into new MPI_COMM_MYWORLD
      CALL MPI_COMM_SPLIT(MPI_COMM_WORLD, color, key, MPI_COMM_MYWORLD, ierr_mpi)
      IF (ierr_mpi /= MPI_SUCCESS) CALL handle_err(MPI_ERR,'stellopt_init_mpi10',ierr_mpi)
      CALL MPI_COMM_RANK( MPI_COMM_MYWORLD, myworkid, ierr_mpi )
      IF (ierr_mpi /= MPI_SUCCESS) CALL handle_err(MPI_ERR,'stellopt_init_mpi11',ierr_mpi)
      CALL MPI_COMM_SIZE( MPI_COMM_MYWORLD, nshar, ierr_mpi )
      IF (ierr_mpi /= MPI_SUCCESS) CALL handle_err(MPI_ERR,'stellopt_init_mpi12',ierr_mpi)

      IF (myid == master) THEN
         WRITE(6,*) '   Number of workers per group: ',nshar
         CALL FLUSH(6)
      END IF

      ! Create MPI_COMM_STEL from masters
      color = MPI_UNDEFINED
      IF (myworkid == master) color = 0
      CALL MPI_COMM_SPLIT(MPI_COMM_WORLD, color, key, MPI_COMM_STEL, ierr_mpi)
      IF (ierr_mpi /= MPI_SUCCESS) CALL handle_err(MPI_ERR,'stellopt_init_mpi13',ierr_mpi)
      IF (myworkid == master)THEN
         CALL MPI_COMM_RANK( MPI_COMM_STEL, myid, ierr_mpi )
         IF (ierr_mpi /= MPI_SUCCESS) CALL handle_err(MPI_ERR,'stellopt_init_mpi14',ierr_mpi)
         CALL MPI_COMM_SIZE( MPI_COMM_STEL, numprocs, ierr_mpi )
         IF (ierr_mpi /= MPI_SUCCESS) CALL handle_err(MPI_ERR,'stellopt_init_mpi15',ierr_mpi)
      END IF

      IF (myid == master) THEN
         WRITE(6,*) '   Number of available optimizer Threads:    ',numprocs
         CALL FLUSH(6)
      END IF

>>>>>>> 14901abf
#endif
     
      RETURN
      
!----------------------------------------------------------------------
!     END SUBROUTINE
!----------------------------------------------------------------------
      END SUBROUTINE stellopt_init_mpi
<|MERGE_RESOLUTION|>--- conflicted
+++ resolved
@@ -16,11 +16,7 @@
 !     Local Variables
 !        nprocs_total :: total number of processors         
 !----------------------------------------------------------------------
-<<<<<<< HEAD
-      INTEGER :: nprocs_total, vmajor, vminor, color, key, comm_shar, num_shar, numjoin
-=======
       INTEGER :: nprocs_total, vmajor, vminor, color, key, nshar
->>>>>>> 14901abf
 !----------------------------------------------------------------------
 !     BEGIN SUBROUTINE
 !----------------------------------------------------------------------
@@ -29,9 +25,6 @@
       ! Get total number of processors
       CALL MPI_COMM_SIZE( MPI_COMM_STEL, nprocs_total, ierr_mpi )
       CALL MPI_COMM_RANK( MPI_COMM_STEL, myid, ierr_mpi)
-<<<<<<< HEAD
-      CALL MPI_BCAST( noptimizers, 1, MPI_INTEGER, master, MPI_COMM_STEL, ierr_mpi)
-=======
 
       IF (myid == master) THEN
          CALL MPI_GET_VERSION(vmajor,vminor,ier)
@@ -41,7 +34,6 @@
          WRITE(6,*) '   Number of Processors: ',nprocs_total
          CALL FLUSH(6)
       END IF
->>>>>>> 14901abf
 
       ! Create a local communicator
       IF (noptimizers <=0 ) THEN ! Every process an optimizer
@@ -54,10 +46,6 @@
          CALL MPI_COMM_SPLIT_TYPE( MPI_COMM_STEL, MPI_COMM_TYPE_SHARED, 0, MPI_INFO_NULL, MPI_COMM_MYWORLD, ierr_mpi)
          IF (ierr_mpi /= MPI_SUCCESS) CALL handle_err(MPI_ERR,'stellopt_init_mpi1',ierr_mpi)
       END IF
-<<<<<<< HEAD
-      CALL MPI_COMM_RANK( MPI_COMM_MYWORLD, myworkid, ierr_mpi)
-      CALL MPI_COMM_SIZE( MPI_COMM_MYWORLD, num_shar, ierr_mpi)
-=======
       CALL MPI_COMM_RANK(MPI_COMM_MYWORLD, myworkid, ierr_mpi)
       CALL MPI_COMM_SIZE(MPI_COMM_MYWORLD, nshar, ierr_mpi )
 
@@ -65,7 +53,6 @@
          WRITE(6,*) '   Number of workers per group: ',nshar
          CALL FLUSH(6)
       END IF
->>>>>>> 14901abf
 
       ! Free Duplicate 
       CALL MPI_COMM_FREE( MPI_COMM_STEL, ierr_mpi)
@@ -75,22 +62,13 @@
       key = myid
       color = MPI_UNDEFINED
       IF (myworkid == master) color = 0
-<<<<<<< HEAD
-      CALL MPI_COMM_SPLIT( MPI_COMM_WORLD, color, myid, MPI_COMM_STEL, ierr_mpi)
-=======
       CALL MPI_COMM_SPLIT(MPI_COMM_WORLD, color, key, MPI_COMM_STEL, ierr_mpi)
->>>>>>> 14901abf
       IF (ierr_mpi /= MPI_SUCCESS) CALL handle_err(MPI_ERR,'stellopt_init_mpi3',ierr_mpi)
       IF (myworkid == master)THEN
          CALL MPI_COMM_RANK( MPI_COMM_STEL, myid, ierr_mpi )              ! MPI
          IF (ierr_mpi /= MPI_SUCCESS) CALL handle_err(MPI_ERR,'stellopt_init_mpi4',ierr_mpi)
          CALL MPI_COMM_SIZE( MPI_COMM_STEL, numprocs, ierr_mpi )          ! MPI
          IF (ierr_mpi /= MPI_SUCCESS) CALL handle_err(MPI_ERR,'stellopt_init_mpi5',ierr_mpi)
-<<<<<<< HEAD
-      END IF
-
-      ! Broadcast information to everyone in worker groups
-=======
       END IF
 
       IF (numprocs < noptimizers) noptimizers = numprocs
@@ -101,29 +79,11 @@
       END IF
 
       ! Get out of here if done
->>>>>>> 14901abf
       CALL MPI_BCAST(numprocs, 1, MPI_INTEGER, master, MPI_COMM_MYWORLD, ierr_mpi)
       IF (ierr_mpi /= MPI_SUCCESS) CALL handle_err(MPI_ERR,'stellopt_init_mpi6',ierr_mpi)
       CALL MPI_BCAST(noptimizers, 1, MPI_INTEGER, master, MPI_COMM_MYWORLD, ierr_mpi)
       IF (ierr_mpi /= MPI_SUCCESS) CALL handle_err(MPI_ERR,'stellopt_init_mpi7',ierr_mpi)
 
-<<<<<<< HEAD
-      ! Handle mismatch of numprocs to nopt
-      IF (noptimizers > numprocs) THEN ! We Split
-         ! We can't yet split the shared memory communicator
-         noptimizers = numprocs 
-      END IF
-
-      IF (myid == master) THEN
-         CALL MPI_GET_VERSION(vmajor,vminor,ier)
-         WRITE(6,*) '-----  MPI Params.   -----'
-         WRITE(6,*) '   MPI Version: ',vmajor,'.',vminor
-         WRITE(6,*) '   Number of Processors: ',nprocs_total
-         WRITE(6,*) '   Size of Shared Mem. Comm: ',num_shar
-         WRITE(6,*) '   Number of Optimizer Threads:    ',numprocs
-         CALL FLUSH(6)
-      END IF
-=======
       IF (noptimizers == numprocs) RETURN
 
       ! Print a message and barrier
@@ -173,7 +133,6 @@
          CALL FLUSH(6)
       END IF
 
->>>>>>> 14901abf
 #endif
      
       RETURN
