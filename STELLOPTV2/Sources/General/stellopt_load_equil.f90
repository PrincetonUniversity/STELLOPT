!-----------------------------------------------------------------------
!     Subroutine:    stellopt_load_equil
!     Authors:       S. Lazerson (lazerson@pppl.gov)
!     Date:          06/06/2012
!     Description:   This subroutine handles loading the various
!                    equilibrium parameters produced by the various
!                    equilibrium codes.  Essentailly we're defining
!                    an equilibrium object we can use to evaluate
!                    the properties of
!-----------------------------------------------------------------------
      SUBROUTINE stellopt_load_equil(lscreen,iflag)
!-----------------------------------------------------------------------
!     Libraries
!-----------------------------------------------------------------------
      USE stellopt_runtime
      USE stellopt_input_mod
      USE stellopt_vars
      USE equil_vals
      USE equil_utils
      ! VMEC DATA
      USE read_wout_mod, ONLY: aspect_vmec => aspect, beta_vmec => betatot,&
                               betap_vmec => betapol, betat_vmec => betator,&
                               curtor_vmec => Itor, phi_vmec => phi, &
                               rbtor_vmec => RBtor0, Rmajor_vmec => Rmajor, &
                               Aminor_vmec => Aminor, &
                               ns_vmec => ns, volume_vmec => Volume, &
                               wp_vmec => wp, pres_vmec => presf, &
                               vp_vmec => vp, presh_vmec => pres, &
                               jdotb_vmec => jdotb, &
                               iota_vmec => iotaf, rmnc_vmec => rmnc, &
                               rmns_vmec => rmns, zmnc_vmec => zmnc, &
                               gmns_vmec => gmns, gmnc_vmec => gmnc, &
                               lmns_vmec => lmns, lmnc_vmec => lmnc, &
                               bmns_vmec => bmns, bmnc_vmec => bmnc, &
                               zmns_vmec => zmns, mnmax_vmec => mnmax,&
                               bsupumnc_vmec => bsupumnc, bsupvmnc_vmec => bsupvmnc, &
                               bsupumns_vmec => bsupumns, bsupvmns_vmec => bsupvmns, &
                               xm_vmec => xm, xn_vmec => xn, &
                               xm_nyq_vmec => xm_nyq, xn_nyq_vmec => xn_nyq, &
                               lasym_vmec => lasym, mpol_vmec => mpol,&
                               ntor_vmec => ntor, nfp_vmec => nfp, &
                               extcur_vmec => extcur, &
                               read_wout_file, read_wout_deallocate, &
                               jcurv_vmec => jcurv, rmax_vmec => rmax_surf, &
                               rmin_vmec => rmin_surf, zmax_vmec => zmax_surf, &
                               omega_vmec => omega, machsq_vmec => machsq, &
                               tpotb_vmec => tpotb, b0_vmec => b0, ierr_vmec
      USE vmec_input,    ONLY: rbc_vmec => rbc, rbs_vmec => rbs, &
                               zbc_vmec => zbc, zbs_vmec => zbs, &
                               raxis_cc_vmec => raxis_cc, raxis_cs_vmec => raxis_cs, &
                               zaxis_cc_vmec => zaxis_cc, zaxis_cs_vmec => zaxis_cs, &
                               lfreeb_vmec => lfreeb, &
                               ah_aux_s, ah_aux_f, at_aux_s, at_aux_f 
                               
      USE mgrid_mod,     ONLY: nextcur, rminb, rmaxb, zmaxb
      !USE vparams, ONLY: mu0
      ! SPEC
      ! PIES
      ! SIESTA
      ! LIBSTELL
      USE safe_open_mod, ONLY: safe_open
      USE EZspline
      
!-----------------------------------------------------------------------
!     Subroutine Parameters
!        iflag         Error flag
!----------------------------------------------------------------------
      IMPLICIT NONE
      LOGICAL, INTENT(in)    :: lscreen
      INTEGER, INTENT(inout) :: iflag
!-----------------------------------------------------------------------
!     Local Variables
!        ier         Error flag
!        iunit       File unit number
!----------------------------------------------------------------------
      INTEGER ::  ier, iunit,nvar_in
      INTEGER ::  nu, nv, u, v, mn, dex, mnmax_temp
      INTEGER :: im,in
      INTEGER, ALLOCATABLE :: xm_temp(:), xn_temp(:)
      REAL(rprec) :: temp, s_temp, u_temp, phi_temp
      REAL(rprec), ALLOCATABLE :: xu(:), xv(:)
      REAL(rprec), ALLOCATABLE :: rmnc_temp(:,:), zmns_temp(:,:), lmns_temp(:,:)
      REAL(rprec), ALLOCATABLE :: rmns_temp(:,:), zmnc_temp(:,:), lmnc_temp(:,:)
      DOUBLE PRECISION, ALLOCATABLE :: Vol(:)
      
!----------------------------------------------------------------------
!     BEGIN SUBROUTINE
!----------------------------------------------------------------------
      IF (iflag < 0) RETURN
      ier = 0
      SELECT CASE (TRIM(equil_type))
         CASE('vmec2000','animec','flow','satire','parvmec','paravmec','vboot','vmec2000_oneeq')
            ! Read the VMEC output
            CALL read_wout_deallocate
            CALL read_wout_file(TRIM(proc_string),ier)
<<<<<<< HEAD
            IF (ier .ne. 0) THEN
=======
            IF (ier .ne. 0 .or. ierr_vmec .ne. 0) THEN
>>>>>>> 61a819c1
               iflag = -1
               RETURN
            END IF
            ! Check for grid size
            IF (lfreeb_vmec .and. ((rmax_vmec >= rmaxb) .or. (rmin_vmec <= rminb) .or. (zmax_vmec >= zmaxb))) THEN
               IF (lscreen) WRITE(6,'(A)')   '!!!!!  VMEC Solution exceeds Vacuum Grid Size  !!!!!'
               iflag = -1
               RETURN
            END IF
            ! Logical Values
            lasym = lasym_vmec
            ! Scalar Values
            aspect  = aspect_vmec
            beta    = beta_vmec
            betap   = betap_vmec
            betat   = betat_vmec
            curtor  = curtor_vmec
            phiedge = phi_vmec(ns_vmec)
            volume  = volume_vmec
            rmajor  = Rmajor_vmec
            aminor  = Aminor_vmec
            !wp      = wp_vmec/mu0
            drho    = 1./ns_vmec
            nrad    = ns_vmec
            wp      = 1.5_rprec*pi2*pi2*SUM(vp_vmec(2:nrad)*presh_vmec(2:nrad))/(nrad-1) ! Old STELLOPT Way
            rbtor   = rbtor_vmec
            Baxis   = 0.5*SUM(3*bmnc_vmec(:,2)-bmnc_vmec(:,3),1) ! Asymmetric part zero at phi=0
            ! May need to create some radial arrays
            IF (ALLOCATED(rho)) DEALLOCATE(rho)
            ALLOCATE(rho(ns_vmec))
            FORALL(u=1:ns_vmec) rho(u) = REAL(u-1)/REAL(ns_vmec-1)
            nfp     = nfp_vmec
            ! Get the external currents
            IF (ALLOCATED(extcur)) DEALLOCATE(extcur)
            ALLOCATE(extcur(nextcur))
            extcur(1:nextcur) = extcur_vmec(1:nextcur)
            ! Radial Splines Arrays
            CALL setup_prof_spline(pres_spl,  ns_vmec, rho, pres_vmec, iflag)
            CALL setup_prof_spline(iota_spl,  ns_vmec, rho, iota_vmec, iflag)
            !CALL setup_prof_spline(ip_spl,    ns_vmec, rho, ip_vmec,   iflag)
            CALL setup_prof_spline(jdotb_spl, ns_vmec, rho, jdotb_vmec, iflag)
            CALL setup_prof_spline(jcurv_spl, ns_vmec, rho, jcurv_vmec, iflag)
            ALLOCATE(Vol(ns_vmec))
            FORALL(u=1:ns_vmec) Vol(u) = SUM(vp_vmec(1:u))
            CALL setup_prof_spline(V_spl,     ns_vmec, rho, Vol, iflag)
            DEALLOCATE(Vol)

            ! Handle the FLOW arrays
            IF (TRIM(equil_type)=='flow' .or. TRIM(equil_type)=='satire') THEN
               mach0 = SQRT(machsq_vmec)
               CALL setup_prof_spline(omega_spl, ns_vmec, rho, omega_vmec, iflag)
            END IF

            ! Get the realspace R and Z and metric elements
            nu = 8 * mpol_vmec + 1
            nu = 2 ** CEILING(log(REAL(nu))/log(2.0_rprec))
            nv = 4 * ntor_vmec + 5                                      ! Use at least 5 toroidal points
            nv = 2 ** CEILING(log(REAL(nv))/log(2.0_rprec)) + 1  ! Odd so we get nfp/2 plane
            ! Handle Nyquist issues
            IF (SIZE(xm_nyq_vmec) > SIZE(xm_vmec)) THEN
               mnmax_temp = SIZE(xm_nyq_vmec)
            ELSE
               mnmax_temp = mnmax_vmec
            END IF
            ALLOCATE(xm_temp(mnmax_temp),xn_temp(mnmax_temp))
            ALLOCATE(rmnc_temp(mnmax_temp,ns_vmec), zmns_temp(mnmax_temp,ns_vmec), lmns_temp(mnmax_temp,ns_vmec))
            rmnc_temp=0; zmns_temp=0; lmns_temp = 0;
            IF (lasym_vmec) THEN
                ALLOCATE(rmns_temp(mnmax_temp,ns_vmec), zmnc_temp(mnmax_temp,ns_vmec), lmnc_temp(mnmax_temp,ns_vmec))
                rmns_temp=0; zmnc_temp=0; lmnc_temp = 0;
            END IF
            IF (SIZE(xm_nyq_vmec) > SIZE(xm_vmec)) THEN
               xm_temp(1:mnmax_temp) = xm_nyq_vmec(1:mnmax_temp)
               xn_temp(1:mnmax_temp) = xn_nyq_vmec(1:mnmax_temp)
               DO u = 1,mnmax_temp
                  DO v = 1, mnmax_vmec
                     IF ((xm_vmec(v) .eq. xm_nyq_vmec(u)) .and. (xn_vmec(v) .eq. xn_nyq_vmec(u))) THEN
                        rmnc_temp(u,1:ns_vmec) = rmnc_vmec(v,1:ns_vmec)
                        zmns_temp(u,1:ns_vmec) = zmns_vmec(v,1:ns_vmec)
                        lmns_temp(u,1:ns_vmec) = lmns_vmec(v,1:ns_vmec)
                        IF (lasym_vmec) THEN
                           rmns_temp(u,1:ns_vmec) = rmns_vmec(v,1:ns_vmec)
                           zmnc_temp(u,1:ns_vmec) = zmnc_vmec(v,1:ns_vmec)
                           lmnc_temp(u,1:ns_vmec) = lmnc_vmec(v,1:ns_vmec)
                        END IF
                     END IF
                  END DO
               END DO
            ELSE
               xm_temp(1:mnmax_temp) = xm_vmec(1:mnmax_temp)
               xn_temp(1:mnmax_temp) = xn_vmec(1:mnmax_temp)
               rmnc_temp(1:mnmax_temp,1:ns_vmec) = rmnc_vmec(1:mnmax_temp,1:ns_vmec)
               zmns_temp(1:mnmax_temp,1:ns_vmec) = zmns_vmec(1:mnmax_temp,1:ns_vmec)
               lmns_temp(1:mnmax_temp,1:ns_vmec) = lmns_vmec(1:mnmax_temp,1:ns_vmec)
               IF (lasym_vmec) THEN
                  rmns_temp(1:mnmax_temp,1:ns_vmec) = rmns_vmec(1:mnmax_temp,1:ns_vmec)
                  zmnc_temp(1:mnmax_temp,1:ns_vmec) = zmnc_vmec(1:mnmax_temp,1:ns_vmec)
                  lmnc_temp(1:mnmax_temp,1:ns_vmec) = lmnc_vmec(1:mnmax_temp,1:ns_vmec)
               END IF
            END IF
            ! Half to full grid
            bsupumnc_vmec(:,1) = (3*bsupumnc_vmec(:,2) - bsupumnc_vmec(:,3))*0.5D+00
            bsupvmnc_vmec(:,1) = (3*bsupvmnc_vmec(:,2) - bsupvmnc_vmec(:,3))*0.5D+00
            gmnc_vmec(:,1) = (3*gmnc_vmec(:,2) - gmnc_vmec(:,3))*0.5D+00
            lmns_temp(:,1) = (3*lmns_temp(:,2) - lmns_temp(:,3))*0.5D+00
            FORALL(mn = 1:mnmax_temp) bsupumnc_vmec(mn,2:ns_vmec-1) = 0.5*(bsupumnc_vmec(mn,2:ns_vmec-1) + bsupumnc_vmec(mn,3:ns_vmec))
            FORALL(mn = 1:mnmax_temp) bsupvmnc_vmec(mn,2:ns_vmec-1) = 0.5*(bsupvmnc_vmec(mn,2:ns_vmec-1) + bsupvmnc_vmec(mn,3:ns_vmec))
            FORALL(mn = 1:mnmax_temp) gmnc_vmec(mn,2:ns_vmec-1) = 0.5*(gmnc_vmec(mn,2:ns_vmec-1) + gmnc_vmec(mn,3:ns_vmec))
            FORALL(mn = 1:mnmax_temp) lmns_temp(mn,2:ns_vmec-1) = 0.5*(lmns_temp(mn,2:ns_vmec-1) + lmns_temp(mn,3:ns_vmec))
            bsupumnc_vmec(:,ns_vmec) = 2*bsupumnc_vmec(:,ns_vmec) - bsupumnc_vmec(:,ns_vmec-1)
            bsupvmnc_vmec(:,ns_vmec) = 2*bsupvmnc_vmec(:,ns_vmec) - bsupvmnc_vmec(:,ns_vmec-1)
            gmnc_vmec(:,ns_vmec)     = 2*gmnc_vmec(:,ns_vmec) - gmnc_vmec(:,ns_vmec-1)
            lmns_temp(:,ns_vmec) = 2*lmns_temp(:,ns_vmec) - lmns_temp(:,ns_vmec-1)
            ! Load STEL_TOOLS
            IF (lasym_vmec) THEN
               bsupumns_vmec(:,1) = 1.5*bsupumns_vmec(:,2) - 0.5*bsupumns_vmec(:,3)
               bsupvmns_vmec(:,1) = 1.5*bsupvmns_vmec(:,2) - 0.5*bsupvmns_vmec(:,3)
               gmns_vmec(:,1)     = (3*gmns_vmec(:,2) - gmns_vmec(:,3))*0.5D+00
               lmnc_temp(:,1) = (3*lmnc_temp(:,2) - lmnc_temp(:,3))*0.5D+00
               FORALL(mn = 1:mnmax_temp) bsupumns_vmec(mn,2:ns_vmec-1) = 0.5*(bsupumns_vmec(mn,2:ns_vmec-1) + bsupumns_vmec(mn,3:ns_vmec))
               FORALL(mn = 1:mnmax_temp) bsupvmns_vmec(mn,2:ns_vmec-1) = 0.5*(bsupvmns_vmec(mn,2:ns_vmec-1) + bsupvmns_vmec(mn,3:ns_vmec))
               FORALL(mn = 1:mnmax_temp) gmns_vmec(mn,2:ns_vmec-1) = 0.5*(gmns_vmec(mn,2:ns_vmec-1) + gmns_vmec(mn,3:ns_vmec))
               FORALL(mn = 1:mnmax_temp) lmnc_vmec(mn,2:ns_vmec-1) = 0.5*(lmnc_vmec(mn,2:ns_vmec-1) + lmnc_vmec(mn,3:ns_vmec))
               bsupumns_vmec(:,ns_vmec) = 2*bsupumns_vmec(:,ns_vmec) - bsupumns_vmec(:,ns_vmec-1)
               bsupvmns_vmec(:,ns_vmec) = 2*bsupvmns_vmec(:,ns_vmec) - bsupvmns_vmec(:,ns_vmec-1)
               gmns_vmec(:,ns_vmec)     = 2*gmns_vmec(:,ns_vmec) - gmns_vmec(:,ns_vmec-1)
               lmnc_temp(:,ns_vmec) = 2*lmnc_temp(:,ns_vmec) - lmnc_temp(:,ns_vmec-1)
               CALL load_fourier_geom(1,ns_vmec,mnmax_temp,nu,nv,INT(xm_temp),INT(-xn_temp),iflag,&
                           DBLE(rmnc_temp),DBLE(zmns_temp),RMNS=DBLE(rmns_temp),ZMNC=DBLE(zmnc_temp),&
                           BUMNC=DBLE(bsupumnc_vmec),BVMNC=DBLE(bsupvmnc_vmec),&
                           BUMNS=DBLE(bsupumns_vmec),BVMNS=DBLE(bsupvmns_vmec),&
                           LMNS=DBLE(lmns_temp),LMNC=DBLE(lmnc_temp),&
                           BMNC=DBLE(bmnc_vmec),BMNS=DBLE(bmns_vmec),&
                           GMNC=DBLE(gmnc_vmec),GMNS=DBLE(gmns_vmec))
               DEALLOCATE(rmns_temp,zmnc_temp,lmnc_temp)
            ELSE
               CALL load_fourier_geom(1,ns_vmec,mnmax_temp,nu,nv,INT(xm_temp),INT(-xn_temp),iflag,&
                           DBLE(rmnc_temp),DBLE(zmns_temp),&
                           BUMNC=DBLE(bsupumnc_vmec),BVMNC=DBLE(bsupvmnc_vmec),&
                           LMNS=DBLE(lmns_temp),&
                           BMNC=DBLE(bmnc_vmec),&
                           GMNC=DBLE(gmnc_vmec))
            END IF
            DEALLOCATE(xm_temp,xn_temp,rmnc_temp,zmns_temp,lmns_temp)
            ! Update R0,Z0
            CALL get_equil_RZ(DBLE(0),DBLE(0),DBLE(0),r0,z0,iflag)
            ! Update boundary coefficients (this only effects the input files as we use a reset anyway)
            ! SAL - 09/19/12  In free boundary runs this can cause problems.
            ! SAL - 04/25/17  In fixed boundary this can cause prolbems because of flip_theta in readin
            !IF (.not. lfreeb_vmec) THEN
            !   DO mn = 1, mnmax_vmec
            !      im = xm_vmec(mn)
            !      in = xn_vmec(mn)/nfp
            !      rbc_vmec(in,im)=rmnc_vmec(mn,ns_vmec)
            !      zbs_vmec(in,im)=zmns_vmec(mn,ns_vmec)
            !      IF (im == 0) THEN
            !         raxis_cc_vmec(abs(in)) = rmnc_vmec(mn,1)
            !         zaxis_cs_vmec(abs(in)) = zmns_vmec(mn,1)
            !      END IF
            !   END DO
            !   IF (lasym_vmec) THEN
            !      DO mn = 1, mnmax_vmec
            !         im = xm_vmec(mn)
            !         in = xn_vmec(mn)/nfp
            !         rbs_vmec(in,im)=rmns_vmec(mn,ns_vmec)
            !         zbc_vmec(in,im)=zmnc_vmec(mn,ns_vmec)
            !         IF (im == 0) THEN
            !            raxis_cs_vmec(abs(in)) = rmns_vmec(mn,1)
            !            zaxis_cc_vmec(abs(in)) = zmnc_vmec(mn,1)
            !         END IF
            !      END DO
            !   END IF
            !END IF
         CASE('spec')
         CASE('pies')
         CASE('siesta')
         CASE('test')
            ! Do nothing
      END SELECT
      ! Setup the internal STELLOPT arrays
      dex = MINLOC(phi_aux_s(2:),DIM=1)
      IF (dex > 4) CALL setup_prof_spline(phi_spl,dex,phi_aux_s(1:dex),phi_aux_f(1:dex),ier)
      dex = MINLOC(ne_aux_s(2:),DIM=1)
      IF (dex > 4) CALL setup_prof_spline(ne_spl,dex,ne_aux_s(1:dex),ne_aux_f(1:dex),ier)
      dex = MINLOC(te_aux_s(2:),DIM=1)
      IF (dex > 4) CALL setup_prof_spline(te_spl,dex,te_aux_s(1:dex),te_aux_f(1:dex),ier)
      dex = MINLOC(ti_aux_s(2:),DIM=1)
      IF (dex > 4) CALL setup_prof_spline(ti_spl,dex,ti_aux_s(1:dex),ti_aux_f(1:dex),ier)
      dex = MINLOC(th_aux_s(2:),DIM=1)
      IF (dex > 4) CALL setup_prof_spline(th_spl,dex,th_aux_s(1:dex),th_aux_f(1:dex),ier)
      dex = MINLOC(nustar_s(2:),DIM=1)
      IF (dex > 4) CALL setup_prof_spline(nustar_spl,dex,nustar_s(1:dex),nustar_f(1:dex),ier)
      dex = MINLOC(zeff_aux_s(2:),DIM=1)
      IF (dex > 4) CALL setup_prof_spline(zeff_spl,dex,zeff_aux_s(1:dex),zeff_aux_f(1:dex),ier)
      dex = MINLOC(ah_aux_s(2:),DIM=1)
      IF (dex > 4) CALL setup_prof_spline(ah_spl,dex,ah_aux_s(1:dex),ah_aux_f(1:dex),ier)
      dex = MINLOC(emis_xics_s(2:),DIM=1)
      IF (dex > 4) CALL setup_prof_spline(emis_xics_spl,dex,emis_xics_s(1:dex),emis_xics_f(1:dex),ier)

      ! Screen output
      IF (lscreen) THEN
         WRITE(6,'(A,F7.3)')   '     ASPECT RATIO:  ',aspect
         WRITE(6,'(A,F7.3,A)') '             BETA:  ',beta,'  (total)'
         WRITE(6,'(A,F7.3,A)') '                    ',betap,'  (poloidal)'
         WRITE(6,'(A,F7.3,A)') '                    ',betat,'  (toroidal)'
         WRITE(6,'(A,E20.12)') '  TORIDAL CURRENT:  ',curtor
         WRITE(6,'(A,F7.3)')   '     TORIDAL FLUX:  ',phiedge
         WRITE(6,'(A,F7.3)')   '           VOLUME:  ',volume    
         WRITE(6,'(A,F7.3)')   '     MAJOR RADIUS:  ',rmajor
         WRITE(6,'(A,F7.3)')   '     MINOR RADIUS:  ',aminor
         WRITE(6,'(A,F7.3)')   '       AXIS FIELD:  ',Baxis
         WRITE(6,'(A,E20.12)')   '    STORED ENERGY:  ',wp
         CALL FLUSH(6)
      END IF

      RETURN
!----------------------------------------------------------------------
!     END SUBROUTINE
!----------------------------------------------------------------------
      END SUBROUTINE stellopt_load_equil<|MERGE_RESOLUTION|>--- conflicted
+++ resolved
@@ -93,11 +93,7 @@
             ! Read the VMEC output
             CALL read_wout_deallocate
             CALL read_wout_file(TRIM(proc_string),ier)
-<<<<<<< HEAD
-            IF (ier .ne. 0) THEN
-=======
             IF (ier .ne. 0 .or. ierr_vmec .ne. 0) THEN
->>>>>>> 61a819c1
                iflag = -1
                RETURN
             END IF
