!-----------------------------------------------------------------------
!     Subroutine:    stellopt_paraexe
!     Authors:       S. Lazerson (lazerson@pppl.gov)
!     Date:          04/18/14
!     Description:   This subroutine is only called by those
!                    processes which will execute parallel sub
!                    codes.  These processes do not execute
!                    the main blocks of the stellopt code but
!                    rather, they sit around waiting for work from
!                    their master.
!     GENE NOTE:     Must compile GENE with -assume noold_unit_star 
!                    under INTEL (hydra).
!-----------------------------------------------------------------------
      SUBROUTINE stellopt_paraexe(in_parameter_1,in_parameter_2,lscreen)
!-----------------------------------------------------------------------
!     Libraries
!-----------------------------------------------------------------------
      USE stellopt_runtime
      USE stellopt_input_mod
      USE stellopt_vars
      USE equil_vals, ONLY: kx_gene
      USE equil_utils, ONLY: move_txtfile
      USE wall_mod, ONLY: wall_free
      USE mpi_params
      USE mpi_inc
!DEC$ IF DEFINED (SKS2)
      USE parallel_vmec_module, ONLY: &
            InitializeParallel, FinalizeParallel, grank, &
            PARVMEC, LV3FITCALL,&
            InitRunVmec,FinalizeRunVmec,RUNVMEC_COMM_WORLD,NS_RESLTN,&
            FinalizeSurfaceComm, NS_COMM, LIFFREEB
!DEC$ ENDIF
      USE vmec_params, ONLY: norm_term_flag, bad_jacobian_flag,&
                             more_iter_flag, jac75_flag, input_error_flag,&
                             phiedge_error_flag, ns_error_flag, &
                             misc_error_flag, successful_term_flag, &
                             restart_flag, readin_flag, timestep_flag, &
                             output_flag, cleanup_flag, reset_jacdt_flag
      USE vmec_input, ONLY:  ns_array, lfreeb, write_indata_namelist, lnyquist
!DEC$ IF DEFINED (GENE)
      USE gene_subroutine, ONLY: rungene
      USE par_in, ONLY: diagdir,file_extension, beta_gene => beta
      USE par_other, ONLY: print_ini_msg
      USE parameters_IO, ONLY: read_parameters, write_parameters, PAR_OUT_FILE, &
                               PARFILE
      USE stellopt_interface, ONLY: bcast_parameters
      USE geometry, ONLY: geomdir, magn_geometry, geomfile
      USE file_io, ONLY: erase_stop_file
      USE discretization, ONLY: mype_gl, n_procs_sim, n_procs_s, n_procs_w, &
                                n_procs_v, n_procs_x, n_procs_y, n_procs_z
      USE communications, ONLY: omp_level, my_mpi_comm_world
      USE coordinates, ONLY: kx_center
!DEC$ ENDIF
!DEC$ IF DEFINED (BEAMS3D_OPT)
      ! BEAMS3D Libraries
      USE beams3d_runtime, ONLY: id_string_beams => id_string, &
            lread_input_beams => lread_input, lvmec_beams => lvmec, &
            lverb_beams => lverb, lbeam_beams => lbeam, &
            lpies_beams => lpies, lspec_beams => lspec, &
            leqdsk_beams => leqdsk, eqdsk_string_beams => eqdsk_string, &
            lmgrid_beams => lmgrid, lascot_beams => lascot, &
            lvessel_beams => lvessel, lcoil_beams => lcoil, &
            lsuzuki_beams => lsuzuki, lrandomize_beams => lrandomize, &
            lrestart_grid_beams => lrestart_grid, lrestart_particles_beams => lrestart_particles, &
            lbeam_simple_beams => lbeam_simple, &
            lplasma_only_beams => lplasma_only, lascot4_beams => lascot4, &
            lbbnbi_beams => lbbnbi, lascotfl_beams => lascotfl, &
            lcollision_beams => lcollision, lw7x_beams => lw7x, &
            coil_string_beams => coil_string, mgrid_string_beams => mgrid_string,&
            vessel_string_beams => vessel_string, restart_string_beams => restart_string, &
            lraw_beams => lraw, nbeams_beams => nbeams, &
            lvac_beams => lvac, lhitonly, nparticles_start, &
            vll_start_in, R_start_in, Z_start_in, PHI_start_in, mu_start_in, &
            mu_start_in, charge_in, mass_in, t_end_in, Zatom_in, &
            TE_AUX_S_BEAMS => TE_AUX_S, TE_AUX_F_BEAMS => TE_AUX_F, &
            NE_AUX_S_BEAMS => NE_AUX_S, NE_AUX_F_BEAMS => NE_AUX_F, &
            NI_AUX_S_BEAMS => NI_AUX_S, NI_AUX_F_BEAMS => NI_AUX_F, &
<<<<<<< HEAD
=======
            NI_AUX_Z_BEAMS => NI_AUX_Z, NI_AUX_M_BEAMS => NI_AUX_Z, &
            NION_BEAMS => NION, &
>>>>>>> d86ae866
            TI_AUX_S_BEAMS => TI_AUX_S, TI_AUX_F_BEAMS => TI_AUX_F, nprocs_beams, &
            ZEFF_AUX_S_BEAMS => ZEFF_AUX_S, ZEFF_AUX_F_BEAMS => ZEFF_AUX_F
      USE beams3d_lines, ONLY: nparticles_beams => nparticles, R_lines, Z_lines,&
            PHI_lines, vll_lines, moment_lines, neut_lines
      USE beams3d_grid, ONLY: nte, nne, nti, B_R, B_PHI, B_Z, raxis, zaxis, phiaxis,&
                              BR_spl, BZ_spl, BPHI_spl, MODB_spl, rmin, rmax, zmin, &
                              zmax, phimin, phimax, nzeff
      USE wall_mod, ONLY: wall_free
      USE beams3d_input_mod, ONLY: BCAST_BEAMS3D_INPUT
!DEC$ ENDIF
      
!-----------------------------------------------------------------------
!     Subroutine Parameters
!----------------------------------------------------------------------
      IMPLICIT NONE
      CHARACTER(LEN=*), INTENT(inout)    :: in_parameter_1
      CHARACTER(LEN=*), INTENT(inout)    :: in_parameter_2
      LOGICAL, INTENT(inout)        :: lscreen
      
!-----------------------------------------------------------------------
!     Local Variables
!        lscreen         Controls printing to the screen
!        pass            Counts how many times this code is called.
!        gene_dir_string GENE parameter file directory
!        gene_str        GENE parameter file extension
!        ch_in           GENE Checkpoint string
!        code_str         Code to run
!        file_str         Filename to pass to the code
!----------------------------------------------------------------------
      CHARACTER(256) :: code_str,file_str
      CHARACTER(128) :: gene_dir_str, gene_str, ch_in
      CHARACTER(len = 128)    :: reset_string
      INTEGER        :: dex, ier, iunit
      INTEGER :: ictrl(5)
      LOGICAL :: lhit
      INTEGER :: i, myseq
      DOUBLE PRECISION :: x0,y0,z0,x1,y1,z1,xw,yw,zw, rr0,zz0,phi0
!----------------------------------------------------------------------
!     BEGIN SUBROUTINE
!----------------------------------------------------------------------
      IF (TRIM(in_parameter_1) /= 'exit' .and. ier_paraexe /= 0) RETURN
      code_str = TRIM(in_parameter_1)
      file_str = TRIM(in_parameter_2)
      ierr_mpi = 0
      DO
         ! First get the name of the code blah
         ier_paraexe = 0; ierr_mpi = 0; ier = 0
!DEC$ IF DEFINED (MPI_OPT)
         CALL MPI_BARRIER(MPI_COMM_MYWORLD,ierr_mpi)
         IF (ierr_mpi /= MPI_SUCCESS) CALL handle_err(MPI_ERR,'stellopt_paraexe: BARRIER1',ierr_mpi)
         CALL MPI_BCAST(code_str,256,MPI_CHARACTER,master,MPI_COMM_MYWORLD,ierr_mpi)
         IF (ierr_mpi /= MPI_SUCCESS) CALL handle_err(MPI_ERR,'stellopt_paraexe: BCAST1',ierr_mpi)
         CALL MPI_BCAST(file_str,256,MPI_CHARACTER,master,MPI_COMM_MYWORLD,ierr_mpi)
         IF (ierr_mpi /= MPI_SUCCESS) CALL handle_err(MPI_ERR,'stellopt_paraexe: BCAST2',ierr_mpi)
!DEC$ ENDIF

         ! Now run the proper code
         CALL tolower(code_str)
         SELECT CASE (TRIM(code_str))
            CASE('parvmec_init')
               myseq=myid
               CALL MPI_BCAST(myseq,1,MPI_INTEGER,master,MPI_COMM_MYWORLD,ierr_mpi)
              ! Now make initializing VMEC call which preforms allocations
               ictrl(1) = restart_flag + readin_flag + reset_jacdt_flag
               ictrl(2) = 0
               ictrl(3) = 50
               ictrl(4) = 0
               ictrl(5) = myid
               PARVMEC = .TRUE.
               NS_RESLTN = 0 ! Need to do this otherwise situations arrise which cause problems.
               reset_string =''
               !IF (TRIM(equil_type)=='animec') ictrl(1) = ictrl(1) + animec_flag
               !IF (TRIM(equil_type)=='flow' .or. TRIM(equil_type)=='satire') ictrl(1) = ictrl(1) + flow_flag
               IF (myworkid==master) THEN
                  CALL safe_open(iunit,ier,'threed1.'//TRIM(file_str),'unknown','formatted')
                  CLOSE(iunit)
               END IF
               CALL MPI_BARRIER(MPI_COMM_MYWORLD,ierr_mpi)
               IF (ierr_mpi /= MPI_SUCCESS) CALL handle_err(MPI_ERR,'stellopt_paraexe: BARRIER',ierr_mpi)
               CALL runvmec(ictrl,file_str,.false.,MPI_COMM_MYWORLD,reset_string)
               CALL FinalizeSurfaceComm(NS_COMM)
               CALL FinalizeRunVmec(RUNVMEC_COMM_WORLD)
               ier_paraexe=ictrl(2)
               in_parameter_2 = TRIM(file_str)
            CASE('paravmec_run')
!DEC$ IF DEFINED (SKS2)
               ! Broadcast the sequence number
               myseq=myid          ! MPI
               CALL MPI_BCAST(myseq,1,MPI_INTEGER,master,MPI_COMM_MYWORLD,ierr_mpi)
               IF (ierr_mpi /= MPI_SUCCESS) CALL handle_err(MPI_ERR,'stellopt_paraexe: BCAST2b',ierr_mpi)
               ! Now update the namelists
               IF (myworkid == master) CALL stellopt_prof_to_vmec(file_str,ier)
               CALL stellopt_bcast_vmec(master,MPI_COMM_MYWORLD,ier)
               IF (ier .eq. 0) THEN
                  CALL stellopt_reinit_vmec
                  IF (myworkid == master) THEN
                     iunit = 37; ier = 0
                     CALL safe_open(iunit,ier,TRIM('temp_input.'//TRIM(file_str)),'unknown','formatted')
                     CALL write_indata_namelist(iunit,ier)
                     CALL FLUSH(iunit)
                  END IF
                  ! Setup ICTRL Array
                  ictrl(1) = restart_flag+timestep_flag+output_flag+reset_jacdt_flag
                  ictrl(2) = 0; ictrl(3) = -1; ictrl(4) = -1; ictrl(5) = myseq
                  PARVMEC = .TRUE.
                  ! Setup reset_string
                  reset_string =''
                  lhit = .FALSE.
                  NS_RESLTN = 0 ! Need to do this otherwise situations arrise which cause problems.
                  CALL runvmec(ictrl,file_str,lscreen,MPI_COMM_MYWORLD,reset_string)
                  CALL FinalizeSurfaceComm(NS_COMM)
                  CALL FinalizeRunVmec(RUNVMEC_COMM_WORLD)
                  ier=ictrl(2)
                  CALL MPI_BCAST(ier,1,MPI_INTEGER,master,MPI_COMM_MYWORLD,ierr_mpi)
                  IF (ierr_mpi /= MPI_SUCCESS) CALL handle_err(MPI_ERR,'stellopt_paraexe: BCAST2d',ierr_mpi)
                  IF (  ier == successful_term_flag  .or. &
                        ier == norm_term_flag) THEN
                     IF (myworkid == master) CLOSE(UNIT=iunit,STATUS='delete')
                     ier = 0
                  ELSE
                     IF (myworkid == master) CLOSE(UNIT=iunit)
                     ier = -1
                  END IF
               END IF
               in_parameter_2 = TRIM(file_str)
               ier_paraexe = ier
!DEC$ ENDIF
            CASE('paravmec_write')
!DEC$ IF DEFINED (SKS2)
               CALL MPI_BCAST(myseq,1,MPI_INTEGER,master,MPI_COMM_MYWORLD,ierr_mpi)
               IF (ierr_mpi /= MPI_SUCCESS) CALL handle_err(MPI_ERR,'stellopt_paraexe: BCAST2b',ierr_mpi)
               ictrl(1) = output_flag
               ictrl(2) = 0     ! vmec error flag  
               ictrl(3) = 0    ! Use multigrid
               ictrl(4) = 0
               ictrl(5) = myseq ! Output file sequence number
               reset_string =''
               NS_RESLTN = 0 ! Need to do this otherwise situations arrise which cause problems.
               CALL runvmec(ictrl,file_str,lscreen,MPI_COMM_MYWORLD,reset_string)
               LIFFREEB  = .FALSE. ! Already deallocated from before and we need to reset stuff
               CALL FinalizeRunVmec(RUNVMEC_COMM_WORLD) ! We don't allocate the vacuum communicator when we write
               ier=ictrl(2)
               CALL MPI_BCAST(ier,1,MPI_INTEGER,master,MPI_COMM_MYWORLD,ierr_mpi)
               IF (ierr_mpi /= MPI_SUCCESS) CALL handle_err(MPI_ERR,'stellopt_paraexe: BCAST2d',ierr_mpi)
               ier_paraexe = ier
!DEC$ ENDIF
            CASE('gene_parallel')  ! Parallel Gene
!DEC$ IF DEFINED (MPI_OPT) .AND. DEFINED (GENE)
               ! First read the parameters file
               file_extension = ''
               geomdir = '.'
               magn_geometry = 'gist'
               geomfile = '.'
               beta_gene = 0.0
               print_ini_msg = .false.
               PARFILE = 30
               CALL read_parameters('')

               ! Setup the communicator
               my_mpi_comm_world = MPI_COMM_MYWORLD
               omp_level = MPI_THREAD_SINGLE
               mype_gl = myworkid
               CALL MPI_COMM_SIZE( MPI_COMM_MYWORLD, n_procs_sim, ierr_mpi )
               IF (ierr_mpi /= MPI_SUCCESS) CALL handle_err(MPI_ERR,'stellopt_paraexe',ierr_mpi)

               ! Initialize the code
               file_extension = TRIM(file_str)
               diagdir = './'
               geomdir = '.'
               magn_geometry = 'gist'
               gene_dir_str = '.'
               gene_str = TRIM(file_str)
               geomfile = 'gist_genet'//TRIM(file_str)
               ch_in = 'no'
               kx_center = kx_gene

               ! Do the initalization call
               IF (myworkid == master) THEN
                  CALL write_parameters
                  CALL read_parameters(gene_dir_str)
               END IF
               CALL MPI_BARRIER(MPI_COMM_MYWORLD,ierr_mpi)
               IF (ierr_mpi /= MPI_SUCCESS) CALL handle_err(MPI_ERR,'stellopt_paraexe',ierr_mpi)

               ! Update everyone
               CALL bcast_parameters
               gene_dir_str = 'skip_parfile'  ! This causes rungene to skip reading the parameters file.
               ! We need to write the parameters file so we can read it
               !CALL write_parameters
               !PARFILE = 30
               !IF (myworkid == master) CALL write_parameters

               ! Run the Code
               IF (lscreen) print_ini_msg = .true.
!!!!!!!!!!!!!!  The following line crashes the code
               IF (lscreen) WRITE(6,'(a)') ' ::::::::::::::::::::        LINEAR GENE RUN     ::::::::::::::::::::::'
               IF (.not.lscreen .and. myworkid == master) THEN
                  CLOSE(UNIT=6)
                  OPEN(UNIT=6,FILE='log_gene.'//TRIM(gene_str(2:128)))
               END IF
               CALL MPI_BARRIER(MPI_COMM_MYWORLD,ierr_mpi)
               IF (ierr_mpi /= MPI_SUCCESS) CALL handle_err(MPI_ERR,'stellopt_paraexe',ierr_mpi)
               CALL rungene(MPI_COMM_MYWORLD,gene_dir_str,gene_str,ch_in)
               CALL erase_stop_file
               IF (.not.lscreen .and. myworkid == master) THEN 
                  CLOSE(UNIT=6)
                  OPEN(UNIT=6,FILE=TRIM(screen_str),POSITION='APPEND')
               END IF
               IF (lscreen) WRITE(6,'(a)') ' ::::::::::::::::::::::::::::::::::::::::::::::::::::::::::::::::::::::'
               CALL FLUSH(6)
!DEC$ ENDIF
            CASE('beams3d')
!DEC$ IF DEFINED (BEAMS3D_OPT)
               CALL MPI_COMM_SIZE( MPI_COMM_MYWORLD, nprocs_beams, ierr_mpi )
               IF (ierr_mpi /= MPI_SUCCESS) CALL handle_err(MPI_ERR,'stellopt_paraexe',ierr_mpi)

               ! Set vars so BEAMS3D knows it's being called from stellopt
               CALL MPI_COMM_DUP(MPI_COMM_MYWORLD, MPI_COMM_BEAMS, ierr_mpi)
               CALL MPI_COMM_SPLIT_TYPE(MPI_COMM_BEAMS, MPI_COMM_TYPE_SHARED, 0, MPI_INFO_NULL, MPI_COMM_SHARMEM, ierr_mpi)
               CALL MPI_COMM_RANK(MPI_COMM_SHARMEM, myid_sharmem, ierr_mpi)
               CALL BCAST_BEAMS3D_INPUT(master,MPI_COMM_MYWORLD,ierr_mpi)

               lverb_beams        = .FALSE.
               lvmec_beams        = .TRUE.  ! Use VMEC Equilibria
               lpies_beams        = .FALSE.
               lspec_beams        = .FALSE.
               leqdsk_beams       = .FALSE.
               lcoil_beams        = .FALSE.
               lmgrid_beams       = .FALSE.
               lascot_beams       = .FALSE.
               lascotfl_beams     = .FALSE.
               lascot4_beams      = .FALSE.
               lbbnbi_beams       = .FALSE.
               lraw_beams         = .FALSE.
               lvessel_beams      = .FALSE.
               lvac_beams         = .FALSE.
               lrestart_grid_beams     = .FALSE.
               lrestart_particles_beams     = .FALSE.
               lbeam_simple_beams = .FALSE.
               lhitonly           = .TRUE. ! Set to true to smaller files.
               IF (lscreen) lhitonly = .FALSE.
               lplasma_only_beams = .TRUE.
               lbeam_beams        = .FALSE.
               lread_input_beams  = .FALSE.
               lcollision_beams   = .FALSE.
               lw7x_beams   = .FALSE.
               lrandomize_beams = .FALSE.
               lsuzuki_beams = .FALSE.
               id_string_beams    = TRIM(file_str)
               coil_string_beams  = ''
               mgrid_string_beams = ''
               vessel_string_beams = ''
               restart_string_beams = ''
               eqdsk_string_beams = ''
               IF (myworkid .eq. master) lverb_beams = lscreen


               ! Broadcast some variables
               ierr_mpi = 0
               CALL MPI_BCAST(lhitonly,1,MPI_LOGICAL, master, MPI_COMM_MYWORLD,ierr_mpi)
               CALL MPI_BCAST(nne,1,MPI_INTEGER, master, MPI_COMM_MYWORLD,ierr_mpi)
               CALL MPI_BCAST(nte,1,MPI_INTEGER, master, MPI_COMM_MYWORLD,ierr_mpi)
               CALL MPI_BCAST(nti,1,MPI_INTEGER, master, MPI_COMM_MYWORLD,ierr_mpi)
               CALL MPI_BCAST(nzeff,1,MPI_INTEGER, master, MPI_COMM_MYWORLD,ierr_mpi)
               CALL MPI_BCAST(nparticles_start,1,MPI_INTEGER, master, MPI_COMM_MYWORLD,ierr_mpi)
               CALL MPI_BCAST(rmin,nte,MPI_REAL8, master, MPI_COMM_MYWORLD,ierr_mpi)
               CALL MPI_BCAST(rmax,nte,MPI_REAL8, master, MPI_COMM_MYWORLD,ierr_mpi)
               CALL MPI_BCAST(zmin,nte,MPI_REAL8, master, MPI_COMM_MYWORLD,ierr_mpi)
               CALL MPI_BCAST(zmax,nte,MPI_REAL8, master, MPI_COMM_MYWORLD,ierr_mpi)
               CALL MPI_BCAST(phimin,nte,MPI_REAL8, master, MPI_COMM_MYWORLD,ierr_mpi)
               CALL MPI_BCAST(phimax,nte,MPI_REAL8, master, MPI_COMM_MYWORLD,ierr_mpi)
               CALL MPI_BCAST(TE_AUX_S_BEAMS,nte,MPI_REAL8, master, MPI_COMM_MYWORLD,ierr_mpi)
               CALL MPI_BCAST(TE_AUX_F_BEAMS,nte,MPI_REAL8, master, MPI_COMM_MYWORLD,ierr_mpi)
               CALL MPI_BCAST(NE_AUX_S_BEAMS,nne,MPI_REAL8, master, MPI_COMM_MYWORLD,ierr_mpi)
               CALL MPI_BCAST(NE_AUX_F_BEAMS,nne,MPI_REAL8, master, MPI_COMM_MYWORLD,ierr_mpi)
               CALL MPI_BCAST(NI_AUX_S_BEAMS,nne,MPI_REAL8, master, MPI_COMM_MYWORLD,ierr_mpi)
               CALL MPI_BCAST(NI_AUX_F_BEAMS,nne*NION_BEAMS,MPI_REAL8, master, MPI_COMM_MYWORLD,ierr_mpi)
               CALL MPI_BCAST(NI_AUX_Z_BEAMS,NION_BEAMS,MPI_INTEGER, master, MPI_COMM_MYWORLD,ierr_mpi)
               CALL MPI_BCAST(NI_AUX_M_BEAMS,NION_BEAMS,MPI_REAL8, master, MPI_COMM_MYWORLD,ierr_mpi)
               CALL MPI_BCAST(TI_AUX_S_BEAMS,nti,MPI_REAL8, master, MPI_COMM_MYWORLD,ierr_mpi)
               CALL MPI_BCAST(TI_AUX_F_BEAMS,nti,MPI_REAL8, master, MPI_COMM_MYWORLD,ierr_mpi)
               CALL MPI_BCAST(NI_AUX_S_BEAMS,nzeff,MPI_REAL8, master, MPI_COMM_MYWORLD,ierr_mpi)
               CALL MPI_BCAST(NI_AUX_F_BEAMS,nzeff,MPI_REAL8, master, MPI_COMM_MYWORLD,ierr_mpi)
               CALL MPI_BCAST(ZEFF_AUX_S_BEAMS,nzeff,MPI_REAL8, master, MPI_COMM_MYWORLD,ierr_mpi)
               CALL MPI_BCAST(ZEFF_AUX_F_BEAMS,nzeff,MPI_REAL8, master, MPI_COMM_MYWORLD,ierr_mpi)
               CALL MPI_BCAST(R_start_in,nparticles_start,MPI_REAL8, master, MPI_COMM_MYWORLD,ierr_mpi)
               CALL MPI_BCAST(Z_start_in,nparticles_start,MPI_REAL8, master, MPI_COMM_MYWORLD,ierr_mpi)
               CALL MPI_BCAST(PHI_start_in,nparticles_start,MPI_REAL8, master, MPI_COMM_MYWORLD,ierr_mpi)
               CALL MPI_BCAST(vll_start_in,nparticles_start,MPI_REAL8, master, MPI_COMM_MYWORLD,ierr_mpi)
               CALL MPI_BCAST(charge_in,nparticles_start,MPI_REAL8, master, MPI_COMM_MYWORLD,ierr_mpi)
               CALL MPI_BCAST(mass_in,nparticles_start,MPI_REAL8, master, MPI_COMM_MYWORLD,ierr_mpi)
               CALL MPI_BCAST(Zatom_in,nparticles_start,MPI_REAL8, master, MPI_COMM_MYWORLD,ierr_mpi)
               CALL MPI_BCAST(mu_start_in,nparticles_start,MPI_REAL8, master, MPI_COMM_MYWORLD,ierr_mpi)
               CALL MPI_BCAST(t_end_in,nparticles_start,MPI_REAL8, master, MPI_COMM_MYWORLD,ierr_mpi)
               nparticles_beams = nparticles_start

               ! Print some stuff to screen
               IF (lscreen) THEN
                  WRITE(6, '(a,f5.2)') 'BEAMS3D Version ', BEAMS3D_VERSION
               END IF

               ! Initialize the code
               CALL beams3d_init
               CALL MPI_BARRIER(MPI_COMM_MYWORLD,ierr_mpi)
               IF (ierr_mpi /= MPI_SUCCESS) CALL handle_err(MPI_ERR,'stellopt_paraexe',ierr_mpi)

               ! Follow particles
               CALL beams3d_follow_gc
               nbeams_beams = 1  ! Do this so the read in cleanup doesn't fail
               CALL beams3d_write('TRAJECTORY_PARTIAL')

               ! Calculated particle locations in flux space
               CALL beams3d_diagnostics

               ! Deallocate Arrays
               CALL beams3d_free(MPI_COMM_SHARMEM)
               CALL wall_free(ier,MPI_COMM_SHARMEM)
              
               ! Free the Shared Memory region
               CALL MPI_COMM_FREE(MPI_COMM_SHARMEM,ierr_mpi)
               CALL MPI_COMM_FREE(MPI_COMM_BEAMS,ierr_mpi)

               IF (lverb_beams) WRITE(6, '(A)') '----- BEAMS3D DONE -----'

!DEC$ ENDIF
!DEC$ IF DEFINED (TRAVIS)
            CASE('travis')
               proc_string = file_str
               CALL stellopt_travis(lscreen,ier)
!DEC$ ENDIF
            CASE('coilopt++')
               CALL stellopt_coiloptpp(file_str,lscreen)
            CASE('regcoil_chi2_b')
               CALL stellopt_regcoil_chi2_b(lscreen,ier)
            CASE('terpsichore')
               proc_string = file_str
               ier = 0
               IF (lnyquist) STOP "To use TERPSICHORE, you have to use lnyquist=.f. in VMEC!"
               CALL stellopt_kink(lscreen,ier)
            CASE('booz_xform')
               proc_string = file_str
               ier = 0
               CALL stellopt_toboozer(lscreen,ier)
               ier_paraexe = ier
            CASE('bootsj')
               proc_string = file_str
               ier = 0
               CALL stellopt_bootsj(lscreen,ier)
               ier_paraexe = ier
            CASE('sfincs')
               proc_string = file_str
               ier = 0
               CALL stellopt_sfincs(lscreen,ier)
               ier_paraexe = ier
            CASE('cobra')
               proc_string = file_str
               ier = 0
               CALL stellopt_balloon(lscreen,ier)
               ier_paraexe = ier
            CASE('diagno')
               proc_string = file_str
               ier = 0
               CALL stellopt_magdiag(lscreen,ier)
               ier_paraexe = ier
            CASE('neo')
               proc_string = file_str
               ier = 0
               CALL stellopt_neo(lscreen,ier)
               ier_paraexe = ier
            CASE('write_mgrid')
               CALL stellopt_write_mgrid(MPI_COMM_MYWORLD,file_str,lscreen)
            CASE('mango_init')
               CALL stellopt_mango_init
            CASE('mango_finalize')
               CALL stellopt_mango_finalize
            CASE('exit')  ! we send this when we want to terminate the code (everyone leaves)
               CALL MPI_COMM_FREE(MPI_COMM_MYWORLD,ierr_mpi)
               IF (ierr_mpi /= MPI_SUCCESS) CALL handle_err(MPI_ERR,'stellopt_paraexe: FREE',ierr_mpi)
               RETURN
            CASE DEFAULT
               PRINT *,"Error! stellopt_paraexe called with unknown argument: ",TRIM(code_str)
               STOP
         END SELECT
         !lscreen = .false.
         IF (myworkid == master) RETURN ! The master process of the Communicator can leave
      END DO
      RETURN
!----------------------------------------------------------------------
!     END SUBROUTINE
!----------------------------------------------------------------------
      END SUBROUTINE stellopt_paraexe<|MERGE_RESOLUTION|>--- conflicted
+++ resolved
@@ -69,17 +69,14 @@
             coil_string_beams => coil_string, mgrid_string_beams => mgrid_string,&
             vessel_string_beams => vessel_string, restart_string_beams => restart_string, &
             lraw_beams => lraw, nbeams_beams => nbeams, &
-            lvac_beams => lvac, lhitonly, nparticles_start, &
+            lvac_beams => lvac, lhitonly, ,lboxsim_beams => lboxsim, nparticles_start, &
             vll_start_in, R_start_in, Z_start_in, PHI_start_in, mu_start_in, &
             mu_start_in, charge_in, mass_in, t_end_in, Zatom_in, &
             TE_AUX_S_BEAMS => TE_AUX_S, TE_AUX_F_BEAMS => TE_AUX_F, &
             NE_AUX_S_BEAMS => NE_AUX_S, NE_AUX_F_BEAMS => NE_AUX_F, &
             NI_AUX_S_BEAMS => NI_AUX_S, NI_AUX_F_BEAMS => NI_AUX_F, &
-<<<<<<< HEAD
-=======
             NI_AUX_Z_BEAMS => NI_AUX_Z, NI_AUX_M_BEAMS => NI_AUX_Z, &
             NION_BEAMS => NION, &
->>>>>>> d86ae866
             TI_AUX_S_BEAMS => TI_AUX_S, TI_AUX_F_BEAMS => TI_AUX_F, nprocs_beams, &
             ZEFF_AUX_S_BEAMS => ZEFF_AUX_S, ZEFF_AUX_F_BEAMS => ZEFF_AUX_F
       USE beams3d_lines, ONLY: nparticles_beams => nparticles, R_lines, Z_lines,&
@@ -328,6 +325,7 @@
                lw7x_beams   = .FALSE.
                lrandomize_beams = .FALSE.
                lsuzuki_beams = .FALSE.
+               lboxsim_beams = .FALSE.
                id_string_beams    = TRIM(file_str)
                coil_string_beams  = ''
                mgrid_string_beams = ''
@@ -387,7 +385,7 @@
                IF (ierr_mpi /= MPI_SUCCESS) CALL handle_err(MPI_ERR,'stellopt_paraexe',ierr_mpi)
 
                ! Follow particles
-               CALL beams3d_follow_gc
+               CALL beams3d_follow
                nbeams_beams = 1  ! Do this so the read in cleanup doesn't fail
                CALL beams3d_write('TRAJECTORY_PARTIAL')
 
