!-----------------------------------------------------------------------
!     Subroutine:    stellopt_paraexe
!     Authors:       S. Lazerson (lazerson@pppl.gov)
!     Date:          04/18/14
!     Description:   This subroutine is only called by those
!                    processes which will execute parallel sub
!                    codes.  These processes do not execute
!                    the main blocks of the stellopt code but
!                    rather, they sit around waiting for work from
!                    their master.
!     GENE NOTE:     Must compile GENE with -assume noold_unit_star 
!                    under INTEL (hydra).
!-----------------------------------------------------------------------
      SUBROUTINE stellopt_paraexe(in_parameter_1,in_parameter_2,lscreen)
!-----------------------------------------------------------------------
!     Libraries
!-----------------------------------------------------------------------
      USE stellopt_runtime
      USE stellopt_input_mod
      USE stellopt_vars
      USE equil_vals, ONLY: kx_gene
      USE equil_utils, ONLY: move_txtfile
      USE wall_mod, ONLY: wall_free
      USE mpi_params
      USE mpi_inc
!DEC$ IF DEFINED (SKS2)
      USE parallel_vmec_module, ONLY: &
            InitializeParallel, FinalizeParallel, grank, &
            PARVMEC, LV3FITCALL,&
            InitRunVmec,FinalizeRunVmec,RUNVMEC_COMM_WORLD,NS_RESLTN,&
            FinalizeSurfaceComm, NS_COMM, LIFFREEB
!DEC$ ENDIF
      USE vmec_params, ONLY: norm_term_flag, bad_jacobian_flag,&
                             more_iter_flag, jac75_flag, input_error_flag,&
                             phiedge_error_flag, ns_error_flag, &
                             misc_error_flag, successful_term_flag, &
                             restart_flag, readin_flag, timestep_flag, &
                             output_flag, cleanup_flag, reset_jacdt_flag
      USE vmec_input, ONLY:  ns_array, lfreeb, write_indata_namelist, lnyquist
!DEC$ IF DEFINED (GENE)
      USE gene_subroutine, ONLY: rungene
      USE par_in, ONLY: diagdir,file_extension, beta_gene => beta
      USE par_other, ONLY: print_ini_msg
      USE parameters_IO, ONLY: read_parameters, write_parameters, PAR_OUT_FILE, &
                               PARFILE
      USE stellopt_interface, ONLY: bcast_parameters
      USE geometry, ONLY: geomdir, magn_geometry, geomfile
      USE file_io, ONLY: erase_stop_file
      USE discretization, ONLY: mype_gl, n_procs_sim, n_procs_s, n_procs_w, &
                                n_procs_v, n_procs_x, n_procs_y, n_procs_z
      USE communications, ONLY: omp_level, my_mpi_comm_world
      USE coordinates, ONLY: kx_center
!DEC$ ENDIF
!DEC$ IF DEFINED (BEAMS3D_OPT)
      ! BEAMS3D Libraries
      USE beams3d_runtime, ONLY: id_string_beams => id_string, &
            lread_input_beams => lread_input, lvmec_beams => lvmec, &
            lverb_beams => lverb, lbeam_beams => lbeam, &
            lpies_beams => lpies, lspec_beams => lspec, &
            leqdsk_beams => leqdsk, eqdsk_string_beams => eqdsk_string, &
            lmgrid_beams => lmgrid, lascot_beams => lascot, &
            lvessel_beams => lvessel, lcoil_beams => lcoil, &
            lsuzuki_beams => lsuzuki, lrandomize_beams => lrandomize, &
            lrestart_grid_beams => lrestart_grid, lrestart_particles_beams => lrestart_particles, &
            lbeam_simple_beams => lbeam_simple, &
            lplasma_only_beams => lplasma_only, lascot4_beams => lascot4, &
            lbbnbi_beams => lbbnbi, lascotfl_beams => lascotfl, &
            lcollision_beams => lcollision, lw7x_beams => lw7x, &
            coil_string_beams => coil_string, mgrid_string_beams => mgrid_string,&
            vessel_string_beams => vessel_string, restart_string_beams => restart_string, &
            lraw_beams => lraw, nbeams_beams => nbeams, &
            lvac_beams => lvac, lhitonly, nparticles_start, &
            vll_start_in, R_start_in, Z_start_in, PHI_start_in, mu_start_in, &
            mu_start_in, charge_in, mass_in, t_end_in, Zatom_in, &
            TE_AUX_S_BEAMS => TE_AUX_S, TE_AUX_F_BEAMS => TE_AUX_F, &
            NE_AUX_S_BEAMS => NE_AUX_S, NE_AUX_F_BEAMS => NE_AUX_F, &
            NI_AUX_S_BEAMS => NI_AUX_S, NI_AUX_F_BEAMS => NI_AUX_F, &
            NI_AUX_Z_BEAMS => NI_AUX_Z, NI_AUX_M_BEAMS => NI_AUX_Z, &
            NION_BEAMS => NION, &
            TI_AUX_S_BEAMS => TI_AUX_S, TI_AUX_F_BEAMS => TI_AUX_F, nprocs_beams, &
            ZEFF_AUX_S_BEAMS => ZEFF_AUX_S, ZEFF_AUX_F_BEAMS => ZEFF_AUX_F
      USE beams3d_lines, ONLY: nparticles_beams => nparticles, R_lines, Z_lines,&
            PHI_lines, vll_lines, moment_lines, neut_lines
      USE beams3d_grid, ONLY: nte, nne, nti, B_R, B_PHI, B_Z, raxis, zaxis, phiaxis,&
                              BR_spl, BZ_spl, BPHI_spl, MODB_spl, rmin, rmax, zmin, &
                              zmax, phimin, phimax, nzeff
      USE wall_mod, ONLY: wall_free
      USE beams3d_input_mod, ONLY: BCAST_BEAMS3D_INPUT
!DEC$ ENDIF
      
!-----------------------------------------------------------------------
!     Subroutine Parameters
!----------------------------------------------------------------------
      IMPLICIT NONE
      CHARACTER(LEN=*), INTENT(inout)    :: in_parameter_1
      CHARACTER(LEN=*), INTENT(inout)    :: in_parameter_2
      LOGICAL, INTENT(inout)        :: lscreen
      
!-----------------------------------------------------------------------
!     Local Variables
!        lscreen         Controls printing to the screen
!        pass            Counts how many times this code is called.
!        gene_dir_string GENE parameter file directory
!        gene_str        GENE parameter file extension
!        ch_in           GENE Checkpoint string
!        code_str         Code to run
!        file_str         Filename to pass to the code
!----------------------------------------------------------------------
      CHARACTER(256) :: code_str,file_str
      CHARACTER(128) :: gene_dir_str, gene_str, ch_in
      CHARACTER(len = 128)    :: reset_string
      INTEGER        :: dex, ier, iunit
      INTEGER :: ictrl(5)
      LOGICAL :: lhit
      INTEGER :: i, myseq
      DOUBLE PRECISION :: x0,y0,z0,x1,y1,z1,xw,yw,zw, rr0,zz0,phi0
!----------------------------------------------------------------------
!     BEGIN SUBROUTINE
!----------------------------------------------------------------------
      IF (TRIM(in_parameter_1) /= 'exit' .and. ier_paraexe /= 0) RETURN
      code_str = TRIM(in_parameter_1)
      file_str = TRIM(in_parameter_2)
      ierr_mpi = 0
      DO
         ! First get the name of the code blah
         ier_paraexe = 0; ierr_mpi = 0; ier = 0
!DEC$ IF DEFINED (MPI_OPT)
         CALL MPI_BARRIER(MPI_COMM_MYWORLD,ierr_mpi)
         IF (ierr_mpi /= MPI_SUCCESS) CALL handle_err(MPI_ERR,'stellopt_paraexe: BARRIER1',ierr_mpi)
         CALL MPI_BCAST(code_str,256,MPI_CHARACTER,master,MPI_COMM_MYWORLD,ierr_mpi)
         IF (ierr_mpi /= MPI_SUCCESS) CALL handle_err(MPI_ERR,'stellopt_paraexe: BCAST1',ierr_mpi)
         CALL MPI_BCAST(file_str,256,MPI_CHARACTER,master,MPI_COMM_MYWORLD,ierr_mpi)
         IF (ierr_mpi /= MPI_SUCCESS) CALL handle_err(MPI_ERR,'stellopt_paraexe: BCAST2',ierr_mpi)
!DEC$ ENDIF

         ! Now run the proper code
         CALL tolower(code_str)
         SELECT CASE (TRIM(code_str))
            CASE('parvmec_init')
               myseq=myid
               CALL MPI_BCAST(myseq,1,MPI_INTEGER,master,MPI_COMM_MYWORLD,ierr_mpi)
              ! Now make initializing VMEC call which preforms allocations
               ictrl(1) = restart_flag + readin_flag + reset_jacdt_flag
               ictrl(2) = 0
               ictrl(3) = 50
               ictrl(4) = 0
               ictrl(5) = myid
               PARVMEC = .TRUE.
               NS_RESLTN = 0 ! Need to do this otherwise situations arrise which cause problems.
               reset_string =''
               !IF (TRIM(equil_type)=='animec') ictrl(1) = ictrl(1) + animec_flag
               !IF (TRIM(equil_type)=='flow' .or. TRIM(equil_type)=='satire') ictrl(1) = ictrl(1) + flow_flag
               IF (myworkid==master) THEN
                  CALL safe_open(iunit,ier,'threed1.'//TRIM(file_str),'unknown','formatted')
                  CLOSE(iunit)
               END IF
               CALL MPI_BARRIER(MPI_COMM_MYWORLD,ierr_mpi)
               IF (ierr_mpi /= MPI_SUCCESS) CALL handle_err(MPI_ERR,'stellopt_paraexe: BARRIER',ierr_mpi)
               CALL runvmec(ictrl,file_str,.false.,MPI_COMM_MYWORLD,reset_string)
               CALL FinalizeSurfaceComm(NS_COMM)
               CALL FinalizeRunVmec(RUNVMEC_COMM_WORLD)
               ier_paraexe=ictrl(2)
               in_parameter_2 = TRIM(file_str)
            CASE('paravmec_run')
!DEC$ IF DEFINED (SKS2)
               ! Broadcast the sequence number
               myseq=myid          ! MPI
               CALL MPI_BCAST(myseq,1,MPI_INTEGER,master,MPI_COMM_MYWORLD,ierr_mpi)
               IF (ierr_mpi /= MPI_SUCCESS) CALL handle_err(MPI_ERR,'stellopt_paraexe: BCAST2b',ierr_mpi)
               ! Now update the namelists
               IF (myworkid == master) CALL stellopt_prof_to_vmec(file_str,ier)
               CALL stellopt_bcast_vmec(master,MPI_COMM_MYWORLD,ier)
               IF (ier .eq. 0) THEN
                  CALL stellopt_reinit_vmec
                  IF (myworkid == master) THEN
                     iunit = 37; ier = 0
                     CALL safe_open(iunit,ier,TRIM('temp_input.'//TRIM(file_str)),'unknown','formatted')
                     CALL write_indata_namelist(iunit,ier)
                     IF (lcoil_geom) THEN
                        CALL write_optimum_namelist(iunit,ier)
                        IF (lfreeb) CALL write_mgrid_namelist(iunit,ier)
                     ENDIF
                     CALL FLUSH(iunit)
                  END IF
                  ! Setup ICTRL Array
                  ictrl(1) = restart_flag+timestep_flag+output_flag+reset_jacdt_flag
                  ictrl(2) = 0; ictrl(3) = -1; ictrl(4) = -1; ictrl(5) = myseq
                  PARVMEC = .TRUE.
                  ! Setup reset_string
                  reset_string =''
                  lhit = .FALSE.
                  NS_RESLTN = 0 ! Need to do this otherwise situations arrise which cause problems.
                  CALL runvmec(ictrl,file_str,lscreen,MPI_COMM_MYWORLD,reset_string)
                  CALL FinalizeSurfaceComm(NS_COMM)
                  CALL FinalizeRunVmec(RUNVMEC_COMM_WORLD)
                  ier=ictrl(2)
                  CALL MPI_BCAST(ier,1,MPI_INTEGER,master,MPI_COMM_MYWORLD,ierr_mpi)
                  IF (ierr_mpi /= MPI_SUCCESS) CALL handle_err(MPI_ERR,'stellopt_paraexe: BCAST2d',ierr_mpi)
                  IF (  ier == successful_term_flag  .or. &
                        ier == norm_term_flag) THEN
                     IF (myworkid == master) CLOSE(UNIT=iunit,STATUS='delete')
                     ier = 0
                  ELSE
                     IF (myworkid == master) CLOSE(UNIT=iunit)
                     ier = -1
                  END IF
               END IF
               in_parameter_2 = TRIM(file_str)
               ier_paraexe = ier
!DEC$ ENDIF
            CASE('paravmec_write')
!DEC$ IF DEFINED (SKS2)
               CALL MPI_BCAST(myseq,1,MPI_INTEGER,master,MPI_COMM_MYWORLD,ierr_mpi)
               IF (ierr_mpi /= MPI_SUCCESS) CALL handle_err(MPI_ERR,'stellopt_paraexe: BCAST2b',ierr_mpi)
               ictrl(1) = output_flag
               ictrl(2) = 0     ! vmec error flag  
               ictrl(3) = 0    ! Use multigrid
               ictrl(4) = 0
               ictrl(5) = myseq ! Output file sequence number
               reset_string =''
               NS_RESLTN = 0 ! Need to do this otherwise situations arrise which cause problems.
               CALL runvmec(ictrl,file_str,lscreen,MPI_COMM_MYWORLD,reset_string)
               LIFFREEB  = .FALSE. ! Already deallocated from before and we need to reset stuff
               CALL FinalizeRunVmec(RUNVMEC_COMM_WORLD) ! We don't allocate the vacuum communicator when we write
               ier=ictrl(2)
               CALL MPI_BCAST(ier,1,MPI_INTEGER,master,MPI_COMM_MYWORLD,ierr_mpi)
               IF (ierr_mpi /= MPI_SUCCESS) CALL handle_err(MPI_ERR,'stellopt_paraexe: BCAST2d',ierr_mpi)
               ier_paraexe = ier
!DEC$ ENDIF
            CASE('gene_parallel')  ! Parallel Gene
!DEC$ IF DEFINED (MPI_OPT) .AND. DEFINED (GENE)
               ! First read the parameters file
               file_extension = ''
               geomdir = '.'
               magn_geometry = 'gist'
               geomfile = '.'
               beta_gene = 0.0
               print_ini_msg = .false.
               PARFILE = 30
               CALL read_parameters('')

               ! Setup the communicator
               my_mpi_comm_world = MPI_COMM_MYWORLD
               omp_level = MPI_THREAD_SINGLE
               mype_gl = myworkid
               CALL MPI_COMM_SIZE( MPI_COMM_MYWORLD, n_procs_sim, ierr_mpi )
               IF (ierr_mpi /= MPI_SUCCESS) CALL handle_err(MPI_ERR,'stellopt_paraexe',ierr_mpi)

               ! Initialize the code
               file_extension = TRIM(file_str)
               diagdir = './'
               geomdir = '.'
               magn_geometry = 'gist'
               gene_dir_str = '.'
               gene_str = TRIM(file_str)
               geomfile = 'gist_genet'//TRIM(file_str)
               ch_in = 'no'
               kx_center = kx_gene

               ! Do the initalization call
               IF (myworkid == master) THEN
                  CALL write_parameters
                  CALL read_parameters(gene_dir_str)
               END IF
               CALL MPI_BARRIER(MPI_COMM_MYWORLD,ierr_mpi)
               IF (ierr_mpi /= MPI_SUCCESS) CALL handle_err(MPI_ERR,'stellopt_paraexe',ierr_mpi)

               ! Update everyone
               CALL bcast_parameters
               gene_dir_str = 'skip_parfile'  ! This causes rungene to skip reading the parameters file.
               ! We need to write the parameters file so we can read it
               !CALL write_parameters
               !PARFILE = 30
               !IF (myworkid == master) CALL write_parameters

               ! Run the Code
               IF (lscreen) print_ini_msg = .true.
!!!!!!!!!!!!!!  The following line crashes the code
               IF (lscreen) WRITE(6,'(a)') ' ::::::::::::::::::::        LINEAR GENE RUN     ::::::::::::::::::::::'
               IF (.not.lscreen .and. myworkid == master) THEN
                  CLOSE(UNIT=6)
                  OPEN(UNIT=6,FILE='log_gene.'//TRIM(gene_str(2:128)))
               END IF
               CALL MPI_BARRIER(MPI_COMM_MYWORLD,ierr_mpi)
               IF (ierr_mpi /= MPI_SUCCESS) CALL handle_err(MPI_ERR,'stellopt_paraexe',ierr_mpi)
               CALL rungene(MPI_COMM_MYWORLD,gene_dir_str,gene_str,ch_in)
               CALL erase_stop_file
               IF (.not.lscreen .and. myworkid == master) THEN 
                  CLOSE(UNIT=6)
                  OPEN(UNIT=6,FILE=TRIM(screen_str),POSITION='APPEND')
               END IF
               IF (lscreen) WRITE(6,'(a)') ' ::::::::::::::::::::::::::::::::::::::::::::::::::::::::::::::::::::::'
               CALL FLUSH(6)
!DEC$ ENDIF
            CASE('beams3d')
!DEC$ IF DEFINED (BEAMS3D_OPT)
               CALL MPI_COMM_SIZE( MPI_COMM_MYWORLD, nprocs_beams, ierr_mpi )
               IF (ierr_mpi /= MPI_SUCCESS) CALL handle_err(MPI_ERR,'stellopt_paraexe',ierr_mpi)

               ! Set vars so BEAMS3D knows it's being called from stellopt
               CALL MPI_COMM_DUP(MPI_COMM_MYWORLD, MPI_COMM_BEAMS, ierr_mpi)
               CALL MPI_COMM_SPLIT_TYPE(MPI_COMM_BEAMS, MPI_COMM_TYPE_SHARED, 0, MPI_INFO_NULL, MPI_COMM_SHARMEM, ierr_mpi)
               CALL MPI_COMM_RANK(MPI_COMM_SHARMEM, myid_sharmem, ierr_mpi)
               CALL BCAST_BEAMS3D_INPUT(master,MPI_COMM_MYWORLD,ierr_mpi)

               lverb_beams        = .FALSE.
               lvmec_beams        = .TRUE.  ! Use VMEC Equilibria
               lpies_beams        = .FALSE.
               lspec_beams        = .FALSE.
               leqdsk_beams       = .FALSE.
               lcoil_beams        = .FALSE.
               lmgrid_beams       = .FALSE.
               lascot_beams       = .FALSE.
               lascotfl_beams     = .FALSE.
               lascot4_beams      = .FALSE.
               lbbnbi_beams       = .FALSE.
               lraw_beams         = .FALSE.
               lvessel_beams      = .FALSE.
               lvac_beams         = .FALSE.
               lrestart_grid_beams     = .FALSE.
               lrestart_particles_beams     = .FALSE.
               lbeam_simple_beams = .FALSE.
               lhitonly           = .TRUE. ! Set to true to smaller files.
               IF (lscreen) lhitonly = .FALSE.
               lplasma_only_beams = .TRUE.
               lbeam_beams        = .FALSE.
               lread_input_beams  = .FALSE.
               lcollision_beams   = .FALSE.
               lw7x_beams   = .FALSE.
               lrandomize_beams = .FALSE.
               lsuzuki_beams = .FALSE.
               id_string_beams    = TRIM(file_str)
               coil_string_beams  = ''
               mgrid_string_beams = ''
               vessel_string_beams = ''
               restart_string_beams = ''
               eqdsk_string_beams = ''
               IF (myworkid .eq. master) lverb_beams = lscreen


               ! Broadcast some variables
               ierr_mpi = 0
               CALL MPI_BCAST(lhitonly,1,MPI_LOGICAL, master, MPI_COMM_MYWORLD,ierr_mpi)
               CALL MPI_BCAST(nne,1,MPI_INTEGER, master, MPI_COMM_MYWORLD,ierr_mpi)
               CALL MPI_BCAST(nte,1,MPI_INTEGER, master, MPI_COMM_MYWORLD,ierr_mpi)
               CALL MPI_BCAST(nti,1,MPI_INTEGER, master, MPI_COMM_MYWORLD,ierr_mpi)
               CALL MPI_BCAST(nzeff,1,MPI_INTEGER, master, MPI_COMM_MYWORLD,ierr_mpi)
               CALL MPI_BCAST(nparticles_start,1,MPI_INTEGER, master, MPI_COMM_MYWORLD,ierr_mpi)
               CALL MPI_BCAST(rmin,nte,MPI_REAL8, master, MPI_COMM_MYWORLD,ierr_mpi)
               CALL MPI_BCAST(rmax,nte,MPI_REAL8, master, MPI_COMM_MYWORLD,ierr_mpi)
               CALL MPI_BCAST(zmin,nte,MPI_REAL8, master, MPI_COMM_MYWORLD,ierr_mpi)
               CALL MPI_BCAST(zmax,nte,MPI_REAL8, master, MPI_COMM_MYWORLD,ierr_mpi)
               CALL MPI_BCAST(phimin,nte,MPI_REAL8, master, MPI_COMM_MYWORLD,ierr_mpi)
               CALL MPI_BCAST(phimax,nte,MPI_REAL8, master, MPI_COMM_MYWORLD,ierr_mpi)
               CALL MPI_BCAST(TE_AUX_S_BEAMS,nte,MPI_REAL8, master, MPI_COMM_MYWORLD,ierr_mpi)
               CALL MPI_BCAST(TE_AUX_F_BEAMS,nte,MPI_REAL8, master, MPI_COMM_MYWORLD,ierr_mpi)
               CALL MPI_BCAST(NE_AUX_S_BEAMS,nne,MPI_REAL8, master, MPI_COMM_MYWORLD,ierr_mpi)
               CALL MPI_BCAST(NE_AUX_F_BEAMS,nne,MPI_REAL8, master, MPI_COMM_MYWORLD,ierr_mpi)
               CALL MPI_BCAST(NI_AUX_S_BEAMS,nne,MPI_REAL8, master, MPI_COMM_MYWORLD,ierr_mpi)
               CALL MPI_BCAST(NI_AUX_F_BEAMS,nne*NION_BEAMS,MPI_REAL8, master, MPI_COMM_MYWORLD,ierr_mpi)
               CALL MPI_BCAST(NI_AUX_Z_BEAMS,NION_BEAMS,MPI_INTEGER, master, MPI_COMM_MYWORLD,ierr_mpi)
               CALL MPI_BCAST(NI_AUX_M_BEAMS,NION_BEAMS,MPI_REAL8, master, MPI_COMM_MYWORLD,ierr_mpi)
               CALL MPI_BCAST(TI_AUX_S_BEAMS,nti,MPI_REAL8, master, MPI_COMM_MYWORLD,ierr_mpi)
               CALL MPI_BCAST(TI_AUX_F_BEAMS,nti,MPI_REAL8, master, MPI_COMM_MYWORLD,ierr_mpi)
               CALL MPI_BCAST(ZEFF_AUX_S_BEAMS,nzeff,MPI_REAL8, master, MPI_COMM_MYWORLD,ierr_mpi)
               CALL MPI_BCAST(ZEFF_AUX_F_BEAMS,nzeff,MPI_REAL8, master, MPI_COMM_MYWORLD,ierr_mpi)
               CALL MPI_BCAST(R_start_in,nparticles_start,MPI_REAL8, master, MPI_COMM_MYWORLD,ierr_mpi)
               CALL MPI_BCAST(Z_start_in,nparticles_start,MPI_REAL8, master, MPI_COMM_MYWORLD,ierr_mpi)
               CALL MPI_BCAST(PHI_start_in,nparticles_start,MPI_REAL8, master, MPI_COMM_MYWORLD,ierr_mpi)
               CALL MPI_BCAST(vll_start_in,nparticles_start,MPI_REAL8, master, MPI_COMM_MYWORLD,ierr_mpi)
               CALL MPI_BCAST(charge_in,nparticles_start,MPI_REAL8, master, MPI_COMM_MYWORLD,ierr_mpi)
               CALL MPI_BCAST(mass_in,nparticles_start,MPI_REAL8, master, MPI_COMM_MYWORLD,ierr_mpi)
               CALL MPI_BCAST(Zatom_in,nparticles_start,MPI_REAL8, master, MPI_COMM_MYWORLD,ierr_mpi)
               CALL MPI_BCAST(mu_start_in,nparticles_start,MPI_REAL8, master, MPI_COMM_MYWORLD,ierr_mpi)
               CALL MPI_BCAST(t_end_in,nparticles_start,MPI_REAL8, master, MPI_COMM_MYWORLD,ierr_mpi)
               nparticles_beams = nparticles_start

               ! Print some stuff to screen
               IF (lscreen) THEN
                  WRITE(6, '(a,f5.2)') 'BEAMS3D Version ', BEAMS3D_VERSION
               END IF

               ! Initialize the code
               CALL beams3d_init
               CALL MPI_BARRIER(MPI_COMM_MYWORLD,ierr_mpi)
               IF (ierr_mpi /= MPI_SUCCESS) CALL handle_err(MPI_ERR,'stellopt_paraexe',ierr_mpi)

               ! Follow particles
               CALL beams3d_follow_gc
               nbeams_beams = 1  ! Do this so the read in cleanup doesn't fail
               CALL beams3d_write('TRAJECTORY_PARTIAL')

               ! Calculated particle locations in flux space
               CALL beams3d_diagnostics

               ! Deallocate Arrays
               CALL beams3d_free(MPI_COMM_SHARMEM)
               CALL wall_free(ier,MPI_COMM_SHARMEM)
              
               ! Free the Shared Memory region
               CALL MPI_COMM_FREE(MPI_COMM_SHARMEM,ierr_mpi)
               CALL MPI_COMM_FREE(MPI_COMM_BEAMS,ierr_mpi)

               IF (lverb_beams) WRITE(6, '(A)') '----- BEAMS3D DONE -----'

!DEC$ ENDIF
!DEC$ IF DEFINED (TRAVIS)
            CASE('travis')
               proc_string = file_str
               CALL stellopt_travis(lscreen,ier)
!DEC$ ENDIF
            CASE('coilopt++')
               CALL stellopt_coiloptpp(file_str,lscreen)
            CASE('regcoil_chi2_b')
               CALL stellopt_regcoil_chi2_b(lscreen,ier)
            CASE('terpsichore')
               proc_string = file_str
               ier = 0
               IF (lnyquist) STOP "To use TERPSICHORE, you have to use lnyquist=.f. in VMEC!"
               CALL stellopt_kink(lscreen,ier)
            CASE('booz_xform')
               proc_string = file_str
               ier = 0
               CALL stellopt_toboozer(lscreen,ier)
               ier_paraexe = ier
            CASE('bootsj')
               proc_string = file_str
               ier = 0
               CALL stellopt_bootsj(lscreen,ier)
               ier_paraexe = ier
            CASE('sfincs')
               proc_string = file_str
               ier = 0
               CALL stellopt_sfincs(lscreen,ier)
               ier_paraexe = ier
            CASE('cobra')
               proc_string = file_str
               ier = 0
               CALL stellopt_balloon(lscreen,ier)
               ier_paraexe = ier
            CASE('diagno')
               proc_string = file_str
               ier = 0
               CALL stellopt_magdiag(lscreen,ier)
               ier_paraexe = ier
            CASE('neo')
               proc_string = file_str
               ier = 0
               CALL stellopt_neo(lscreen,ier)
               ier_paraexe = ier
            CASE('dkes')
               proc_string = file_str
               ier = 0
               CALL stellopt_dkes(lscreen,ier)
<<<<<<< HEAD
               ier_paraexe= ier
            CASE('knosos')
               proc_string = file_str
               ier = 0
               CALL stellopt_knosos(lscreen,ier)
               ier_paraexe = ier
!            CASE('stella')
!               proc_string = file_str
!               ier = 0
!               CALL stellopt_stella(lscreen,ier)
!               ier_paraexe = ier
=======
               ier_paraexe = ier
>>>>>>> 104416b7
            CASE('write_mgrid')
               CALL stellopt_write_mgrid(MPI_COMM_MYWORLD,file_str,lscreen)
            CASE('mango_init')
               CALL stellopt_mango_init
            CASE('mango_finalize')
               CALL stellopt_mango_finalize
            CASE('exit')  ! we send this when we want to terminate the code (everyone leaves)
               CALL MPI_COMM_FREE(MPI_COMM_MYWORLD,ierr_mpi)
               IF (ierr_mpi /= MPI_SUCCESS) CALL handle_err(MPI_ERR,'stellopt_paraexe: FREE',ierr_mpi)
               RETURN
            CASE DEFAULT
               PRINT *,"Error! stellopt_paraexe called with unknown argument: ",TRIM(code_str)
               STOP
         END SELECT
         !lscreen = .false.
         IF (myworkid == master) RETURN ! The master process of the Communicator can leave
      END DO
      RETURN
!----------------------------------------------------------------------
!     END SUBROUTINE
!----------------------------------------------------------------------
      END SUBROUTINE stellopt_paraexe<|MERGE_RESOLUTION|>--- conflicted
+++ resolved
@@ -452,21 +452,12 @@
                proc_string = file_str
                ier = 0
                CALL stellopt_dkes(lscreen,ier)
-<<<<<<< HEAD
                ier_paraexe= ier
             CASE('knosos')
                proc_string = file_str
                ier = 0
                CALL stellopt_knosos(lscreen,ier)
                ier_paraexe = ier
-!            CASE('stella')
-!               proc_string = file_str
-!               ier = 0
-!               CALL stellopt_stella(lscreen,ier)
-!               ier_paraexe = ier
-=======
-               ier_paraexe = ier
->>>>>>> 104416b7
             CASE('write_mgrid')
                CALL stellopt_write_mgrid(MPI_COMM_MYWORLD,file_str,lscreen)
             CASE('mango_init')
