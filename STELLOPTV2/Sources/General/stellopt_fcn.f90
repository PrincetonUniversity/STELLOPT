--- conflicted
+++ resolved
@@ -434,14 +434,8 @@
          IF (ANY(sigma_ece < bigno) .and. (iflag>=0)) CALL stellopt_paraexe(ctemp_str,proc_string,lscreen); iflag = ier_paraexe
 !DEC$ ENDIF
 !DEC$ IF DEFINED (DKES_OPT)
-<<<<<<< HEAD
-!         IF (ANY(sigma_dkes < bigno)) CALL stellopt_dkes(lscreen,iflag)
-         ctemp_str = 'dkes'
-         IF (ANY(sigma_dkes < bigno) .and. (iflag>=0)) CALL stellopt_paraexe(ctemp_str,proc_string,lscreen); iflag = ier_paraexe
-=======
          ctemp_str = 'dkes'
          IF ((ANY(sigma_dkes < bigno).or.ANY(sigma_dkes_erdiff < bigno)) .and. (iflag>=0)) CALL stellopt_paraexe(ctemp_str,proc_string,lscreen); iflag = ier_paraexe
->>>>>>> 104416b7
 !DEC$ ENDIF
 
          ! NOTE ALL parallel secondary codes go here
