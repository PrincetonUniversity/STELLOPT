--- conflicted
+++ resolved
@@ -26,13 +26,8 @@
 !DEC$ ENDIF
       USE safe_open_mod
       USE mpi_params
-<<<<<<< HEAD
-      USE mpi_inc 
-
-=======
       USE mpi_inc
       
->>>>>>> 104416b7
 !-----------------------------------------------------------------------
 !     Subroutine Parameters
 !        iflag         Error flag
@@ -45,13 +40,9 @@
 !        ier         Error flag
 !        iunit       File unit number
 !----------------------------------------------------------------------
-<<<<<<< HEAD
-      INTEGER :: ir, irun, istat, neqs, jk, ik, ier_phi !JLVG
-=======
       INTEGER :: ir, irun, istat, neqs, ik, ij, ier_phi, mystart, myend
       INTEGER, DIMENSION(:), ALLOCATABLE :: ik_dkes
       REAL(rprec), DIMENSION(:), ALLOCATABLE :: Earr_dkes, nuarr_dkes
->>>>>>> 104416b7
       REAL(rprec), DIMENSION(:), POINTER :: f0p1, f0p2, f0m1, f0m2
       REAL(rprec) :: tcpu0, tcpu1, tcpui, tcput, tcpu, tcpua, dkes_efield,&
                      phi_temp
@@ -60,13 +51,8 @@
       INTEGER :: numargs, icount, index_blank, iodata, iout_opt,&
                  idata, iout
       INTEGER :: m, n ! nmax, mmax (revmoed due to conflict with dkes_realspace
-<<<<<<< HEAD
-      CHARACTER :: output_file*64, opt_file*64, dkes_input_file*64, temp_str*64, temp_str2*64 !JLVG
-      LOGICAL :: lexist  
-=======
       CHARACTER :: output_file*64, opt_file*64, dkes_input_file*64, temp_str*64
       LOGICAL :: lexist, lfirst_pass  
->>>>>>> 104416b7
 !----------------------------------------------------------------------
 !     BEGIN SUBROUTINE
 !----------------------------------------------------------------------
@@ -75,15 +61,10 @@
       lscreen_dkes = lscreen
       lfirst_pass = .TRUE.
       IF (lscreen) WRITE(6,'(a)') ' ---------------------------    DKES CALCULATION     -------------------------'
-<<<<<<< HEAD
-      ! Now we need to mimic some behavior to avoid reading from command line
-      arg1(5) = 'F'
-=======
 !DEC$ IF DEFINED (MPI_OPT)
       ierr_mpi = 0
       CALL MPI_BCAST(nruns_dkes,1,MPI_INTEGER,master,MPI_COMM_MYWORLD,ierr_mpi)
 !DEC$ ENDIF
->>>>>>> 104416b7
       ! Enter the main loop
       IF (ALLOCATED(DKES_L11p)) DEALLOCATE(DKES_L11p)
       IF (ALLOCATED(DKES_L33p)) DEALLOCATE(DKES_L33p)
@@ -100,10 +81,6 @@
       DKES_L11p=0.0; DKES_L33p=0.0; DKES_L31p=0.0
       DKES_L11m=0.0; DKES_L33m=0.0; DKES_L31m=0.0
       DKES_scal11=0.0; DKES_scal33=0.0; DKES_scal31=0.0
-<<<<<<< HEAD
-      jk=0 !JLVG
-      DO ik = 2, nsd
-=======
       ! Setup the helper arrays
       IF (ALLOCATED(ik_dkes)) DEALLOCATE(ik_dkes)
       IF (ALLOCATED(nuarr_dkes)) DEALLOCATE(nuarr_dkes)
@@ -135,45 +112,11 @@
       CALL MPI_CALC_MYRANGE(MPI_COMM_MYWORLD,1,nruns_dkes,mystart,myend)
       ! Loop over radial surfaces
       DO ik = mystart,myend
->>>>>>> 104416b7
          ipmb = 0
          DKES_rad_dex = ik_dkes(ik)
          IF(.not. lbooz(ik_dkes(ik))) CYCLE
          tb = char(9)                                   !record file addition
          CALL second0 (tcpu0)
-<<<<<<< HEAD
-         ! Get ER based on phi specification
-         ier_phi = 0
-         ier_phi=-1 !JLVG
-!         CALL get_equil_phi(rho(ik),phi_type,phi_temp,ier_phi,dkes_efield) !JLVG
-         IF (ier_phi < 0) dkes_efield = 0.0
-         !!!! CALL read_dkes_input
-         WRITE(temp_str,'(i3.3)') ik
-         arg1(1) = TRIM(proc_string) // '_s' // TRIM(temp_str)
-         WRITE(arg1(2),'(i3)') ik
-         WRITE(arg1(3),'(e20.10)') nu_dkes(ik)
-         dkes_efield = 0.0
-         WRITE(arg1(4),'(e20.10)') dkes_efield
-         IF (lscreen) arg1(5) = 'T'
-         ier_phi = 0
-         !JLVG--------------------------------------------------------------------------------
-         IF(myworkid == 0) CALL dkes_input_prepare(arg1,5,dkes_input_file,ier_phi)
-         CALL MPI_BCAST(dkes_input_file,64,MPI_CHARACTER,0,MPI_COMM_MYWORLD,ierr_mpi)
-         jk=jk+1
-         IF(myworkid+1 == jk) temp_str2=dkes_input_file
-      END DO
-      dkes_input_file=temp_str2 !JLVG
-      jk=0 
-      DO ik = 2, nsd
-         ipmb = 0
-         DKES_rad_dex = ik
-         WRITE(temp_str,'(i3.3)') ik
-         IF(.not. lbooz(ik)) CYCLE
-         IF(sigma_dkes(ik) >= bigno) CYCLE
-         jk=jk+1 
-         IF(myworkid+1 /= jk ) CYCLE 
-         !JLVG--------------------------------------------------------------------------------
-=======
          dkes_efield = Earr_dkes(ik)
          arg1(1) = TRIM(proc_string)
          !!!! CALL read_dkes_input
@@ -186,7 +129,6 @@
          arg1(6) = '_s' // TRIM(temp_str)
          ier_phi = 0 ! We don't read the boozmn or wout file we've done that already
          CALL dkes_input_prepare(arg1,6,dkes_input_file,ier_phi)
->>>>>>> 104416b7
          output_file= 'dkesout.' // TRIM(proc_string) // '_s' // TRIM(temp_str)
          opt_file= 'opt_dkes.' // TRIM(proc_string) // '_s' // TRIM(temp_str)       !DAS 2/21/2000  !Probably won't need
          summary_file = 'results.' // TRIM(proc_string) //'_s' // TRIM(temp_str) !record file addition
@@ -319,21 +261,6 @@
          CLOSE(unit=ioout_opt)
          lfirst_pass = .FALSE.
       END DO
-<<<<<<< HEAD
-      !JLVG--------------------------------------------------------------------------------
-      DO ik = 2, nsd
-         CALL MPI_BCAST(DKES_L11p(ik),1,MPI_REAL8,ik,MPI_COMM_MYWORLD,ierr_mpi)
-         CALL MPI_BCAST(DKES_L11m(ik),1,MPI_REAL8,ik,MPI_COMM_MYWORLD,ierr_mpi)
-         CALL MPI_BCAST(DKES_L33p(ik),1,MPI_REAL8,ik,MPI_COMM_MYWORLD,ierr_mpi)
-         CALL MPI_BCAST(DKES_L33m(ik),1,MPI_REAL8,ik,MPI_COMM_MYWORLD,ierr_mpi)
-         CALL MPI_BCAST(DKES_L31p(ik),1,MPI_REAL8,ik,MPI_COMM_MYWORLD,ierr_mpi)
-         CALL MPI_BCAST(DKES_L31m(ik),1,MPI_REAL8,ik,MPI_COMM_MYWORLD,ierr_mpi)
-         CALL MPI_BCAST(DKES_scal11(ik),1,MPI_REAL8,ik,MPI_COMM_MYWORLD,ierr_mpi)
-         CALL MPI_BCAST(DKES_scal33(ik),1,MPI_REAL8,ik,MPI_COMM_MYWORLD,ierr_mpi)
-         CALL MPI_BCAST(DKES_scal31(ik),1,MPI_REAL8,ik,MPI_COMM_MYWORLD,ierr_mpi)
-      END DO
-      !JLVG--------------------------------------------------------------------------------
-=======
 !DEC$ IF DEFINED (MPI_OPT)
       CALL MPI_BARRIER(MPI_COMM_MYWORLD,ierr_mpi)
       IF (myworkid == master) THEN
@@ -358,7 +285,6 @@
          CALL MPI_REDUCE(DKES_scal31,  DKES_scal31, nruns_dkes, MPI_DOUBLE_PRECISION, MPI_SUM, master, MPI_COMM_MYWORLD, ierr_mpi)
       END IF
 !DEC$ ENDIF
->>>>>>> 104416b7
       IF (lscreen) WRITE(6,'(a)') ' -----------------  DKES CALCULATION (DONE) ----------------'
       IF (myworkid .ne. master) CALL read_wout_deallocate
 !DEC$ ELSE
