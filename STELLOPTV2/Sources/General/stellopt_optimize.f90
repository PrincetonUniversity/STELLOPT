!-----------------------------------------------------------------------
!     Subroutine:    stellopt_optimize
!     Authors:       S. Lazerson (lazerson@pppl.gov)
!     Date:          05/26/2012
!     Description:   This subroutine call the optimization routine.
!-----------------------------------------------------------------------
      SUBROUTINE stellopt_optimize
!-----------------------------------------------------------------------
!     Libraries
!-----------------------------------------------------------------------
      USE stellopt_runtime
      USE stellopt_input_mod
      USE stellopt_vars
      USE safe_open_mod, ONLY: safe_open
      USE de_mod, ONLY: nopt, n_pop, n_free
      USE fdjac_mod, ONLY: FLAG_CLEANUP, FLAG_CLEANUP_LEV, FLAG_SINGLETASK
      USE mpi_params
      USE mpi_inc
      
!-----------------------------------------------------------------------
!     Local Variables
!        ier         Error flag
!        iunit       File unit number
!----------------------------------------------------------------------
      IMPLICIT NONE
      !LOGICAL ::  lrestart
      LOGICAL ::  lfile_exists, lskip_min
      INTEGER ::  ier, iunit,nvar_in, nprint, info, ldfjac,nfev,&
                  iunit_restart, nfev_save, npop, ndiv, ii
      INTEGER, ALLOCATABLE :: ipvt(:)
      REAL(rprec)              ::  target_fitness, c1, c2
      REAL(rprec), ALLOCATABLE ::  qtf(:), wa1(:), wa2(:), wa3(:), &
                                   wa4(:), fvec(:)
      REAL(rprec), ALLOCATABLE ::  fjac(:,:)
<<<<<<< HEAD
      ! LBFGSB variables 
      INTEGER, ALLOCATABLE :: nbd(:)

=======
      LOGICAL :: used_mango_algorithm
>>>>>>> 81c0a5c0
      REAL(rprec), EXTERNAL :: enorm
      EXTERNAL stellopt_fcn
      
!----------------------------------------------------------------------
!     BEGIN SUBROUTINE
!----------------------------------------------------------------------
!DEC$ IF DEFINED (MPI_OPT)
      CALL MPI_BARRIER(MPI_COMM_STEL,ierr_mpi)                       !PPPL -SAL
      IF (ierr_mpi /= MPI_SUCCESS) CALL handle_err(MPI_ERR,'stellopt_optimize1',ierr_mpi)
!DEC$ ENDIF
      IF (npopulation <= 0) npopulation = numprocs
      CALL tolower(opt_type)

      ! Print to screen
      IF (lverb) THEN
         SELECT CASE(TRIM(opt_type))
            CASE('lmdif')
               WRITE(6,*) '    OPTIMIZER: Levenberg-Mardquardt'
               WRITE(6,*) '    NFUNC_MAX: ',nfunc_max
               WRITE(6,'(A,2X,1ES12.4)') '         FTOL: ',ftol
               WRITE(6,'(A,2X,1ES12.4)') '         XTOL: ',xtol
               WRITE(6,'(A,2X,1ES12.4)') '         GTOL: ',gtol
               WRITE(6,'(A,2X,1ES12.4)') '       EPSFCN: ',epsfcn
               WRITE(6,*) '         MODE: ',mode
               WRITE(6,*) '       FACTOR: ',factor
            CASE('lmdif_bounded')
               WRITE(6,*) '    OPTIMIZER: Levenberg-Mardquardt (Bounded)'
               WRITE(6,*) '    NFUNC_MAX: ',nfunc_max
               WRITE(6,'(A,2X,1ES12.4)') '         FTOL: ',ftol
               WRITE(6,'(A,2X,1ES12.4)') '         XTOL: ',xtol
               WRITE(6,'(A,2X,1ES12.4)') '         GTOL: ',gtol
               WRITE(6,'(A,2X,1ES12.4)') '       EPSFCN: ',epsfcn
               WRITE(6,*) '         MODE: ',mode
               WRITE(6,*) '       FACTOR: ',factor
            CASE('eval_xvec')
               WRITE(6,*) '    OPTIMIZER: XVEC Evlauation'
               WRITE(6,*) '    FILE:     ',TRIM(xvec_file)
            CASE('one_iter','single','eval','single_iter')
               WRITE(6,*) '    OPTIMIZER: SINGLE_ITERATION'
               WRITE(6,*) '    NFUNC_MAX: ',nfunc_max
            CASE('one_iter_norm')
               WRITE(6,*) '    OPTIMIZER: SINGLE_ITERATION FOR NORMALIZTION'
            CASE('gade')
               WRITE(6,*) '    OPTIMIZER: Differential Evolution'
               WRITE(6,*) '         NPOP: ',npopulation
               WRITE(6,*) '    NFUNC_MAX: ',nfunc_max
               WRITE(6,*) '       FACTOR: ',factor,'  (Mutation Scaling Factor)'
               WRITE(6,*) '       EPSFCN: ',epsfcn,'  (Crossover Factor)'
               WRITE(6,*) '         MODE: ',mode,'  (Strategy)'
               WRITE(6,*) '  CR_STRATEGY: ',cr_strategy
               IF(lrestart) WRITE(6,*) ' Restart file: ',TRIM('gade_restart.'//TRIM(id_string))
            CASE('map')
               WRITE(6,*) '    OPTIMIZER: Parameter Space Mapping'
               WRITE(6,*) '         NPOP: ',npopulation
               WRITE(6,*) '         NDIV: ',ndiv
               WRITE(6,*) '            N: ',nvars
               WRITE(6,*) '            M: ',mtargets
               WRITE(6,*) '        NFUNC: ',mode**nvars
            CASE('map_linear')
               WRITE(6,*) '    OPTIMIZER: Linear Mapping'
               WRITE(6,*) '         NPOP: ',npopulation
               WRITE(6,*) '         NDIV: ',ndiv
               WRITE(6,*) '            N: ',nvars
               WRITE(6,*) '            M: ',mtargets
               WRITE(6,*) '        NFUNC: ',ndiv*nvars
            CASE('map_plane')
               WRITE(6,*) '    OPTIMIZER: Hyperplane Mapping'
               WRITE(6,*) '         NPOP: ',npop
               WRITE(6,*) '         NDIV: ',ndiv
               WRITE(6,*) '       FACTOR: ',factor,'  (Scale factor for vectors)'
               WRITE(6,*) '            N: ',nvars
               WRITE(6,*) '            M: ',mtargets
               WRITE(6,*) '        NFUNC: ',ndiv*ndiv
            CASE('map_hypers')
               WRITE(6,*) '    OPTIMIZER: Hypersphere Mapping'
               WRITE(6,*) '         NRAD: ',nfunc_max
               WRITE(6,*) '         NPOL: ',npop
               WRITE(6,*) '         DRHO: ',factor
               WRITE(6,*) '         ERHO: ',epsfcn
               WRITE(6,*) '            N: ',nvars
               WRITE(6,*) '            M: ',mtargets
            CASE('pso')
               WRITE(6,*) '    OPTIMIZER: Particle Swarm'
               WRITE(6,'(A,2X,1ES12.4)') '         FTOL: ',ftol
               WRITE(6,'(A,2X,1ES12.4)') '         XTOL: ',xtol
               WRITE(6,'(A,2X,1I5)')     '     NFUNC_MAX: ',nfunc_max
               WRITE(6,'(A,2X,1ES12.4)') '       C_local: ',epsfcn
               WRITE(6,'(A,2X,1ES12.4)') '      C_global: ',1.0
               WRITE(6,'(A,2X,1ES12.4)') '        Vscale: ',factor
               WRITE(6,'(A,2X,1I5)')     '          NPOP: ',npop
            CASE('rocket')
               WRITE(6,*) '    OPTIMIZER: Rocket'
               WRITE(6,'(A,2X,1ES12.4)') '         FTOL: ',ftol
               WRITE(6,'(A,2X,1ES12.4)') '         XTOL: ',xtol
               WRITE(6,'(A,2X,1I5)')     '     NFUNC_MAX: ',nfunc_max
               WRITE(6,'(A,2X,1ES12.4)') '       C_local: ',c1
               WRITE(6,'(A,2X,1ES12.4)') '      C_global: ',c2
               WRITE(6,'(A,2X,1ES12.4)') '        Vscale: ',factor
               WRITE(6,'(A,2X,1I5)')     '          NPOP: ',npop
         CASE DEFAULT
            ! This 'case default' section is entered if either a MANGO algorithm is selected, 
            ! or if an invalid opt_type is selected. In the latter case
            ! there is no need to print a warning here, since the next select case block
            ! will catch it.
         END SELECT
         IF (lauto_domain) WRITE(6,*) '  !!!!!! AUTO_DOMAIN Calculation !!!!!!!'
      END IF

      ! DEFAULT
      lskip_min = .false.

      ! Do runs
      SELECT CASE(TRIM(opt_type))
         CASE('lmdif')
            ALLOCATE(ipvt(nvars))
            ALLOCATE(qtf(nvars),wa1(nvars),wa2(nvars),wa3(nvars),&
                     wa4(mtargets),fvec(mtargets))
            ALLOCATE(fjac(mtargets,nvars))
            fvec     = 0.0
            nprint   = 0
            info     = 0
            nfev     = 0
            ldfjac   = mtargets
            vars_min = -bigno; vars_max = bigno
            WHERE(vars > bigno) vars_max = 1E30
            CALL lmdif(stellopt_fcn, mtargets, nvars, vars, fvec, &
                       ftol, xtol, gtol, nfunc_max, epsfcn, diag, mode, &
                       factor, nprint, info, nfev, fjac, ldfjac, ipvt, &
                       qtf, wa1, wa2, wa3, wa4,vars_min,vars_max)
            DEALLOCATE(ipvt, qtf, wa1, wa2, wa3, wa4, fjac)
         CASE('lmdif_bounded')
            ALLOCATE(ipvt(nvars))
            ALLOCATE(qtf(nvars),wa1(nvars),wa2(nvars),wa3(nvars),&
                     wa4(mtargets),fvec(mtargets))
            ALLOCATE(fjac(mtargets,nvars))
            fvec     = 0.0
            nprint   = 0
            info     = 0
            nfev     = 0
            ldfjac   = mtargets
            CALL lmdif(stellopt_fcn, mtargets, nvars, vars, fvec, &
                       ftol, xtol, gtol, nfunc_max, epsfcn, diag, mode, &
                       factor, nprint, info, nfev, fjac, ldfjac, ipvt, &
                       qtf, wa1, wa2, wa3, wa4,vars_min,vars_max)
            DEALLOCATE(ipvt, qtf, wa1, wa2, wa3, wa4, fvec, fjac)
         CASE('lbfgsb')
            ! Additional Memory allocation and de-allocation is handled
            ! inside of the lbfgsb driver routine
            ALLOCATE(nbd(nvars))
            nprint   = 0
            info     = 0
            nfev     = 0
            IF (lverb) THEN
               WRITE(6,*) '    OPTIMIZER: Limited-Memory BFGS (Bounded)'
               WRITE(6,*) '    # of Target Functions: ',mtargets
               WRITE(6,*) '           # of Variables: ',nvars
               WRITE(6,'(A,2X,1ES12.4)') '        EPSFCN: ',epsfcn
               WRITE(6,*) '    NFUNC_MAX: ',nfunc_max
               WRITE(6,'(A,2X,1ES12.4)') '          FTOL: ',ftol
               WRITE(6,*) '     M_LBFGSB: ',m_lbfgsb
               WRITE(6,'(A,2X,1ES12.4)') '        FACTOR: ',factor
               WRITE(6,'(A,2X,1ES12.4)') '          GTOL: ',gtol
               WRITE(6,*) ' LBFGSB_PRINT: ',print_lbfgsb
               WRITE(6,*) '       NPRINT: ',nprint
               WRITE(6,*) '         INFO: ',info
            END IF

            ! Handle bounds. For this, use the existing
            ! structure and scan it to determine the appropriate value
            ! for nbd (see lbfgsb.f for documentation)
            ! Loop over each variable min/max.  Assign nbd accordingly
            do ii = 1,nvars
              if ( (vars_min(ii) .gt. -bigno) .and. &
                   (vars_max(ii) .lt.  bigno) ) then
                nbd(ii) = 2  ! upper and lower bounds
              elseif ( (vars_min(ii) .le. -bigno) .and. &
                       (vars_max(ii) .ge.  bigno) ) then
                nbd(ii) = 0  ! no bounds
              elseif ( (vars_min(ii) .gt. -bigno) .and. &
                       (vars_max(ii) .ge.  bigno) ) then
                nbd(ii) = 1  ! lower bounds
              elseif ( (vars_min(ii) .le. -bigno) .and. &
                       (vars_max(ii) .lt.  bigno) ) then
                nbd(ii) = 3  ! upper bounds
              end if
            end do

            CALL lbfgsb_driver(stellopt_fcn, mtargets, nvars, vars, &
                               vars_min, vars_max, nbd, epsfcn, & 
                               nfunc_max, ftol, m_lbfgsb, factor, &
                               gtol, print_lbfgsb, nprint, info, nfev)
            ! Deallocate the variables that were allocated for lbfgsb
            DEALLOCATE(nbd)
         CASE('eval_xvec')
            lskip_min = .true.
            CALL xvec_eval(stellopt_fcn,nvars,mtargets,xvec_file)
         CASE('one_iter','single','eval','single_iter')
            lskip_min = .true.
            ALLOCATE(fvec(mtargets))
            fvec     = 0.0
            info     = FLAG_SINGLETASK
            nfev     = 0
            CALL stellopt_fcn(mtargets, nvars, vars,fvec,info, nfev)
            c1 = enorm(mtargets,fvec)
            iunit = 12; info = 0
            CALL safe_open(iunit,info,'xvec.dat','unknown','formatted',ACCESS_IN='APPEND')
            WRITE(iunit,'(2(2X,I5.5))') nvars,0
            WRITE(iunit,'(10ES22.12E3)') vars(1:nvars)
            WRITE(iunit,'(ES22.12E3)') c1
            CLOSE(iunit)
            info = FLAG_CLEANUP
            IF (myid == master) info = flag_cleanup_lev
            call stellopt_fcn(mtargets, nvars, vars, fvec, info, nfev)
         CASE('one_iter_norm')
            lskip_min = .true.
            ALLOCATE(fvec(mtargets))
            fvec     = 0.0
            info     = FLAG_SINGLETASK
            nfev     = 0
            IF (myid == master) CALL stellopt_fcn(mtargets, nvars, vars,fvec,info, nfev)
         CASE('gade')
            ALLOCATE(fvec(mtargets))
         !   Notes on this
         !   factor: Mutation Scaling Factor
         !   epsfcn: Crossover Factor
         !   mode:   strategy 
         !   cr_strategy:  (0: exponential, 1: binomial)
            target_fitness = 0.0         ! Desired Fitness (chisq)
            npop           = npopulation ! Population Size (10*nvars is good)
            nprint         = 1           ! Keep every minimum
            iunit          = 27          ! Eventually we want to reinstate this with iunit=6
            iunit_restart  = 28
            n_free         = nvars
            nopt           = mtargets
            n_pop          = npopulation
            IF (myid == master) THEN
               CALL safe_open(iunit,info,TRIM('gade_data.'//TRIM(id_string)),'unknown','formatted',ACCESS_IN='APPEND')
               INQUIRE(FILE=TRIM('gade_restart.'//TRIM(id_string)),EXIST=lfile_exists)
               IF (lfile_exists) THEN
                  CALL safe_open(iunit_restart,info,TRIM('gade_restart.'//TRIM(id_string)),'old','formatted')
               ELSE
                  CALL safe_open(iunit_restart,info,TRIM('gade_restart.'//TRIM(id_string)),'unknown','formatted')
               END IF
            END IF
            !lrestart       = .FALSE.
            nfev           = 0
            CALL DE2_Evolve(stellopt_fcn,mtargets,nvars,npopulation,&
                            vars_min,vars_max,vars,fvec,nfunc_max,&
                            factor,epsfcn,mode,cr_strategy,iunit,&
                            iunit_restart,lrestart)
            !CALL DE_Evolve(stellopt_fcn,nvars,vars_min,vars_max,target_fitness,&
            !               npop,nfunc_max,factor,epsfcn,mode,&
            !               cr_strategy,nprint,iunit,iunit_restart,&
            !               numprocs,lrestart,vars,chisq_min,nfev)
            CLOSE(iunit)
            CLOSE(iunit_restart)
         CASE('map')
            lskip_min = .true.
            nprint = 6
            npop   = npopulation
            ndiv   = mode
            lno_restart = .true.
            CALL MAP(stellopt_fcn,nvars,mtargets,vars_min,vars_max,npop,nprint,ndiv,MPI_COMM_STEL)
            info = 5
            IF (lverb) THEN
                WRITE(6,*) '!!!!!  PARAMETER SPACE MAPPING DONE  !!!!!'
                WRITE(6,*) '       See map.dat for data               '
            END IF
         CASE('map_linear')
            lskip_min = .true.
            nprint = 6
            npop   = npopulation
            ndiv   = mode
            lno_restart = .true.
            CALL MAP_LINEAR(stellopt_fcn,nvars,mtargets,vars,vars_min,vars_max,npop,nprint,ndiv)
            info = 5
            IF (lverb) THEN
                WRITE(6,*) '!!!!!  LINEAR MAPPING DONE  !!!!!'
                WRITE(6,*) '       See map.dat for data               '
            END IF
         CASE('map_plane')
            lskip_min = .true.
            nprint = 6
            npop   = npopulation
            ndiv   = mode
            lno_restart = .true.
            CALL MAP_PLANE(stellopt_fcn,nvars,mtargets,vars,vars_min,vars_max,factor,npop,nprint,ndiv)
            info = 5
            IF (lverb) THEN
                WRITE(6,*) '!!!!!  HYPERPLANE MAPPING DONE  !!!!!'
                WRITE(6,*) '       See map.dat for data               '
            END IF
         CASE('map_hypers')
            lskip_min = .true.
            ALLOCATE(wa1(nvars),fvec(mtargets))
            wa1 = vars
            nprint = 6
            npop   = npopulation
            ndiv   = mode
            c1 = factor
            c2 = epsfcn
            lno_restart = .true.
            CALL MAP_HYPERS(stellopt_fcn,mtargets,nvars,npop,vars_min,vars_max,&
                            wa1,fvec,c1,c2,nfunc_max,MPI_COMM_STEL)
            IF (lverb) THEN
                WRITE(6,*) '!!!!!  HYPERSHPERE MAPPING DONE  !!!!!'
            END IF
            DEALLOCATE(wa1)
         CASE('pso')
            ALLOCATE(wa1(nvars),fvec(mtargets))
            wa1 = vars
            npop = npopulation
            lno_restart = .TRUE.
            c1 = epsfcn
            c2 = 1.0
            CALL PSO_Evolve(stellopt_fcn,mtargets,nvars,npop,vars_min,vars_max,&
                            wa1,fvec,c1,c2,factor,ftol,xtol,nfunc_max)
            DEALLOCATE(wa1)
         CASE('rocket')
            ALLOCATE(wa1(nvars))
            wa1 = vars
            npop = npopulation
            lno_restart = .TRUE.
            c1 = epsfcn
            c2 = 1.0
            CALL ROCKET_Evolve(stellopt_fcn,mtargets,nvars,npop,vars_min,vars_max,&
                            wa1,fvec,c1,c2,factor,ftol,xtol,nfunc_max)
            DEALLOCATE(wa1)
         CASE DEFAULT
            CALL stellopt_optimize_mango(used_mango_algorithm,nfev)
            IF (.not. used_mango_algorithm) THEN
               WRITE(6,*) '!!!!!  UNKNOWN OPTIMIZATION TYPE  !!!!!'
               WRITE(6,*) '       OPT_TYPE: ',TRIM(opt_type)
               WRITE(6,*)
               RETURN
            END IF
      END SELECT
      ! Now output the minimum files
      IF (myid == master .and. info /= 5 .and. .not.lskip_min) THEN
         IF (.NOT.ALLOCATED(fvec)) ALLOCATE(fvec(mtargets))
         IF (lrenorm) CALL stellopt_renorm(mtargets,fvec)
         nfev_save = nfev
         ier=0
         CALL stellopt_fcn(mtargets,nvars,vars,fvec,ier,nfev)
         nfev = nfev_save
         ier=-500
         CALL stellopt_fcn(mtargets,nvars,vars,fvec,ier,nfev)
      END IF
      IF (ALLOCATED(fvec)) DEALLOCATE(fvec)

!DEC$ IF DEFINED (MPI_OPT)
      CALL MPI_BARRIER(MPI_COMM_STEL,ierr_mpi)                       !PPPL -SAL
      IF (ierr_mpi /= MPI_SUCCESS) CALL handle_err(MPI_ERR,'stellopt_optimize2',ierr_mpi)
!DEC$ ENDIF
        
!----------------------------------------------------------------------
!     END SUBROUTINE
!----------------------------------------------------------------------
      END SUBROUTINE stellopt_optimize<|MERGE_RESOLUTION|>--- conflicted
+++ resolved
@@ -32,13 +32,8 @@
       REAL(rprec), ALLOCATABLE ::  qtf(:), wa1(:), wa2(:), wa3(:), &
                                    wa4(:), fvec(:)
       REAL(rprec), ALLOCATABLE ::  fjac(:,:)
-<<<<<<< HEAD
-      ! LBFGSB variables 
-      INTEGER, ALLOCATABLE :: nbd(:)
-
-=======
+
       LOGICAL :: used_mango_algorithm
->>>>>>> 81c0a5c0
       REAL(rprec), EXTERNAL :: enorm
       EXTERNAL stellopt_fcn
       
