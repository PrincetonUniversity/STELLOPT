!-----------------------------------------------------------------------
!     Subroutine:    stellopt_orbits
!     Authors:       S. Lazerson (lazerson@pppl.gov)
!     Date:          08/29/2014
!     Description:   This subroutine calculates the loss of particles
!                    from an equilibrium using the BEAMS3D code.
!-----------------------------------------------------------------------
      SUBROUTINE stellopt_orbits(lscreen,iflag)
!-----------------------------------------------------------------------
!     Libraries
!-----------------------------------------------------------------------
      USE stellopt_runtime, ONLY:  proc_string, bigno, rprec, pi2
      USE equil_utils, ONLY: get_equil_RZ, get_equil_Bflx,&
                             get_equil_ne, get_equil_te, get_equil_ti, &
                             get_equil_zeff
      USE equil_vals, ONLY: nfp, rho, orbit_lost_frac
      USE stellopt_targets, ONLY: sigma_orbit, vll_orbit, mu_orbit,&
            nu_orbit, nv_orbit, nsd, np_orbit, mass_orbit, Z_orbit,&
            vperp_orbit, nsd
      USE stellopt_vars, ONLY: ne_type, te_type, ti_type, ne_norm, zeff_type
      USE read_wout_mod, ONLY:  rmax_surf, rmin_surf, zmax_surf
!DEC$ IF DEFINED (BEAMS3D_OPT)
      ! BEAMS3D Libraries
      USE beams3d_runtime, ONLY: nparticles_start, &
            vll_start_in, R_start_in, Z_start_in, PHI_start_in, mu_start_in, &
            mu_start_in, charge_in, mass_in, t_end_in, Zatom_in, &
            TE_AUX_S_BEAMS => TE_AUX_S, TE_AUX_F_BEAMS => TE_AUX_F, &
            NE_AUX_S_BEAMS => NE_AUX_S, NE_AUX_F_BEAMS => NE_AUX_F, &
            NI_AUX_S_BEAMS => NI_AUX_S, NI_AUX_F_BEAMS => NI_AUX_F, &
            TI_AUX_S_BEAMS => TI_AUX_S, TI_AUX_F_BEAMS => TI_AUX_F, &
            NI_AUX_S_BEAMS => NI_AUX_S, NI_AUX_F_BEAMS => NI_AUX_F, &
            NI_AUX_M_BEAMS => NI_AUX_M, NI_AUX_Z_BEAMS => NI_AUX_Z, &
            ZEFF_AUX_S_BEAMS => ZEFF_AUX_S, ZEFF_AUX_F_BEAMS => ZEFF_AUX_F, &
            BEAMS3D_VERSION, mass_beams, charge_beams, &
            NI_AUX_Z_BEAMS => NI_AUX_Z, NI_AUX_M_BEAMS => NI_AUX_M
      USE beams3d_grid, ONLY: nte, nne, nti, nzeff, rmin, rmax, zmin, zmax, &
                              phimin, phimax, plasma_zavg, plasma_mass
      USE beams3d_lines, ONLY: end_state
!DEC$ ENDIF
      USE mpi_params
      
!-----------------------------------------------------------------------
!     Subroutine Parameters
!        iflag         Error flag
!----------------------------------------------------------------------
      IMPLICIT NONE
      LOGICAL, INTENT(inout) :: lscreen
      INTEGER, INTENT(inout) :: iflag
!-----------------------------------------------------------------------
!     Local Variables
!        ier         Error flag
!        iunit       File unit number
!----------------------------------------------------------------------
      INTEGER :: dex, ik, nparts, u, v, p
      DOUBLE PRECISION :: s_val, u_val, v_val, Ro, Zo, s_min, s_max, tf,&
                     Bs, Bu, Bv, modb
      INTEGER, PARAMETER :: NBEAM_PROF = 50
      CHARACTER(256) :: beam_str
!----------------------------------------------------------------------
!     BEGIN SUBROUTINE
!----------------------------------------------------------------------
      IF (iflag < 0) RETURN
!DEC$ IF DEFINED (BEAMS3D_OPT)
      IF (lscreen) WRITE(6,'(a)') ' ---------------------------  ORBIT CALCULATION  -------------------------'

      ! Initialize the grid
      s_val = (rmax_surf - rmin_surf)/20 ! 10% scaling of width
      rmin = rmin_surf - s_val
      rmax = rmax_surf + s_val
      zmin = -zmax_surf - s_val
      zmax = zmax_surf + s_val
      phimin = 0
      phimax = pi2/nfp



      ! Initialize the particle starting points
      nparts = 1
      s_min = 1
      s_max = 0
      tf    = MAXVAL(t_end_in)
      MASS_BEAMS(1) = mass_orbit ! do this so diagnostic routine outputs the correct number
      CHARGE_BEAMS(1) = Z_orbit*1.602176565E-19
      DO ik = 1, nsd
         IF (sigma_orbit(ik) .ge. bigno) CYCLE
         DO v = 1, nv_orbit
            DO u = 1, nu_orbit
               s_val = rho(ik)
               s_min = MIN(s_min,s_val)
               s_max = MAX(s_max,s_val)
               u_val = pi2*(u-1)/nu_orbit
               v_val = pi2*(v-1)/(nv_orbit-1)/2
               CALL get_equil_RZ(s_val,u_val,v_val,Ro,Zo, iflag)
               CALL get_equil_Bflx(s_val,u_val,v_val,Bs,Bu,Bv,iflag,modb)
               DO p = 1, np_orbit
                  R_start_in(nparts) = Ro
                  Z_start_in(nparts) = Zo
                  PHI_start_in(nparts) = v_val/nfp
                  vll_start_in(nparts) = vll_orbit(p)
                  Zatom_in(nparts)  = Z_orbit
                  mass_in(nparts)   = mass_orbit
                  charge_in(nparts) = Z_orbit*1.602176565E-19 ! [C] NIST(http://physics.nist.gov/cgi-bin/cuu/Value?e)
                  !charge_in(nparts) = 2*1.602176565E-19 ! He4 [C] NIST(http://physics.nist.gov/cgi-bin/cuu/Value?e)
                  !mass_in(nparts)   = 6.64465675E-27 ! He4 (alpha) [kg] NIST (http://physics.nist.gov/cgi-bin/cuu/Value?mal)
                  !Zatom_in(nparts)  = 2.0 !He4 (alpha)
                  IF (vperp_orbit(p) .ne. 0) THEN
                     mu_start_in(nparts) = mass_orbit*vperp_orbit(p)*vperp_orbit(p)/(2*modb)
                  ELSE
                     mu_start_in(nparts) = mu_orbit(p)
                  END IF
                  t_end_in(nparts) = tf
                  nparts = nparts + 1
               END DO
            END DO
         END DO
      END DO
      nparticles_start = nparts - 1
      IF (lscreen) THEN
         WRITE(6,'(A)') '----- Particle Initialization -----'
         WRITE(6,'(A,I2)')               '   Z   = ',NINT(Z_orbit)
         WRITE(6,'(A,ES10.2)')           '   M   = ',mass_orbit
         WRITE(6,'(A,F9.5,A,F9.5,A,I6)') '   S   = [',s_min,',',s_max,'];   NS:   ',COUNT(sigma_orbit .lt. bigno)
         WRITE(6,'(A,F9.5,A,F9.5,A,I4)') '   U   = [',0.0,',',pi2*(nu_orbit-1)/nu_orbit,'];   NU:   ',nu_orbit
         WRITE(6,'(A,F9.5,A,F9.5,A,I4)') '   V   = [',0.0,',',pi2*(nv_orbit-1)/nv_orbit/2,'];   NV:   ',nv_orbit
         WRITE(6,'(A,ES10.2,A,ES10.2,A,I4)') '   V_||= [',MINVAL(vll_start_in(1:np_orbit)),',',MAXVAL(vll_start_in(1:np_orbit)),'];  NP:   ',np_orbit
         WRITE(6,'(A,F9.5,A,ES10.2,A,I4)') '   Mu  = [',MINVAL(mu_start_in(1:np_orbit)),',',MAXVAL(mu_start_in(1:np_orbit)),'];  NP:   ',np_orbit
         CALL FLUSH(6)
      END IF

      ! Initialize temperature profiles
      nne = NBEAM_PROF; nte = NBEAM_PROF; nti = NBEAM_PROF; nzeff = NBEAM_PROF
      DO ik = 1, NBEAM_PROF
         s_val = DBLE(ik-1)/DBLE(NBEAM_PROF-1)
         NE_AUX_S_BEAMS(ik)   = s_val
         TE_AUX_S_BEAMS(ik)   = s_val
         NI_AUX_S_BEAMS(ik)   = s_val
         TI_AUX_S_BEAMS(ik)   = s_val
         ZEFF_AUX_S_BEAMS(ik) = s_val
         CALL get_equil_ne(s_val,TRIM(ne_type),v_val,iflag)
         NE_AUX_F_BEAMS(ik) = v_val
         CALL get_equil_te(s_val,TRIM(te_type),v_val,iflag)
         TE_AUX_F_BEAMS(ik) = v_val
         CALL get_equil_ti(s_val,TRIM(ti_type),v_val,iflag)
         TI_AUX_F_BEAMS(ik) = v_val
         CALL get_equil_zeff(s_val,TRIM(zeff_type),v_val,iflag)
         IF (v_val < 1) v_val = 1
         ZEFF_AUX_F_BEAMS(ik) = v_val
<<<<<<< HEAD
         NI_AUX_F_BEAMS(1,ik) = NE_AUX_F_BEAMS(ik)/ZEFF_AUX_F_BEAMS(ik)
         NI_AUX_F_BEAMS(2:4,ik) = 0
=======
         ! Temp fix for NI
         NI_AUX_S_BEAMS(ik) = s_val
         NI_AUX_F_BEAMS(1,ik) = NE_AUX_F_BEAMS(ik)
         NI_AUX_Z_BEAMS(1) = NINT(plasma_Zavg)
         NI_AUX_M_BEAMS(1) = plasma_mass
>>>>>>> d86ae866
      END DO
      NI_AUX_Z_BEAMS(1) = 1.0
      NI_AUX_M_BEAMS(1) = 3.3435837724E-27 !50/50 DT plasma

      IF (lscreen) THEN
         WRITE(6,'(A)') '----- Profile Initialization (not used) -----'
         WRITE(6,'(A,F7.2,A,F7.2,A,I4)') '   Ne  = [',MINVAL(NE_AUX_F_BEAMS)/1E19,',',MAXVAL(NE_AUX_F_BEAMS)/1E19,'] 10^19 [m^-3];  Nne:   ',nne
         WRITE(6,'(A,F7.2,A,F7.2,A,I4)') '   Te  = [',MINVAL(TE_AUX_F_BEAMS)/1000,',',MAXVAL(TE_AUX_F_BEAMS)/1000,'] [keV];  Nte:   ',nte
         WRITE(6,'(A,F7.2,A,F7.2,A,I4)') '   Ni  = [',MINVAL(NI_AUX_F_BEAMS)/1E19,',',MAXVAL(NI_AUX_F_BEAMS)/1E19,'] 10^19 [m^-3];  Nni:   ',nzeff
         WRITE(6,'(A,F7.2,A,F7.2,A,I4)') '   Ti  = [',MINVAL(TI_AUX_F_BEAMS)/1000,',',MAXVAL(TI_AUX_F_BEAMS)/1000,'] [keV];  Nti:   ',nti
         WRITE(6,'(A,F7.2,A,F7.2,A,I4)') '  Zeff = [',MINVAL(ZEFF_AUX_F_BEAMS),',',MAXVAL(ZEFF_AUX_F_BEAMS),'];      NZeff:   ',nzeff
         CALL FLUSH(6)
      END IF



      ! Follow the particles
      beam_str = 'beams3d'
      CALL stellopt_paraexe(beam_str,proc_string,lscreen)
      IF (lscreen) WRITE(6,'(a)') '------------------------  ORBIT CALCULATION (DONE)  ----------------------'
      CALL FLUSH(6)
      
      CALL beams3d_read(proc_string)

      ! Now analyze the results
      IF (ALLOCATED(orbit_lost_frac)) DEALLOCATE(orbit_lost_frac)
      ALLOCATE(orbit_lost_frac(nsd))
      p = nv_orbit*nu_orbit*np_orbit
      u = 1
      v = p
      orbit_lost_frac = 0
      IF (lscreen) WRITE(6,'(A)') '    ns     flux     Lost(%)'
      DO ik = 1, nsd
         IF (sigma_orbit(ik) .ge. bigno) CYCLE
         orbit_lost_frac(ik) = DBLE(COUNT(end_state(u:v)==2))/DBLE(p)
         IF (lscreen) WRITE(6,'(3X,I3,3X,F9.5,3X,F5.1)') ik,rho(ik),orbit_lost_frac(ik)*100
         u = v + 1
         v = u + p - 1
      END DO
      iflag = 0

      CALL beams3d_free


!DEC$ ENDIF
      RETURN
!----------------------------------------------------------------------
!     END SUBROUTINE
!----------------------------------------------------------------------
      END SUBROUTINE stellopt_orbits<|MERGE_RESOLUTION|>--- conflicted
+++ resolved
@@ -145,16 +145,11 @@
          CALL get_equil_zeff(s_val,TRIM(zeff_type),v_val,iflag)
          IF (v_val < 1) v_val = 1
          ZEFF_AUX_F_BEAMS(ik) = v_val
-<<<<<<< HEAD
-         NI_AUX_F_BEAMS(1,ik) = NE_AUX_F_BEAMS(ik)/ZEFF_AUX_F_BEAMS(ik)
-         NI_AUX_F_BEAMS(2:4,ik) = 0
-=======
          ! Temp fix for NI
          NI_AUX_S_BEAMS(ik) = s_val
          NI_AUX_F_BEAMS(1,ik) = NE_AUX_F_BEAMS(ik)
          NI_AUX_Z_BEAMS(1) = NINT(plasma_Zavg)
          NI_AUX_M_BEAMS(1) = plasma_mass
->>>>>>> d86ae866
       END DO
       NI_AUX_Z_BEAMS(1) = 1.0
       NI_AUX_M_BEAMS(1) = 3.3435837724E-27 !50/50 DT plasma
