!-----------------------------------------------------------------------
!     Module:        equil_utils
!     Authors:       S. Lazerson (lazerson@pppl.gov)
!     Date:          06/08/2012
!     Description:   This module contains the various utilies STELLOPT
!                    utilizes to calculate equilibrium values.
!-----------------------------------------------------------------------
      MODULE equil_utils
!-----------------------------------------------------------------------
!     Libraries
!-----------------------------------------------------------------------
      USE stel_kinds, ONLY: rprec
      USE stellopt_runtime
      USE stellopt_vars
      USE stellopt_targets
      USE equil_vals
      USE read_boozer_mod, ONLY: read_boozer_file, read_boozer_deallocate,&
                                 write_boozer_nc, write_boozer_bin
      USE EZspline_obj
      USE EZspline
      USE stel_tools
      
!-----------------------------------------------------------------------
!     Module Variables
!         
!-----------------------------------------------------------------------
      IMPLICIT NONE
      INTEGER     :: domain_flag, nfit_targs, nfit_coefs
      REAL(rprec) :: R_target, PHI_target, Z_target, SUM_target
      REAL(rprec), ALLOCATABLE :: fit_targs(:,:), fit_coefs(:)
      CHARACTER(LEN=256) :: fit_type
      TYPE(EZspline1_r8) :: prof_spl,Bhat_spl,L2_spl
      DOUBLE PRECISION, PARAMETER :: delta_TEM = 0.9999
      DOUBLE PRECISION :: lam_TEM
!-----------------------------------------------------------------------
!     Subroutines
!         get_equil_s:     Returns s given R, PHI(degrees), Z
!         profile_norm:    Returns norm of a profile function
!         get_equil_iota:  Returns iota (and u) given R, PHI(degrees), Z
!         get_equil_jdotb: Returns <j*B> given radial coordiante
!         get_equil_p:     Returns p (and u) given R, PHI(degrees), Z
!         get_equil_phi:   Returns phi (and u) given R, PHI(degrees), Z (electrostatic potential)
!         get_equil_ne:    Returns ne (and u) given R, PHI(degrees), Z
!         get_equil_te:    Returns te (and u) given R, PHI(degrees), Z
!         get_equil_ti:    Returns ti (and u) given R, PHI(degrees), Z
!         mntouv:          Transforms to real space
!         j_star:          Computes trapped branch of jstar
!         
!-----------------------------------------------------------------------

      
      CONTAINS
      
      SUBROUTINE eval_prof_spline(nsp,xknots,yvals,xval,fval,ier,fpval)
      IMPLICIT NONE
      INTEGER, INTENT(in)        :: nsp
      REAL(rprec), INTENT(in)    :: xknots(nsp), yvals(nsp)
      REAL(rprec), INTENT(in)    :: xval
      REAL(rprec), INTENT(out)   :: fval
      REAL(rprec), INTENT(out), OPTIONAL   :: fpval
      INTEGER, INTENT(inout)     :: ier
      INTEGER, SAVE :: nsp_old
      REAL(rprec),ALLOCATABLE, SAVE :: xknots_old(:), yvals_old(:)
      fval = 0
      IF (ier < 0) RETURN
      IF (.not. ALLOCATED(xknots_old)) THEN
         ALLOCATE(xknots_old(nsp))
         xknots_old(1:nsp) = xknots(1:nsp)
      END IF
      IF (.not. ALLOCATED(yvals_old)) THEN
         ALLOCATE(yvals_old(nsp))
         yvals_old(1:nsp) = yvals(1:nsp)
      END IF
      IF (nsp_old /= nsp .or. ANY(xknots .ne. xknots_old) .or. ANY(yvals .ne. yvals_old)) THEN
         nsp_old = nsp
         DEALLOCATE(xknots_old); ALLOCATE(xknots_old(nsp))
         DEALLOCATE(yvals_old); ALLOCATE(yvals_old(nsp))
         xknots_old(1:nsp) = xknots(1:nsp)
         yvals_old(1:nsp)  = yvals(1:nsp)
         IF (EZspline_allocated(prof_spl)) CALL EZspline_free(prof_spl,ier)
         CALL EZspline_init(prof_spl,nsp,bcs0,ier)
         IF (ier .ne. 0) RETURN
         prof_spl%x1 = xknots(1:nsp)
         prof_spl%isHermite = 1
         CALL EZspline_setup(prof_spl,yvals(1:nsp),ier)
         IF (ier .ne. 0) RETURN
         CALL EZspline_isInDomain(prof_spl,xval,ier)
         IF (ier .ne. 0) RETURN
         CALL EZspline_interp(prof_spl,xval,fval,ier)
      ELSE
         CALL EZspline_isInDomain(prof_spl,xval,ier)
         IF (ier .ne. 0) RETURN
         CALL EZspline_interp(prof_spl,xval,fval,ier)
      END IF
      IF (PRESENT(fpval)) THEN
         CALL EZspline_derivative(prof_spl,1,xval,fpval,ier)
         IF (ier .ne. 0) RETURN
      END IF
      RETURN
      END SUBROUTINE eval_prof_spline
      
      SUBROUTINE get_equil_E(r_val,phi_val,z_val,er,ez,ier)
      IMPLICIT NONE
      REAL(rprec), INTENT(in)    ::  r_val
      REAL(rprec), INTENT(in)    ::  phi_val
      REAL(rprec), INTENT(in)    ::  z_val
      REAL(rprec), INTENT(out)   ::  er
      REAL(rprec), INTENT(out)   ::  ez
      INTEGER, INTENT(inout)     ::  ier
      REAL(rprec) :: s_val, u_val, v_val, phi_prime, phi2_val,R1,Z1
      REAL(rprec) :: R_grad(3), Z_grad(3)
      IF (ier < 0) RETURN
      CALL get_equil_s(r_val,phi_val,z_val,s_val,ier,u_val)
      IF (ier < 0) RETURN
      v_val = MOD(phi_val,pi2/nfp)*nfp
      CALL get_equil_RZ(s_val,u_val,v_val,R1,Z1,ier,&
            R_GRAD=R_grad,Z_GRAD=Z_grad)
      IF (ier == 0) THEN
         CALL get_equil_phi(s_val,phi2_val,ier,phi_prime)
         er = R_grad(3)*phi_prime
         ez = Z_grad(3)*phi_prime
      ELSE
        er  = 0
        ez  = 0
      END IF
      RETURN
      END SUBROUTINE get_equil_E
      
      
      SUBROUTINE get_equil_iota(s_val,val,ier)
      IMPLICIT NONE
      REAL(rprec), INTENT(inout) ::  s_val
      REAL(rprec), INTENT(out)   ::  val
      INTEGER, INTENT(inout)     ::  ier
      IF (ier < 0) RETURN
      IF (EZspline_allocated(iota_spl)) THEN
         CALL EZspline_isInDomain(iota_spl,s_val,ier)
         IF (ier .ne. 0) RETURN
         CALL EZspline_interp(iota_spl,s_val,val,ier)
      ELSE
         ier = -1
      END IF
      RETURN
      END SUBROUTINE get_equil_iota
      
      SUBROUTINE get_equil_p(s_val,val,ier,pval)
      IMPLICIT NONE
      REAL(rprec), INTENT(inout) ::  s_val
      REAL(rprec), INTENT(out)   ::  val
      REAL(rprec), INTENT(out), OPTIONAL :: pval ! P'=dp/ds
      INTEGER, INTENT(inout)     ::  ier
      IF (ier < 0) RETURN
      IF (EZspline_allocated(pres_spl)) THEN
         CALL EZspline_isInDomain(pres_spl,s_val,ier)
         IF (ier .ne. 0) RETURN
         CALL EZspline_interp(pres_spl,s_val,val,ier)
         IF (PRESENT(pval)) CALL EZspline_derivative(pres_spl,1,s_val,pval,ier)
      ELSE
         ier = -1
      END IF
      RETURN
      END SUBROUTINE get_equil_p
      
      SUBROUTINE get_equil_volume(s_val,val,ier,pval)
      IMPLICIT NONE
      REAL(rprec), INTENT(inout) ::  s_val
      REAL(rprec), INTENT(out)   ::  val
      REAL(rprec), INTENT(out), OPTIONAL :: pval ! V'=dV/ds
      INTEGER, INTENT(inout)     ::  ier
      IF (ier < 0) RETURN
      IF (EZspline_allocated(V_spl)) THEN
         CALL EZspline_isInDomain(V_spl,s_val,ier)
         IF (ier .ne. 0) RETURN
         CALL EZspline_interp(V_spl,s_val,val,ier)
         IF (PRESENT(pval)) CALL EZspline_derivative(V_spl,1,s_val,pval,ier)
      ELSE
         ier = -1
      END IF
      RETURN
      END SUBROUTINE get_equil_volume
      
      SUBROUTINE get_equil_jdotb(s_val,val,ier)
      IMPLICIT NONE
      REAL(rprec), INTENT(inout) ::  s_val
      REAL(rprec), INTENT(out)   ::  val
      INTEGER, INTENT(inout)     ::  ier
      IF (ier < 0) RETURN
      IF (EZspline_allocated(jdotb_spl)) THEN
         CALL EZspline_isInDomain(jdotb_spl,s_val,ier)
         IF (ier .ne. 0) RETURN
         CALL EZspline_interp(jdotb_spl,s_val,val,ier)
      ELSE
         ier = -1
      END IF
      RETURN
      END SUBROUTINE get_equil_jdotb
      
      SUBROUTINE get_equil_jcurv(s_val,val,ier)
      IMPLICIT NONE
      REAL(rprec), INTENT(inout) ::  s_val
      REAL(rprec), INTENT(out)   ::  val
      INTEGER, INTENT(inout)     ::  ier
      IF (ier < 0) RETURN
      IF (EZspline_allocated(jcurv_spl)) THEN
         CALL EZspline_isInDomain(jcurv_spl,s_val,ier)
         IF (ier .ne. 0) RETURN
         CALL EZspline_interp(jcurv_spl,s_val,val,ier)
      ELSE
         ier = -1
      END IF
      RETURN
      END SUBROUTINE get_equil_jcurv
      
      SUBROUTINE get_equil_omega(s_val,val,ier)
      IMPLICIT NONE
      REAL(rprec), INTENT(inout) ::  s_val
      REAL(rprec), INTENT(out)   ::  val
      INTEGER, INTENT(inout)     ::  ier
      IF (ier < 0) RETURN
      IF (EZspline_allocated(omega_spl)) THEN
         CALL EZspline_isInDomain(omega_spl,s_val,ier)
         IF (ier .ne. 0) RETURN
         CALL EZspline_interp(omega_spl,s_val,val,ier)
      ELSE
         ier = -1
      END IF
      RETURN
      END SUBROUTINE get_equil_omega
      
      SUBROUTINE get_equil_nustar(s_val,val,ier)
      IMPLICIT NONE
      REAL(rprec), INTENT(inout) ::  s_val
      REAL(rprec), INTENT(out)   ::  val
      INTEGER, INTENT(inout)     ::  ier
      IF (ier < 0) RETURN
      IF (EZspline_allocated(nustar_spl)) THEN
         CALL EZspline_isInDomain(nustar_spl,s_val,ier)
         IF (ier .ne. 0) RETURN
         CALL EZspline_interp(nustar_spl,s_val,val,ier)
      ELSE
         ier = -1
      END IF
      RETURN
      END SUBROUTINE get_equil_nustar
      
      SUBROUTINE get_equil_phi(s_val,val,ier,pval)
      IMPLICIT NONE
      REAL(rprec), INTENT(inout) ::  s_val
      REAL(rprec), INTENT(out)   ::  val
      REAL(rprec), INTENT(out), OPTIONAL :: pval ! Phi'=dphi/ds
      INTEGER, INTENT(inout)     ::  ier
      IF (ier < 0) RETURN
      IF (EZspline_allocated(phi_spl)) THEN
         CALL EZspline_isInDomain(phi_spl,s_val,ier)
         IF (ier .ne. 0) RETURN
         CALL EZspline_interp(phi_spl,s_val,val,ier)
         IF (PRESENT(pval)) CALL EZspline_derivative(phi_spl,1,s_val,pval,ier)
      ELSE
         ier = -1
      END IF
      RETURN
      END SUBROUTINE get_equil_phi
      
      SUBROUTINE eval_prof_stel(s_val,type,val,ncoefs,coefs,ier,spl_obj)
      IMPLICIT NONE
      REAL(rprec),      INTENT(in)             :: s_val
      CHARACTER(LEN=*), INTENT(in)             :: type
      REAL(rprec),      INTENT(inout)          :: val
      INTEGER,          INTENT(in)             :: ncoefs
      REAL(rprec),      INTENT(inout)          :: coefs(ncoefs)
      INTEGER,          INTENT(inout)          ::  ier
      TYPE(EZspline1_r8),OPTIONAL              :: spl_obj
      INTEGER :: i
      REAL(rprec) :: x0,x1, x2, h, x3, xp
      REAL(rprec), PARAMETER :: one = 1.0_rprec
      REAL(rprec), DIMENSION(10), PARAMETER :: glx = (/                       &
     &   0.01304673574141414, 0.06746831665550774, 0.1602952158504878,         &
     &   0.2833023029353764, 0.4255628305091844, 0.5744371694908156,           &
     &   0.7166976970646236, 0.8397047841495122, 0.9325316833444923,           &
     &   0.9869532642585859 /)
      REAL(rprec), DIMENSION(10), PARAMETER :: glw = (/                       &
     &   0.03333567215434407, 0.0747256745752903, 0.1095431812579910,          &
     &   0.1346333596549982, 0.1477621123573764, 0.1477621123573764,           &
     &   0.1346333596549982, 0.1095431812579910, 0.0747256745752903,           &
     &   0.03333567215434407 /)
      IF (ier < 0) RETURN
      CALL tolower(type)
      SELECT CASE (type)
         CASE ('gauss_trunc')
            val = 0
            val = (coefs(1)/(one - EXP(-(one/coefs(2))**2)))*&
                  (EXP(-(s_val/coefs(2))**2)-EXP(-(one/coefs(2))**2))
         CASE ('two_lorentz')
            val = 0
            val = coefs(1)*(coefs(2)*(one/(one+(  s_val/coefs(3)**2)**coefs(4))**coefs(5) &
                                       -one/(one+(one/coefs(3)**2)**coefs(4))**coefs(5))/   &
                                   (one-one/(one+(one/coefs(3)**2)**coefs(4))**coefs(5))+   &
                   (one-coefs(2))*(one/(one+(  s_val/coefs(6)**2)**coefs(7))**coefs(8)     &
                                   -one/(one+(one/coefs(6)**2)**coefs(7))**coefs(8))/       &
                               (one-one/(one+(one/coefs(6)**2)**coefs(7))**coefs(8)))
         CASE ('two_power')
            val = 0
            val = coefs(1) * (one - s_val**coefs(2))**coefs(3)
         CASE ('two_power_hollow')
            val = 0
            val = s_val * coefs(1) * (one - s_val**coefs(2))**coefs(3)
         CASE ('power_series')
            val = 0
            DO i = UBOUND(coefs,DIM=1), LBOUND(coefs,DIM=1), -1
               val = s_val*val + coefs(i)
            END DO
         CASE ('power_series_0_boundaries')
            val = 0
            DO i = UBOUND(coefs,DIM=1), LBOUND(coefs,DIM=1), -1
               val = s_val*val + coefs(i)
            END DO
            val = val * s_val * (1 - s_val)
         CASE ('power_series_0i0')
            val = 0
            DO i = UBOUND(coefs,DIM=1), LBOUND(coefs,DIM=1), -1
               val = val*s_val**0.25 + coefs(i)
            END DO
            val = 4*val*s_val*(1-s_val)
         CASE ('power_series_edge0')
            val = 0
            i=UBOUND(coefs,DIM=1)
            !coefs(i) = -SUM(coefs(LBOUND(coefs,DIM=1):i-1))
            val = -SUM(coefs(LBOUND(coefs,DIM=1):i))
            DO i = UBOUND(coefs,DIM=1), LBOUND(coefs,DIM=1), -1
               val = s_val*val + coefs(i)
            END DO
         CASE ('power_series_i') ! dI/ds = a1+2*a2*x+a
            val = 0
            DO i = UBOUND(coefs,DIM=1), LBOUND(coefs,DIM=1), -1
               val = s_val*val + coefs(i)*(i-1) ! OK (1-1)=0
            END DO
            IF (s_val >0) val = val / s_val
         CASE ('power_series_i_edge0') ! dI/ds = a1+2*a2*x+a
            val = 0
            DO i = UBOUND(coefs,DIM=1), LBOUND(coefs,DIM=1), -1
               val = val - coefs(i)*(i-1)
            END DO
            DO i = UBOUND(coefs,DIM=1), LBOUND(coefs,DIM=1), -1
               val = s_val*val + coefs(i)*(i-1) ! OK (1-1)=0
            END DO
            IF (s_val >0) val = val / s_val
         ! For now don't handle spline
         CASE ('spline','akima_spline','akima_spline_ip')
            IF (EZspline_allocated(spl_obj)) THEN
               CALL EZspline_isInDomain(spl_obj,s_val,ier)
               IF (ier .ne. 0) RETURN
               CALL EZspline_interp(spl_obj,s_val,val,ier)
            ELSE
               ier = -1
               val = 0.0
            END IF
         CASE ('pedestal')
            val = 0
            DO i=15, LBOUND(coefs,1),-1
               val = s_val*val+coefs(i)
            END DO
            i=17
            IF(coefs(i+3) .le. 0.0_rprec) THEN
               coefs(i:i+4) = 0
               coefs(i+3)   = 1.0D+30
            ELSE
               coefs(i+4) = one / (TANH(2*coefs(i+2)/coefs(i+3))-TANH(2*(coefs(i+2)-1)/coefs(i+3)))
            END IF
            val = val + coefs(i+4) * coefs(i+1) * ( TANH(2*(coefs(i+2)-SQRT(s_val))/coefs(i+3) )    &
                                                     -TANH(2*(coefs(i+2)-one)/coefs(i+3)      ) )
         CASE('sum_atan')
            val = 0
            IF (s_val >= 1) THEN
               val = coefs(1)+coefs(2)+coefs(6)+coefs(10)+coefs(14)+coefs(18)
            ELSE
               val = coefs(1) + &
                     (4/pi2) * ( coefs(2) * ATAN(coefs(3)*s_val**coefs(4)/(1-s_val)**coefs(5)) &
                                +coefs(6) * ATAN(coefs(7)*s_val**coefs(8)/(1-s_val)**coefs(9)) &
                                +coefs(10) * ATAN(coefs(11)*s_val**coefs(12)/(1-s_val)**coefs(13)) &
                                +coefs(14) * ATAN(coefs(15)*s_val**coefs(16)/(1-s_val)**coefs(17)) &
                                +coefs(18) * ATAN(coefs(19)*s_val**coefs(20)/(1-s_val)**coefs(21)))
            END IF
         CASE ('bump')
            ! bootj_aux_f(1) : x0 center of bump
            ! bootj_aux_f(2) : height of bump
            ! bootj_aux_f(3) : height of bulk
            x0  = bootj_aux_f(1)
            x1  = 1.0_rprec-2*(1.0_rprec-x0)
            x2  = 1.0_rprec
            x3  = bootj_aux_f(3)
            h   = bootj_aux_f(2)/((x0-x1)*(x0-x2))
            val = 0
            if ((s_val > x1) .and. (s_val < 1.0_rprec)) val = h*(s_val-x1)*(s_val-x2)
            val = val + x3*s_val*(s_val-1)/(-0.25_rprec)
<<<<<<< HEAD
         CASE DEFAULT
            PRINT *,"Error! Unknown profile type in subroutine eval_prof_stel:",type
            STOP
=======
         CASE ('hollow')
            ! coefs(1) : Value at core
            ! coefs(2) : Value at peak
            ! coefs(3) : grid scaling
            xp  = s_val**coefs(3)
            x1  = 4*coefs(2)-3*coefs(1)
            x2  = 2*coefs(1)-4*coefs(2)
            val = coefs(1) + x1*xp + x2*xp*xp
         CASE ('hollow2')
            ! coefs(1) : Value at core
            ! coefs(2) : Value at peak
            ! coefs(3) : grid scaling
            xp  = s_val**coefs(3)
            x1  = 8*coefs(2)-2*coefs(1)
            val = (coefs(1)+x1*xp)*(xp-1)**2
>>>>>>> 5811d886
      END SELECT
      RETURN
      END SUBROUTINE eval_prof_stel
      
      SUBROUTINE get_equil_ne(s_val,type,val,ier)
      IMPLICIT NONE
      REAL(rprec), INTENT(in) ::  s_val
      CHARACTER(LEN=*), INTENT(in)   :: type
      REAL(rprec), INTENT(inout)   ::  val
      INTEGER, INTENT(inout)     ::  ier
      INTEGER :: i
      REAL(rprec), PARAMETER :: one = 1.0_rprec
      IF (ier < 0) RETURN
      CALL tolower(type)
      SELECT CASE (type)
         CASE ('spline','akima_spline','akima_spline_ip')
            CALL eval_prof_stel(s_val,type,val,21,ne_opt(0:20),ier,ne_spl)
            !IF (EZspline_allocated(ne_spl)) THEN
            !   CALL EZspline_isInDomain(ne_spl,s_val,ier)
            !   IF (ier .ne. 0) RETURN
            !   CALL EZspline_interp(ne_spl,s_val,val,ier)
            !ELSE
            !   ier = -1
            !   val = -ne_norm
            !END IF
         CASE DEFAULT
            CALL eval_prof_stel(s_val,type,val,21,ne_opt(0:20),ier)
      END SELECT
      val = val * ne_norm
      RETURN
      END SUBROUTINE get_equil_ne
      
      SUBROUTINE get_equil_te(s_val,type,val,ier)
      IMPLICIT NONE
      REAL(rprec), INTENT(in) ::  s_val
      CHARACTER(LEN=*), INTENT(in)   :: type
      REAL(rprec), INTENT(inout)   ::  val
      INTEGER, INTENT(inout)     ::  ier
      INTEGER :: i
      REAL(rprec), PARAMETER :: one = 1.0_rprec
      IF (ier < 0) RETURN
      CALL tolower(type)
      SELECT CASE (type)
         CASE ('spline','akima_spline','akima_spline_ip')
            CALL eval_prof_stel(s_val,type,val,21,te_opt(0:20),ier,te_spl)
            !IF (EZspline_allocated(te_spl)) THEN
            !   CALL EZspline_isInDomain(te_spl,s_val,ier)
            !   IF (ier .ne. 0) RETURN
            !   CALL EZspline_interp(te_spl,s_val,val,ier)
            !ELSE
            !   ier = -1
            !END IF
         CASE DEFAULT
            CALL eval_prof_stel(s_val,type,val,21,te_opt(0:20),ier)
      END SELECT
      RETURN
      END SUBROUTINE get_equil_te
      
      SUBROUTINE get_equil_ti(s_val,type,val,ier)
      IMPLICIT NONE
      REAL(rprec), INTENT(in) ::  s_val
      CHARACTER(LEN=*), INTENT(in)   :: type
      REAL(rprec), INTENT(inout)   ::  val
      INTEGER, INTENT(inout)     ::  ier
      INTEGER :: i
      REAL(rprec), PARAMETER :: one = 1.0_rprec
      IF (ier < 0) RETURN
      CALL tolower(type)
      SELECT CASE (type)
         CASE ('spline','akima_spline','akima_spline_ip')
            CALL eval_prof_stel(s_val,type,val,21,ti_opt(0:20),ier,ti_spl)
            !IF (EZspline_allocated(ti_spl)) THEN
            !   CALL EZspline_isInDomain(ti_spl,s_val,ier)
            !   IF (ier .ne. 0) RETURN
            !   CALL EZspline_interp(ti_spl,s_val,val,ier)
            !ELSE
            !   ier = -1
            !END IF
         CASE DEFAULT
            CALL eval_prof_stel(s_val,type,val,21,ti_opt(0:20),ier)
      END SELECT
      RETURN
      END SUBROUTINE get_equil_ti
      
      SUBROUTINE get_equil_emis_xics(s_val,type,val,ier)
      IMPLICIT NONE
      REAL(rprec), INTENT(in) ::  s_val
      CHARACTER(LEN=*), INTENT(in)   :: type
      REAL(rprec), INTENT(inout)   ::  val
      INTEGER, INTENT(inout)     ::  ier
      INTEGER :: i
      REAL(rprec), PARAMETER :: one = 1.0_rprec
      IF (ier < 0) RETURN
      CALL tolower(type)
      SELECT CASE (type)
         CASE ('spline','akima_spline','akima_spline_ip')
            CALL eval_prof_stel(s_val,type,val,20,emis_xics_f(1:20),ier,emis_xics_spl)
         CASE DEFAULT
            CALL eval_prof_stel(s_val,type,val,20,emis_xics_f(1:20),ier)
      END SELECT
      RETURN
      END SUBROUTINE get_equil_emis_xics
      
      SUBROUTINE get_equil_zeff(s_val,type,val,ier)
      IMPLICIT NONE
      REAL(rprec), INTENT(in) ::  s_val
      CHARACTER(LEN=*), INTENT(in)   :: type
      REAL(rprec), INTENT(inout)   ::  val
      INTEGER, INTENT(inout)     ::  ier
      INTEGER :: i
      REAL(rprec), PARAMETER :: one = 1.0_rprec
      IF (ier < 0) RETURN
      CALL tolower(type)
      SELECT CASE (type)
         CASE ('spline','akima_spline','akima_spline_ip')
            CALL eval_prof_stel(s_val,type,val,21,zeff_opt(0:20),ier,zeff_spl)
            !IF (EZspline_allocated(zeff_spl)) THEN
            !   CALL EZspline_isInDomain(zeff_spl,s_val,ier)
            !   IF (ier .ne. 0) RETURN
            !   CALL EZspline_interp(zeff_spl,s_val,val,ier)
            !ELSE
            !   ier = -1
            !END IF
         CASE DEFAULT
            CALL eval_prof_stel(s_val,type,val,21,zeff_opt(0:20),ier)
      END SELECT
      RETURN
      END SUBROUTINE get_equil_zeff

      SUBROUTINE fcn_linene(s,dx,dy,dz,fval,ier)
      IMPLICIT NONE
      REAL(rprec), INTENT(in) :: s,dx,dy,dz
      REAL(rprec), INTENT(out) :: fval
      INTEGER, INTENT(inout) :: ier
      CALL get_equil_ne(s,TRIM(ne_type),fval,ier)
      IF (ier /= 0) fval = 0
      fval = fval*sqrt(dx*dx+dy*dy+dz*dz)
      RETURN
      END SUBROUTINE fcn_linene

      SUBROUTINE fcn_linete(s,dx,dy,dz,fval,ier)
      IMPLICIT NONE
      REAL(rprec), INTENT(in) :: s,dx,dy,dz
      REAL(rprec), INTENT(out) :: fval
      INTEGER, INTENT(inout) :: ier
      CALL get_equil_te(s,TRIM(te_type),fval,ier)
      IF (ier /= 0) fval = 0
      !IF (fval > cutoff_te_line) fval = 0 ! Model cutoff
      fval = fval*sqrt(dx*dx+dy*dy+dz*dz)
      RETURN
      END SUBROUTINE fcn_linete

      SUBROUTINE fcn_lineti(s,dx,dy,dz,fval,ier)
      IMPLICIT NONE
      REAL(rprec), INTENT(in) :: s,dx,dy,dz
      REAL(rprec), INTENT(out) :: fval
      INTEGER, INTENT(inout) :: ier
      CALL get_equil_ti(s,TRIM(ti_type),fval,ier)
      IF (ier /= 0) fval = 0
      fval = fval*sqrt(dx*dx+dy*dy+dz*dz)
      RETURN
      END SUBROUTINE fcn_lineti

      SUBROUTINE fcn_xics_bright(s,dx,dy,dz,fval,ier)
      IMPLICIT NONE
      REAL(rprec), INTENT(in) :: s,dx,dy,dz
      REAL(rprec), INTENT(out) :: fval
      INTEGER, INTENT(inout) :: ier
      CALL get_equil_emis_xics(s,TRIM(emis_xics_type),fval,ier)
      IF (ier /= 0) fval = 0
      fval = fval*sqrt(dx*dx+dy*dy+dz*dz)
      RETURN
      END SUBROUTINE fcn_xics_bright

      SUBROUTINE fcn_xics(s,dx,dy,dz,fval,ier)
      IMPLICIT NONE
      REAL(rprec), INTENT(in) :: s,dx,dy,dz
      REAL(rprec), INTENT(out) :: fval
      REAL(rprec) :: f1, f2
      INTEGER, INTENT(inout) :: ier
      CALL get_equil_ti(s,TRIM(ti_type),f1,ier)
      IF (ier /= 0) fval = 0
      CALL get_equil_emis_xics(s,TRIM(emis_xics_type),f2,ier)
      IF (ier /= 0) fval = 0
      fval = f1*f2*sqrt(dx*dx+dy*dy+dz*dz)
      RETURN
      END SUBROUTINE fcn_xics

      SUBROUTINE fcn_sxr(s,dx,dy,dz,fval,ier)
      IMPLICIT NONE
      REAL(rprec), INTENT(in) :: s,dx,dy,dz
      REAL(rprec), INTENT(out) :: fval
      INTEGER, INTENT(inout) :: ier
      REAL(rprec) :: ne_val,te_val,zeff_val
      CALL get_equil_ne(s,TRIM(ne_type),ne_val,ier)
      IF (ier /= 0) ne_val = 0
      CALL get_equil_te(s,TRIM(ne_type),te_val,ier)
      IF (ier /= 0) te_val = 0
      CALL get_equil_zeff(s,TRIM(ne_type),zeff_val,ier)
      IF (ier /= 0) zeff_val = 0
      IF (abs(te_val) > 0) THEN
         fval = zeff_val*ne_val*ne_val*sqrt(te_val)
      ELSE
         fval = 0
      END IF
      fval = fval*sqrt(dx*dx+dy*dy+dz*dz)
      RETURN
      END SUBROUTINE fcn_sxr
      
      SUBROUTINE line_int_faraday(r1,r2,val)
      IMPLICIT NONE
      REAL(rprec), INTENT(in)   :: r1(3), r2(3)
      REAL(rprec), INTENT(out)  :: val
      INTEGER     :: i, j, k, ier
      REAL(rprec) :: x1, y1, z1, x2, y2, z2, dx, dy, dz, xp, yp, zp, int_fac
      REAL(rprec) :: xp1, yp1, zp1, delf, delt, rp, phip,s, dx2, dy2, dz2
      REAL(rprec) :: ne_val, bx, by, bz
      INTEGER, PARAMETER ::  nsteps=50
      INTEGER, PARAMETER :: nop=3
      INTEGER, PARAMETER :: int_step=2
      real(rprec), dimension(nop), parameter :: ci=(/1._rprec/6._rprec,2._rprec/3._rprec,1._rprec/6._rprec/)
      phip = r1(2);
      s    = r2(2);
      !IF (phip < 0) phip = phip+2*pi
      !IF (s < 0) s = s+2*pi
      !phip = MOD(phip,pi2/nfp)*nfp
      !s    = MOD(s,pi2/nfp)*nfp
      ier = 0; ne_val = 0.0
      x1 = r1(1)*cos(phip); x2 = r2(1)*cos(s)
      y1 = r1(1)*sin(phip); y2 = r2(1)*sin(s)
      z1 = r1(3);            z2 = r2(3);
      dx = (x2-x1)/nsteps
      dy = (y2-y1)/nsteps
      dz = (z2-z1)/nsteps
      s=0; phip=0
      DO i = 1, nsteps ! Get first boundary point
         xp = x1+dx*(i-1)
         yp = y1+dy*(i-1)
         zp = z1+dz*(i-1)
         rp = sqrt(xp*xp+yp*yp)
         phip = ATAN2(yp,xp)
         IF (phip < 0) phip = phip+2*pi
         CALL get_equil_s(rp,phip,zp,s,ier)
         IF (s <= 1.0_rprec) THEN
            x1 = xp-dx
            y1 = yp-dy
            z1 = zp-dz
            EXIT
         END IF
      END DO
      DO i = 1, nsteps ! Get second boundary point
         xp = x2-dx*(i-1)
         yp = y2-dy*(i-1)
         zp = z2-dz*(i-1)
         IF ((xp == x1) .and. (yp == y1) .and. (zp == z1)) THEN
            val = 0.0_rprec
            RETURN
         END IF
         rp = sqrt(xp*xp+yp*yp)
         phip = ATAN2(yp,xp)
         IF (phip < 0) phip = phip+2*pi
         CALL get_equil_s(rp,phip,zp,s,ier)
         IF (s <= 1.0_rprec) THEN
            x2 = xp+dx
            y2 = yp+dy
            z2 = zp+dz
            dx = (x2-x1)/nsteps
            dy = (y2-y1)/nsteps
            dz = (z2-z1)/nsteps
            EXIT
         END IF
      END DO
      val =0
      delt = 1.0_rprec/REAL(nop-1)
      int_fac = 1.0_rprec/REAL(int_step)
      DO i = 1, nsteps
         DO j = 1, int_step
            xp = x1+dx*(i-1)+(j-1)*int_fac*dx
            yp = y1+dy*(i-1)+(j-1)*int_fac*dy
            zp = z1+dz*(i-1)+(j-1)*int_fac*dz
            delf = 0.0_rprec
            dx2 = x1+dx*(i-1)+(j)*int_fac*dx - xp
            dy2 = y1+dy*(i-1)+(j)*int_fac*dy - yp
            dz2 = z1+dz*(i-1)+(j)*int_fac*dz - zp
            DO k = 1, nop
               rp = sqrt(xp*xp+yp*yp)
               phip = ATAN2(yp,xp)
               IF (phip < 0) phip = phip+2*pi
               CALL get_equil_s(rp,phip,zp,s,ier)
               IF (s <= 1.0_rprec .and. s >= 0.0_rprec) THEN
                  CALL get_equil_ne(s,TRIM(ne_type),ne_val,ier)
                  IF (ier /= 0) ne_val = 0.0_rprec
                  CALL get_equil_B(rp,phip,zp,bx,by,bz,ier)
                  IF (ier /= 0) THEN
                     bx=0.0_rprec
                     by=0.0_rprec
                     bz=0.0_rprec
                  END IF
               ELSE
                  ne_val = 0.0_rprec
                  bx = 0.0_rprec
                  by = 0.0_rprec
                  bz = 0.0_rprec
               END IF
               !WRITE(27,*) rp, phip,zp,ne_val,s,delf
               delf = delf + ci(k)*ne_val*ABS(bx*dx2+by*dy2+bz*dz2)
               xp   = xp + k*dx2*delt
               yp   = yp + k*dy2*delt
               zp   = zp + k*dz2*delt
            END DO
            val = val + delf
         END DO
      END DO
      RETURN
      END SUBROUTINE line_int_faraday
         
         
      SUBROUTINE mntouv(k1,k,mnmax,nu,nv,xu,xv,fmn,xm,xn,f,signs,calc_trig)
      IMPLICIT NONE
      INTEGER, INTENT(in) :: k1
      INTEGER, INTENT(in) :: k
      INTEGER, INTENT(in) :: mnmax
      INTEGER, INTENT(in) :: nu
      INTEGER, INTENT(in) :: nv
      REAL(rprec), INTENT(in) :: xu(1:nu)
      REAL(rprec), INTENT(in) :: xv(1:nv)           
      REAL(rprec), INTENT(in) :: fmn(1:mnmax,k1:k)
      INTEGER, INTENT(in) :: xm(1:mnmax)
      INTEGER, INTENT(in) :: xn(1:mnmax)
      REAL(rprec), INTENT(inout) :: f(1:nu,1:nv,k1:k)
      INTEGER, INTENT(in) :: signs
      INTEGER, INTENT(in) :: calc_trig
      INTEGER     :: mn, i, ier, ik
      REAL(rprec) :: xm_temp(1:mnmax,1)
      REAL(rprec) :: xn_temp(1:mnmax,1)
      REAL(rprec) :: pi2_l
      REAL(rprec) :: mt(1:mnmax,1:nu)
      REAL(rprec) :: nz(1:mnmax,1:nv)
      REAL(rprec) :: fmn_temp(1:mnmax,1:nu)
      REAL(rprec) :: xu_temp(1,1:nu)
      REAL(rprec) :: xv_temp(1,1:nv)
      REAL(rprec) :: fmn_help(1:mnmax)
      REAL(rprec), ALLOCATABLE, SAVE :: cosmt(:,:)
      REAL(rprec), ALLOCATABLE, SAVE :: sinmt(:,:)
      REAL(rprec), ALLOCATABLE, SAVE :: cosnz(:,:)
      REAL(rprec), ALLOCATABLE, SAVE :: sinnz(:,:)
      pi2_l = 8 * ATAN(1.)
      IF (calc_trig == 1) THEN
         IF (ALLOCATED(cosmt)) DEALLOCATE(cosmt)
         IF (ALLOCATED(sinmt)) DEALLOCATE(sinmt)
         IF (ALLOCATED(cosnz)) DEALLOCATE(cosnz)
         IF (ALLOCATED(sinnz)) DEALLOCATE(sinnz)
         ALLOCATE(cosmt(1:mnmax,1:nu),sinmt(1:mnmax,1:nu),&
                  cosnz(1:mnmax,1:nv),sinnz(1:mnmax,1:nv),STAT=ier)
         FORALL(i=1:mnmax) xm_temp(i,1)=REAL(xm(i))
         FORALL(i=1:mnmax) xn_temp(i,1)=REAL(xn(i))
         FORALL(i=1:nu) xu_temp(1,i)=xu(i)
         FORALL(i=1:nv) xv_temp(1,i)=xv(i)
         mt = MATMUL(xm_temp,xu_temp)
         nz = MATMUL(xn_temp,xv_temp)
         FORALL(mn=1:mnmax,i=1:nu) cosmt(mn,i) = dcos(pi2_l*mt(mn,i))
         FORALL(mn=1:mnmax,i=1:nu) sinmt(mn,i) = dsin(pi2_l*mt(mn,i))
         FORALL(mn=1:mnmax,i=1:nv) cosnz(mn,i) = dcos(pi2_l*nz(mn,i))
         FORALL(mn=1:mnmax,i=1:nv) sinnz(mn,i) = dsin(pi2_l*nz(mn,i))
      END IF
      IF (SIGNS == 0) THEN
         DO ik = k1,k
            IF (.not.ANY(fmn(:,ik) /= 0)) CYCLE
            FORALL(mn=1:mnmax) fmn_help(mn)=fmn(mn,ik)
            fmn_temp=SPREAD(fmn_help,2,nu)
            f(1:nu,1:nv,ik) = f(1:nu,1:nv,ik)  + MATMUL(TRANSPOSE((fmn_temp*cosmt)),cosnz) &
                                   - MATMUL(TRANSPOSE((fmn_temp*sinmt)),sinnz)
         END DO
      ELSE IF (SIGNS == 1) THEN
         DO ik = k1,k
            IF (.not.ANY(fmn(:,ik) /= 0)) CYCLE
            FORALL(mn=1:mnmax) fmn_help(mn)=fmn(mn,ik)
            fmn_temp=SPREAD(fmn_help,2,nu)
            f(1:nu,1:nv,ik) = f(1:nu,1:nv,ik) + MATMUL(TRANSPOSE((fmn_temp*sinmt)),cosnz) &
                                  + MATMUL(TRANSPOSE((fmn_temp*cosmt)),sinnz)
         END DO
      END IF
      END SUBROUTINE mntouv

      
      REAL(rprec) FUNCTION profile_norm(x,prof_type)
      REAL(rprec), INTENT(in) :: x(:)
      CHARACTER(LEN=*), INTENT(in)   :: prof_type
      INTEGER :: ik
      CALL tolower(prof_type)
      profile_norm = 0.0_rprec
      SELECT CASE (prof_type)
<<<<<<< HEAD
         CASE ('two_power','two_power_hollow','two_lorentz','gauss_trunc','sum_atan','pedestal')
=======
         CASE ('two_power','two_lorentz','gauss_trunc','sum_atan','pedestal','bump','hollow')
>>>>>>> 5811d886
            profile_norm = 0.0_rprec  ! Don't normalize as we don't want to screw up our coefficients
         CASE ('power_series','power_series_edge0','power_series_0_boundaries')
            DO ik = LBOUND(x,DIM=1), UBOUND(x,DIM=1)
               profile_norm = profile_norm + x(ik)/(ik+1)
            END DO
         CASE ('spline','akima_spline','akima_spline_ip')
            DO ik = LBOUND(x,DIM=1), UBOUND(x,DIM=1)
               profile_norm = profile_norm + x(ik)
            END DO
         CASE DEFAULT
            PRINT *,"Error! Unknown profile type in subroutine profile_norm:",prof_type
            STOP
      END SELECT
      IF (ltriangulate) profile_norm = 0.0_rprec ! Don't use normalization in triangulation mode
      RETURN
      END FUNCTION profile_norm
      

      SUBROUTINE scale_profile(profile_type, profile_coefficients, factor)
        ! This subroutine takes a profile and scales it by 'factor'.
        ! For some profiles types like 'power_series', this involves multiplying all the profile coefficients
        ! by factor. For other profile types like 'two_power', only certain profile coefficients get scaled.
        IMPLICIT NONE
        CHARACTER(LEN=*) :: profile_type
        REAL(rprec), DIMENSION(:) :: profile_coefficients
        REAL(rprec), INTENT(IN) :: factor

        CALL tolower(profile_type)
        SELECT CASE (profile_type)
        CASE ('power_series','spline','akima_spline','akima_spline_ip','power_series_0_boundaries')
           profile_coefficients = profile_coefficients * factor
        CASE ('two_power','two_power_hollow')
           profile_coefficients(1) = profile_coefficients(1) * factor
        CASE DEFAULT
           PRINT *,"Error! Unknown profile type in subroutine scale_profile:",profile_type
           STOP
        END SELECT
        
      END SUBROUTINE scale_profile



      SUBROUTINE get_equil_beamj(s_val,val,ier)
      IMPLICIT NONE
      REAL(rprec), INTENT(inout) ::  s_val
      REAL(rprec), INTENT(inout)   ::  val
      INTEGER, INTENT(inout)     ::  ier
      INTEGER :: dex, i
      REAL(rprec) :: xp
      REAL(rprec), DIMENSION(10), PARAMETER :: glx = (/                       &
     &   0.01304673574141414, 0.06746831665550774, 0.1602952158504878,         &
     &   0.2833023029353764, 0.4255628305091844, 0.5744371694908156,           &
     &   0.7166976970646236, 0.8397047841495122, 0.9325316833444923,           &
     &   0.9869532642585859 /)
      REAL(rprec), DIMENSION(10), PARAMETER :: glw = (/                       &
     &   0.03333567215434407, 0.0747256745752903, 0.1095431812579910,          &
     &   0.1346333596549982, 0.1477621123573764, 0.1477621123573764,           &
     &   0.1346333596549982, 0.1095431812579910, 0.0747256745752903,           &
     &   0.03333567215434407 /)
      IF (ier < 0) RETURN
      SELECT CASE(beamj_type)
         CASE('spline','akima_spline')
            dex = MINLOC(beamj_aux_s(2:),DIM=1)
            CALL eval_prof_spline(dex,beamj_aux_s(1:dex),beamj_aux_f(1:dex),s_val,val,ier)
         CASE DEFAULT
            CALL eval_prof_stel(s_val,beamj_type,val,21,beamj_aux_f(1:21),ier)
!         CASE ('power_series')
!            val = 0
!            DO i = UBOUND(beamj_aux_f,DIM=1), LBOUND(beamj_aux_f,DIM=1), -1
!               val = s_val*val + beamj_aux_f(i)
!            END DO
!         CASE ('two_power')
!            val = 0
!            val = beamj_aux_f(1) * (1.0 - s_val**beamj_aux_f(2))**beamj_aux_f(3)
!         CASE ('gauss_trunc')
!            val = 0
!            DO i = 1, 10
!               xp = s_val*glx(i)
!               val = val + glw(i) * beamj_aux_f(1) * ( EXP(-(xp/beamj_aux_f(2))**2) &
!                                                     -EXP(-(1/beamj_aux_f(2))**2))
!            END DO
!            val = val * s_val
!         CASE('sum_atan')
!            val = 0
!            IF (s_val >= 1) THEN
!               val = beamj_aux_f(1)+beamj_aux_f(2)+beamj_aux_f(6)+beamj_aux_f(10)+beamj_aux_f(14)+beamj_aux_f(18)
!            ELSE
!               val = beamj_aux_f(1) + &
!                     (4/pi2) * ( beamj_aux_f(2) * ATAN(beamj_aux_f(3)*s_val**beamj_aux_f(4)/(1-s_val)**beamj_aux_f(5)) &
!                                +beamj_aux_f(6) * ATAN(beamj_aux_f(7)*s_val**beamj_aux_f(8)/(1-s_val)**beamj_aux_f(9)) &
!                                +beamj_aux_f(10) * ATAN(beamj_aux_f(11)*s_val**beamj_aux_f(12)/(1-s_val)**beamj_aux_f(13)) &
!                                +beamj_aux_f(14) * ATAN(beamj_aux_f(15)*s_val**beamj_aux_f(16)/(1-s_val)**beamj_aux_f(17)) &
!                                +beamj_aux_f(18) * ATAN(beamj_aux_f(19)*s_val**beamj_aux_f(20)/(1-s_val)**beamj_aux_f(21)))
!            END IF
      END SELECT
      RETURN
      END SUBROUTINE get_equil_beamj
      
      SUBROUTINE get_equil_bootj(s_val,val,ier)
      IMPLICIT NONE
      REAL(rprec), INTENT(inout) ::  s_val
      REAL(rprec), INTENT(inout)   ::  val
      INTEGER, INTENT(inout)     ::  ier
      INTEGER :: dex, i
      REAL(rprec) :: x0,x1, x2, h, x3, xp
      REAL(rprec), DIMENSION(10), PARAMETER :: glx = (/                       &
     &   0.01304673574141414, 0.06746831665550774, 0.1602952158504878,         &
     &   0.2833023029353764, 0.4255628305091844, 0.5744371694908156,           &
     &   0.7166976970646236, 0.8397047841495122, 0.9325316833444923,           &
     &   0.9869532642585859 /)
      REAL(rprec), DIMENSION(10), PARAMETER :: glw = (/                       &
     &   0.03333567215434407, 0.0747256745752903, 0.1095431812579910,          &
     &   0.1346333596549982, 0.1477621123573764, 0.1477621123573764,           &
     &   0.1346333596549982, 0.1095431812579910, 0.0747256745752903,           &
     &   0.03333567215434407 /)
      IF (ier < 0) RETURN
      SELECT CASE(bootj_type)
         CASE('spline','akima_spline')
            dex = MINLOC(bootj_aux_s(2:),DIM=1)
            CALL eval_prof_spline(dex,bootj_aux_s(1:dex),bootj_aux_f(1:dex),s_val,val,ier)
         CASE DEFAULT
            CALL eval_prof_stel(s_val,bootj_type,val,21,bootj_aux_f(1:21),ier)
!         CASE ('power_series')
!            val = 0
!            DO i = UBOUND(bootj_aux_f,DIM=1), LBOUND(bootj_aux_f,DIM=1), -1
!               val = s_val*val + bootj_aux_f(i)
!            END DO
!         CASE ('bump')
!            ! bootj_aux_f(1) : x0 center of bump
!            ! bootj_aux_f(2) : height of bump
!            ! bootj_aux_f(3) : height of bulk
!            x0  = bootj_aux_f(1)
!            x1  = 1.0_rprec-2*(1.0_rprec-x0)
!            x2  = 1.0_rprec
!            x3  = bootj_aux_f(3)
!            h   = bootj_aux_f(2)/((x0-x1)*(x0-x2))
!            val = 0
!            if ((s_val > x1) .and. (s_val < 1.0_rprec)) val = h*(s_val-x1)*(s_val-x2)
!            val = val + x3*s_val*(s_val-1)/(-0.25_rprec)
!         CASE ('two_power')
!            val = 0
!            val = bootj_aux_f(1) * (1.0_rprec - s_val**bootj_aux_f(2))**bootj_aux_f(3)
!         CASE ('gauss_trunc')
!            val = 0
!            DO i = 1, 10
!               xp = s_val*glx(i)
!               val = val + glw(i) * bootj_aux_f(1) * ( EXP(-(xp/bootj_aux_f(2))**2) &
!                                                     -EXP(-(1/bootj_aux_f(2))**2))
!            END DO
!            val = val * s_val
!         CASE('sum_atan')
!            val = 0
!            IF (s_val >= 1) THEN
!               val = bootj_aux_f(1)+bootj_aux_f(2)+bootj_aux_f(6)+bootj_aux_f(10)+bootj_aux_f(14)+bootj_aux_f(18)
!            ELSE
!               val = bootj_aux_f(1) + &
!                     (4/pi2) * ( bootj_aux_f(2) * ATAN(bootj_aux_f(3)*s_val**bootj_aux_f(4)/(1-s_val)**bootj_aux_f(5)) &
!                                +bootj_aux_f(6) * ATAN(bootj_aux_f(7)*s_val**bootj_aux_f(8)/(1-s_val)**bootj_aux_f(9)) &
!                                +bootj_aux_f(10) * ATAN(bootj_aux_f(11)*s_val**bootj_aux_f(12)/(1-s_val)**bootj_aux_f(13)) &
!                                +bootj_aux_f(14) * ATAN(bootj_aux_f(15)*s_val**bootj_aux_f(16)/(1-s_val)**bootj_aux_f(17)) &
!                                +bootj_aux_f(18) * ATAN(bootj_aux_f(19)*s_val**bootj_aux_f(20)/(1-s_val)**bootj_aux_f(21)))
!            END IF
      END SELECT
      RETURN
      END SUBROUTINE get_equil_bootj

      SUBROUTINE eval_profile(s_val, profile_type, val, profile_aux_s, profile_aux_f, ier)
        ! s_val = Value of normalized flux s at which you wish to evaluate the profile.
        ! On return, 'val' stores the value of the profile function at the selected s.
        IMPLICIT NONE
        REAL(rprec) ::  s_val, val
        INTEGER ::  ier, dex
        CHARACTER(LEN=*) :: profile_type
        REAL(rprec), DIMENSION(21) :: profile_aux_s, profile_aux_f
        IF (ier < 0) RETURN
        CALL tolower(profile_type)
        SELECT CASE(TRIM(profile_type))
        CASE('spline','akima_spline')
           dex = MINLOC(profile_aux_s(2:),DIM=1)
           CALL eval_prof_spline(dex, profile_aux_s(1:dex), profile_aux_f(1:dex), s_val, val, ier)
        CASE DEFAULT
           CALL eval_prof_stel(s_val, profile_type, val, 21, profile_aux_f(1:21), ier)
        END SELECT
        RETURN
      END SUBROUTINE eval_profile

!     J_STAR by DA Spong
!     computes the trapped branch of jstar on a single flux surface
!     and for a single value of ep/mu.  jstar is only non-zero for
!     values of theta where trapped particle orbits can exist.  at
!     theta values which are in the passing particle regime (ep/mu > bmax)
!     or the forbidden regime (ep/mu < bmin) jstar is set to 0.  a jstar
!     topology is assumed here such that as theta runs from 0 to pi,
!     one first encounters the ep/mu = bmax point and then
!     the ep/mu = bmin point
      SUBROUTINE j_star(modb, bmin, bmax, ep_mu, jstar, nzeta, ntheta)
      IMPLICIT NONE
      REAL(rprec), DIMENSION(nzeta,ntheta), INTENT(in) :: modb
      REAL(rprec), DIMENSION(ntheta), INTENT(in) :: bmin, bmax
      REAL(rprec), INTENT(in) :: ep_mu
      REAL(rprec), DIMENSION(ntheta), INTENT(out) :: jstar
      INTEGER nzeta, ntheta
      REAL(rprec), PARAMETER :: zero = 0, one = 1
      INTEGER :: ku_lw, ku_up, ku, istat
      REAL(rprec) :: dzeta
      REAL(rprec), DIMENSION(ntheta) :: test_bmin, test_bmax
      REAL(rprec) , DIMENSION(ntheta) :: test1, test2
      REAL(rprec) , ALLOCATABLE,  DIMENSION(:,:) :: vpar1
      LOGICAL, ALLOCATABLE, DIMENSION(:,:) :: l3v
      ku_lw = 1
      ku_up = ntheta
      jstar = zero
      dzeta = one
      IF (nzeta .gt. 1) dzeta = one/REAL((nzeta-1),rprec)
      test_bmax = ep_mu - bmax(:ntheta)
      test_bmin = ep_mu - bmin(:ntheta)
      test1(2:ntheta) = test_bmax(2:ntheta)*test_bmax(:ntheta-1)
      test2(2:ntheta) = test_bmin(2:ntheta)*test_bmin(:ntheta-1)
      DO ku = 2,ntheta
          IF(test1(ku) .le. zero) ku_lw = ku
          IF(test2(ku) .le. zero) ku_up = ku
      END DO
      IF (ku_lw .ge. ku_up) RETURN
      ALLOCATE (vpar1(nzeta,ku_up-ku_lw+1), l3v(nzeta,ku_up-ku_lw+1))
      vpar1 = one - modb(:,ku_lw:ku_up)/ep_mu
      l3v = vpar1 .gt. zero
      WHERE (l3v) vpar1 = SQRT(vpar1)/modb(:,ku_lw:ku_up)
      jstar(ku_lw:ku_up) = dzeta * SUM(vpar1, mask=l3v, dim=1)
      DEALLOCATE (vpar1, l3v)
      END SUBROUTINE j_star
      
      
      SUBROUTINE cross_product(A,B,AxB)
      IMPLICIT none 
      REAL(rprec),INTENT(in) :: A(3),B(3)
      REAL(rprec),INTENT(out) :: AxB(3)

      AxB = (/ (A(2)*B(3)-A(3)*B(2)), & 
           (A(3)*B(1)-A(1)*B(3)), & 
          (A(1)*B(2)-A(2)*B(1)) /)
 
      END SUBROUTINE cross_product

      SUBROUTINE smoothg(A,N,DLZ,B)
      ! Smoothing of A with gaussian width DLZ (H. Mynick 12/06/09)
      IMPLICIT NONE
      REAL(rprec), INTENT(IN) :: A(N)
      REAL(rprec), INTENT(IN) :: DLZ
      INTEGER, INTENT(IN) :: N
      REAL(rprec), INTENT(OUT) :: B(N)
      INTEGER :: i, j
      REAL(rprec) :: arg,gaussn, dlth, gsum
      dlth=pi2/(N-1)  !=th incrmt btwn successive meshpts.
      B=0.0_rprec 
      DO i=1,N
         gsum=0.0_rprec
         DO j=1,N
            arg=(i-j)*dlth/DLZ
            gaussn=EXP(-arg*arg)
            B(i)=B(i)+gaussn*A(j)
            gsum=gsum+gaussn
         END DO                  !j
         B(i)=B(i)/gsum
      END DO                     !i
      RETURN
      END SUBROUTINE smoothg
      
      FUNCTION polyfit(vx, vy, d)
      ! Fit a polynomial of degree d to data (vx,vy) using one of the LAPACK
      ! subroutines for least-squares fitting, DGELS.
      implicit none
      integer, intent(in)                   :: d
      integer, parameter                    :: dp = selected_real_kind(15, 307)
      real(dp), dimension(d+1)              :: polyfit
      real(dp), dimension(:), intent(in)    :: vx, vy
      
      real(dp), dimension(:,:), allocatable :: matrix
      integer :: n, m, j, lwork, info, ldb
      real(dp), dimension(:), allocatable :: work, b

      n = d+1
      m = SIZE(vx)
      IF (SIZE(vy) .ne. m) STOP "Error in polyfit: sizes of vx and vy do not match"

      ! Form the Vandermonde matrix:
      ALLOCATE(matrix(m,n))
      matrix(:,1) = 1
      DO j = 1,d
         matrix(:,j+1) = matrix(:,j) * vx
      END DO

      ldb = MAX(m,n)
      ALLOCATE(b(ldb))
      b(1:m) = vy
      ! The DGELS argument b stores the data vector b on input, and it gets over-written with the solution vector.
      ! Note that the sizes of the input and solution vector can be different.

      ! Get size of work array:
      lwork = -1
      ALLOCATE(work(1))
      CALL DGELS('N',m,n,1,matrix,m,b,ldb,work,lwork,info)
      IF (info .ne. 0) THEN
         PRINT *,"Error 1 in polyfit LAPACK DGELS: info=",info
         STOP
      END IF
      lwork = work(1)
      DEALLOCATE(work)
      ALLOCATE(work(lwork))

      ! Main LAPACK call:
      CALL DGELS('N',m,n,1,matrix,m,b,ldb,work,lwork,info)
      IF (info .ne. 0) THEN
         PRINT *,"Error 2 in polyfit LAPACK DGELS: info=",info
         STOP
      END IF

      polyfit = b(1:n)
      DEALLOCATE(matrix,work,b)

      END FUNCTION polyfit


      FUNCTION polyfit_0_boundaries(vx, vy, d)
      ! Fit a polynomial of the form p(x) * x * (1-x) to data (vx,vy), where p(s) is a polynomial
      ! of degree d, using one of the LAPACK subroutines for least-squares fitting, DGELS.
      implicit none
      integer, intent(in)                   :: d
      integer, parameter                    :: dp = selected_real_kind(15, 307)
      real(dp), dimension(d+1)              :: polyfit_0_boundaries
      real(dp), dimension(:), intent(in)    :: vx, vy
      
      real(dp), dimension(:,:), allocatable :: matrix
      integer :: n, m, j, lwork, info, ldb
      real(dp), dimension(:), allocatable :: work, b

      n = d + 1
      m = SIZE(vx)
      IF (SIZE(vy) .ne. m) STOP "Error in polyfit: sizes of vx and vy do not match"

      ! Form the Vandermonde matrix * vx * (1-vx):
      ALLOCATE(matrix(m,n))
      matrix(:,1) = vx * (1 - vx)
      DO j = 1,d
         matrix(:,j+1) = matrix(:,j) * vx
      END DO

      ldb = MAX(m,n)
      ALLOCATE(b(ldb))
      b(1:m) = vy
      ! The DGELS argument b stores the data vector b on input, and it gets over-written with the solution vector.
      ! Note that the sizes of the input and solution vector can be different.

      ! Get size of work array:
      lwork = -1
      ALLOCATE(work(1))
      CALL DGELS('N',m,n,1,matrix,m,b,ldb,work,lwork,info)
      IF (info .ne. 0) THEN
         PRINT *,"Error 1 in polyfit LAPACK DGELS: info=",info
         STOP
      END IF
      lwork = work(1)
      DEALLOCATE(work)
      ALLOCATE(work(lwork))

      ! Main LAPACK call:
      CALL DGELS('N',m,n,1,matrix,m,b,ldb,work,lwork,info)
      IF (info .ne. 0) THEN
         PRINT *,"Error 2 in polyfit LAPACK DGELS: info=",info
         STOP
      END IF

      polyfit_0_boundaries = b(1:n)
      DEALLOCATE(matrix,work,b)

      END FUNCTION polyfit_0_boundaries


      function polyval(c,s,d)
      integer, intent(in)                   :: d
      integer, parameter                    :: dp = selected_real_kind(15, 307)
      real(dp), dimension(d), intent(in)  :: c
      real(dp), intent(in)    :: s
      real(dp)                              :: polyval
      INTEGER :: j
      polyval = 0
      DO j = d, 1, -1
         polyval = polyval*s + c(j)
      END DO
      RETURN
      end function polyval

      SUBROUTINE move_txtfile(file_in, file_out)
      USE safe_open_mod
      IMPLICIT NONE
      CHARACTER(LEN=*), INTENT(in) :: file_in
      CHARACTER(LEN=*), INTENT(in) :: file_out
      LOGICAL ::  lfile_check
      INTEGER ::  iunit_in, iunit_out, iflag_in, iflag_out
      CHARACTER(LEN=4096) :: temp_str
      iflag_in  = 0
      iflag_out = 0
      iunit_in = 13
      iunit_out = 14
      INQUIRE(FILE=TRIM(file_in),EXIST=lfile_check)
      IF (.not.lfile_check) RETURN
      CALL safe_open(iunit_in,iflag_in,TRIM(file_in),'OLD','formatted') 
      CALL safe_open(iunit_out,iflag_out,TRIM(file_out),'REPLACE','formatted')
      DO
         temp_str = ''
         READ(UNIT=iunit_in,FMT='(A)',IOSTAT=iflag_in) temp_str
         IF (iflag_in .lt. 0) EXIT
         WRITE(UNIT=iunit_out,FMT='(A)',IOSTAT=iflag_out) TRIM(temp_str)
         IF (iflag_in .gt. 0) PRINT *,'ipecopt_move_txtfile error IOSTAT=',iflag_in
      END DO
      CLOSE(iunit_in,STATUS='delete')
      CLOSE(iunit_out)
      RETURN
      END SUBROUTINE move_txtfile

      SUBROUTINE copy_txtfile(file_in, file_out)
      USE safe_open_mod
      IMPLICIT NONE
      CHARACTER(LEN=*), INTENT(in) :: file_in
      CHARACTER(LEN=*), INTENT(in) :: file_out
      INTEGER ::  iunit_in, iunit_out, iflag_in, iflag_out
      LOGICAL ::  lfile_check
      CHARACTER(LEN=4096) :: temp_str
      iflag_in  = 0
      iflag_out = 0
      iunit_in = 13
      iunit_out = 14
      INQUIRE(FILE=TRIM(file_in),EXIST=lfile_check)
      IF (.not.lfile_check) RETURN
      CALL safe_open(iunit_in,iflag_in,TRIM(file_in),'OLD','formatted') 
      CALL safe_open(iunit_out,iflag_out,TRIM(file_out),'REPLACE','formatted')
      DO
         temp_str = ''
         READ(UNIT=iunit_in,FMT='(A)',IOSTAT=iflag_in) temp_str
         IF (iflag_in .lt. 0) EXIT
         WRITE(UNIT=iunit_out,FMT='(A)',IOSTAT=iflag_out) TRIM(temp_str)
         IF (iflag_in .gt. 0) PRINT *,'ipecopt_copy_txtfile error IOSTAT=',iflag_in
      END DO
      CLOSE(iunit_in)
      CLOSE(iunit_out)
      RETURN
      END SUBROUTINE copy_txtfile

      FUNCTION TEMfunc_proll(x) ! TEM function for DCUHRE
      IMPLICIT NONE
      DOUBLE PRECISION :: x !lambda
      DOUBLE PRECISION :: TEMfunc_proll
      DOUBLE PRECISION :: result,abserr,A,B
      INTEGER :: neval,ier, last
      INTEGER, PARAMETER :: KEY = 3, NW=1024
      DOUBLE PRECISION, PARAMETER :: EPSABS=1.0D-9, EPSREL=1.0D-3
      INTEGER, DIMENSION(nw) :: work
      DOUBLE PRECISION, DIMENSION(nw) :: iwork

      lam_TEM = x
      A = 0; B= pi2
      CALL DQAG(TEMsubfunc_proll,A,B,EPSABS,EPSREL,KEY,result,abserr,neval,ier,&
                 128,NW,last,iwork,work)
      TEMfunc_proll=result
      RETURN

      END FUNCTION TEMfunc_proll

      FUNCTION  TEMsubfunc_proll(x) ! TEM function for DCUHRE
      IMPLICIT NONE
      DOUBLE PRECISION :: x !z
      DOUBLE PRECISION :: TEMsubfunc_proll
      INTEGER :: ier
      DOUBLE PRECISION :: B0, L20
      DOUBLE PRECISION, PARAMETER ::  zero = 0.0E+00
      DOUBLE PRECISION, PARAMETER ::  one = 1.0E+00
      DOUBLE PRECISION, PARAMETER ::  half = 0.5D+00

      CALL EZspline_interp(Bhat_spl,x,B0,ier)
      CALL EZspline_interp(L2_spl,x,L20,ier)
      !PRINT *,'B0,L2',B0,L20,x
      IF ((delta_TEM/lam_TEM - B0) < 0 ) THEN
         TEMsubfunc_proll = zero
      ELSE
         TEMsubfunc_proll = L20*(one-half*lam_TEM*B0)/DSQRT(one-lam_TEM*B0)
      END IF
      !WRITE(327,*) x,B0,L20,lam_TEM,TEMsubfunc_proll
      RETURN

      END FUNCTION TEMsubfunc_proll



      FUNCTION TEMfunc_proll_omegatau(x) ! TEM function for DCUHRE
      IMPLICIT NONE
      DOUBLE PRECISION :: x !lambda
      DOUBLE PRECISION :: TEMfunc_proll_omegatau
      DOUBLE PRECISION :: result_w,result_t,abserr,A,B
      INTEGER :: neval,ier, last
      INTEGER, PARAMETER :: KEY = 3, NW=1024
      DOUBLE PRECISION, PARAMETER :: EPSABS=1.0D-9, EPSREL=1.0D-3
      INTEGER, DIMENSION(nw) :: work
      DOUBLE PRECISION, DIMENSION(nw) :: iwork

      lam_TEM = x
      A = 0; B= pi2
      CALL DQAG(TEMsubfunc_proll,A,B,EPSABS,EPSREL,KEY,result_w,abserr,neval,ier,&
                 128,NW,last,iwork,work)
      IF (result_w == 0) THEN
         TEMfunc_proll_omegatau = 0
         RETURN
      END IF
      lam_TEM = x
      A = 0; B= pi2
      CALL DQAG(TEMsubfunc_proll_tau,A,B,EPSABS,EPSREL,KEY,result_t,abserr,neval,ier,&
                 128,NW,last,iwork,work)
      !WRITE(327,*) x,result_w,result_t
      TEMfunc_proll_omegatau=result_w/result_t
      RETURN

      END FUNCTION TEMfunc_proll_omegatau

      FUNCTION  TEMsubfunc_proll_tau(x) ! TEM function for DCUHRE
      IMPLICIT NONE
      DOUBLE PRECISION :: x !z
      DOUBLE PRECISION :: TEMsubfunc_proll_tau
      INTEGER :: ier
      DOUBLE PRECISION :: B0, L20
      DOUBLE PRECISION, PARAMETER ::  zero = 0.0E+00
      DOUBLE PRECISION, PARAMETER ::  one = 1.0E+00
      DOUBLE PRECISION, PARAMETER ::  half = 0.5D+00

      CALL EZspline_interp(Bhat_spl,x,B0,ier)
      CALL EZspline_interp(L2_spl,x,L20,ier)
      !PRINT *,'B0,L2',B0,L20,x
      IF ((delta_TEM/lam_TEM - B0) < 0 ) THEN
         TEMsubfunc_proll_tau = zero
      ELSE
         TEMsubfunc_proll_tau = REAL(1)/DSQRT(one-lam_TEM*B0)
      END IF
      !WRITE(327,*) x,B0,L20,lam_TEM,TEMsubfunc_proll
      RETURN

      END FUNCTION TEMsubfunc_proll_tau

      SUBROUTINE copy_boozer_file(file_in,file_out)
      IMPLICIT NONE
      CHARACTER(LEN=*), INTENT(in) :: file_in
      CHARACTER(LEN=*), INTENT(in) :: file_out
      INTEGER :: ier
      LOGICAL :: lfile_check

      ier = 0
!DEC$ IF DEFINED (NETCDF)
      INQUIRE(FILE='boozmn_'//TRIM(file_in)//'.nc',EXIST=lfile_check)
!DEC$ ELSE
      INQUIRE(FILE='boozmn.'//TRIM(file_in),EXIST=lfile_check)
!DEC$ ENDIF
      IF (.not.lfile_check) RETURN
      CALL read_boozer_file(file_in,ier)
      IF (ier ==0)  THEN
!DEC$ IF DEFINED (NETCDF)
         CALL write_boozer_nc(file_out,ier)
!DEC$ ELSE
         CALL write_boozer_bin(file_out,ier)
!DEC$ ENDIF
         !CALL read_boozer_deallocate
      END IF

      RETURN
      END SUBROUTINE copy_boozer_file

      SUBROUTINE fit_profile(ptype,ntarg,sarr,farr,ncoefs,coefs)
      IMPLICIT NONE
      CHARACTER(LEN=*), INTENT(in)   :: ptype
      INTEGER, INTENT(in) :: ntarg,ncoefs
      REAL(rprec), INTENT(in) :: sarr(ntarg), farr(ntarg)
      REAL(rprec), INTENT(inout) :: coefs(ncoefs)
      INTEGER :: nc, ik, maxfev_local, nfev, info, njev, maxfev, nprint, mode
      INTEGER, DIMENSION(ncoefs) :: ipvt
      DOUBLE PRECISION :: ftol,xtol,gtol,factor
      DOUBLE PRECISION, ALLOCATABLE :: xc_opt(:), diag(:), qtf(:), wa1(:), wa2(:), wa3(:)
      DOUBLE PRECISION, ALLOCATABLE :: fval(:),wa4(:)
      DOUBLE PRECISION, ALLOCATABLE :: fjac(:,:)

      ! Adjust number of coefficients per fit type
      nc = ncoefs
      CALL tolower(ptype)
      SELECT CASE (ptype)
         CASE('two_power')
            nc = 3
         CASE('two_power_hollow')
            nc = 3
         CASE('two_lorentz')
            nc = 8
         CASE('gauss_trunc')
            nc = 2
         CASE('power_series','power_series_0i0','power_series_edge0','power_series_i','power_series_i_edge0','power_series_0_boundaries')
            DO ik = 1, ncoefs
               IF (coefs(ik) /=0 ) nc = ik
            END DO
         CASE('pedestal','sum_atan')
            nc = 21
         CASE('bump')
            nc = 3
         CASE DEFAULT
            PRINT *,"Error! Unknown profile type in subroutine fit_profile:",ptype
            STOP
      END SELECT
      IF (ptype == 'power_series') THEN
         ! For fitting polynomials, 'polyfit' is more robust than LMDER, so use polyfit.
         coefs(1:nc) = polyfit(sarr,farr,nc-1)
         RETURN
      ELSEIF (ptype == 'power_series_0_boundaries') THEN
         coefs(1:nc) = polyfit_0_boundaries(sarr,farr,nc-1)
         RETURN
      END IF

      nfit_targs = ntarg+1
      ALLOCATE(fit_targs(nfit_targs,2))
      fit_targs(:,1) = sarr
      fit_targs(:,2) = farr
      SUM_target = SUM(farr)
      fit_type = ptype
      ! ALLOCATE Vars
      ALLOCATE(xc_opt(nc),diag(nc),qtf(nc),wa1(nc),wa2(nc),wa3(nc),fjac(nfit_targs,nc),&
               fval(nfit_targs),wa4(nfit_targs))
      ! Setup LMDER
      xc_opt(1:nc) = coefs(1:nc)
      fval = 1.0E-30
      fjac = 0
      ftol = 1.0E-6
      xtol = 1.0E-6
      gtol = 1.0E-30
      maxfev_local = 2000
      diag(:) = 1
      mode = 1
      factor = 0.1
      nprint = 0
      info   = 9
      nfev   = 0
      njev   = 0
      ipvt   = 0
      qtf    = 0.0
      wa1 = 0; wa2 = 0; wa3 = 0; wa4 = 0
!!$      print *,"About to call lmder_serial."
!!$      print *,"  nfit_targs:",nfit_targs
!!$      print *,"  nc:",nc
!!$      print *,"  xc_opt:",xc_opt
!!$      print *,"  fval:",fval
!!$      print *,"  fjac:",fjac
!!$      print *,"  nfit_targs:",nfit_targs
!!$      print *,"  ftol:",ftol
!!$      print *,"  xtol:",xtol
!!$      print *,"  gtol:",gtol
!!$      print *,"  maxfev_local:",maxfev_local
!!$      print *,"  diag:",diag
!!$      print *,"  mode:",mode
!!$      print *,"  factor:",factor
!!$      print *,"  nprint:",nprint
!!$      print *,"  info:",info
!!$      print *,"  nfev:",nfev
!!$      print *,"  njev:",njev
!!$      print *,"  ipvt:",ipvt
!!$      print *,"  qtf:",qtf
!!$      print *,"  wa1:",wa1
!!$      print *,"  wa2:",wa2
!!$      print *,"  wa3:",wa3
!!$      print *,"  wa4:",wa4
      CALL lmder_serial(fit_prof_fcn,nfit_targs,nc,xc_opt,fval,fjac,nfit_targs,ftol,xtol,gtol,&
                    maxfev_local,diag,mode,factor,nprint,info,nfev,njev,ipvt,qtf,&
                    wa1,wa2,wa3,wa4)
!!$      print *,"After call to lmder_serial:"
!!$      print *,"  nfit_targs:",nfit_targs
!!$      print *,"  nc:",nc
!!$      print *,"  xc_opt:",xc_opt
!!$      print *,"  fval:",fval
!!$      print *,"  fjac:",fjac
!!$      print *,"  nfit_targs:",nfit_targs
!!$      print *,"  ftol:",ftol
!!$      print *,"  xtol:",xtol
!!$      print *,"  gtol:",gtol
!!$      print *,"  maxfev_local:",maxfev_local
!!$      print *,"  diag:",diag
!!$      print *,"  mode:",mode
!!$      print *,"  factor:",factor
!!$      print *,"  nprint:",nprint
!!$      print *,"  info:",info
!!$      print *,"  nfev:",nfev
!!$      print *,"  njev:",njev
!!$      print *,"  ipvt:",ipvt
!!$      print *,"  qtf:",qtf
!!$      print *,"  wa1:",wa1
!!$      print *,"  wa2:",wa2
!!$      print *,"  wa3:",wa3
!!$      print *,"  wa4:",wa4
      coefs(1:nc) = xc_opt(1:nc)
      DEALLOCATE(fit_targs,xc_opt,diag,qtf,wa1,wa2,wa3,fjac,fval,wa4)
      RETURN
      END SUBROUTINE fit_profile
      
      SUBROUTINE  fit_prof_fcn(m,n,x,fvec,fjac,ldfjac,iflag)
      IMPLICIT NONE
      INTEGER m,n,ldfjac,iflag, ier
      DOUBLE PRECISION x(n),fvec(m),fjac(ldfjac,n), x_temp(n)
      INTEGER :: j,k
      DOUBLE PRECISION :: val, val2, dx, vals, vals2
      DOUBLE PRECISION :: x_temp2(n)
      DOUBLE PRECISION, PARAMETER :: delta = 1.000001
      IF (iflag == 1) THEN
         vals =0
         DO k = 1, m-1
            CALL eval_prof_stel(fit_targs(k,1),fit_type,val,n,x,ier)
            vals = vals + val
            fvec(k) = val - fit_targs(k,2)
         END DO
         fvec(m) = vals - SUM_target
      ELSE IF (iflag == 2) THEN
         x_temp  = x
         x_temp2 = x
         DO j = 1, n
            vals = 0
            vals2 = 0
            x_temp2(j) = x_temp(j)*delta
            dx = x_temp2(j)-x_temp(j)
            IF (dx == 0) THEN
               dx = delta-1
               x_temp2(j) = dx
            END IF
            DO k = 1, m-1
               CALL eval_prof_stel(fit_targs(k,1),fit_type,val,n,x_temp,ier)
               CALL eval_prof_stel(fit_targs(k,1),fit_type,val2,n,x_temp2,ier)
               fjac(k,j) = (val2-val)/dx
               vals = vals + val
               vals2 = vals2 + val2
            END DO
            fjac(m,j) = (vals2-vals)/dx
            x_temp2(j) = x_temp(j)
         END DO
      END IF
      RETURN
      END SUBROUTINE fit_prof_fcn
      
      END MODULE equil_utils<|MERGE_RESOLUTION|>--- conflicted
+++ resolved
@@ -392,11 +392,6 @@
             val = 0
             if ((s_val > x1) .and. (s_val < 1.0_rprec)) val = h*(s_val-x1)*(s_val-x2)
             val = val + x3*s_val*(s_val-1)/(-0.25_rprec)
-<<<<<<< HEAD
-         CASE DEFAULT
-            PRINT *,"Error! Unknown profile type in subroutine eval_prof_stel:",type
-            STOP
-=======
          CASE ('hollow')
             ! coefs(1) : Value at core
             ! coefs(2) : Value at peak
@@ -412,7 +407,9 @@
             xp  = s_val**coefs(3)
             x1  = 8*coefs(2)-2*coefs(1)
             val = (coefs(1)+x1*xp)*(xp-1)**2
->>>>>>> 5811d886
+         CASE DEFAULT
+            PRINT *,"Error! Unknown profile type in subroutine eval_prof_stel:",type
+            STOP
       END SELECT
       RETURN
       END SUBROUTINE eval_prof_stel
@@ -805,11 +802,7 @@
       CALL tolower(prof_type)
       profile_norm = 0.0_rprec
       SELECT CASE (prof_type)
-<<<<<<< HEAD
-         CASE ('two_power','two_power_hollow','two_lorentz','gauss_trunc','sum_atan','pedestal')
-=======
-         CASE ('two_power','two_lorentz','gauss_trunc','sum_atan','pedestal','bump','hollow')
->>>>>>> 5811d886
+         CASE ('two_power','two_power_hollow','two_lorentz','gauss_trunc','sum_atan','pedestal','bump','hollow')
             profile_norm = 0.0_rprec  ! Don't normalize as we don't want to screw up our coefficients
          CASE ('power_series','power_series_edge0','power_series_0_boundaries')
             DO ik = LBOUND(x,DIM=1), UBOUND(x,DIM=1)
