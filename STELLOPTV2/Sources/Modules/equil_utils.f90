!-----------------------------------------------------------------------
!     Module:        equil_utils
!     Authors:       S. Lazerson (lazerson@pppl.gov)
!     Date:          06/08/2012
!     Description:   This module contains the various utilies STELLOPT
!                    utilizes to calculate equilibrium values.
!-----------------------------------------------------------------------
      MODULE equil_utils
!-----------------------------------------------------------------------
!     Libraries
!-----------------------------------------------------------------------
      USE stel_kinds, ONLY: rprec
      USE stellopt_runtime
      USE stellopt_vars
      USE stellopt_targets
      USE equil_vals
      USE read_boozer_mod, ONLY: read_boozer_file, read_boozer_deallocate,&
                                 write_boozer_nc, write_boozer_bin
      USE EZspline_obj
      USE EZspline
      USE stel_tools
      
!-----------------------------------------------------------------------
!     Module Variables
!         
!-----------------------------------------------------------------------
      IMPLICIT NONE
      INTEGER     :: domain_flag, nfit_targs, nfit_coefs
      REAL(rprec) :: R_target, PHI_target, Z_target, SUM_target
      REAL(rprec), ALLOCATABLE :: fit_targs(:,:), fit_coefs(:)
      CHARACTER(LEN=256) :: fit_type
      TYPE(EZspline1_r8) :: prof_spl,Bhat_spl,L2_spl
      DOUBLE PRECISION, PARAMETER :: delta_TEM = 0.9999
      DOUBLE PRECISION :: lam_TEM
!-----------------------------------------------------------------------
!     Subroutines
!         get_equil_s:     Returns s given R, PHI(degrees), Z
!         profile_norm:    Returns norm of a profile function
!         get_equil_iota:  Returns iota (and u) given R, PHI(degrees), Z
!         get_equil_jdotb: Returns <j*B> given radial coordiante
!         get_equil_p:     Returns p (and u) given R, PHI(degrees), Z
!         get_equil_phi:   Returns phi (and u) given R, PHI(degrees), Z (electrostatic potential)
!         get_equil_ne:    Returns ne (and u) given R, PHI(degrees), Z
!         get_equil_te:    Returns te (and u) given R, PHI(degrees), Z
!         get_equil_ti:    Returns ti (and u) given R, PHI(degrees), Z
!         mntouv:          Transforms to real space
!         j_star:          Computes trapped branch of jstar
!         
!-----------------------------------------------------------------------

      
      CONTAINS
      
      SUBROUTINE eval_prof_spline(nsp,xknots,yvals,xval,fval,ier,fpval)
      IMPLICIT NONE
      INTEGER, INTENT(in)        :: nsp
      REAL(rprec), INTENT(in)    :: xknots(nsp), yvals(nsp)
      REAL(rprec), INTENT(in)    :: xval
      REAL(rprec), INTENT(out)   :: fval
      REAL(rprec), INTENT(out), OPTIONAL   :: fpval
      INTEGER, INTENT(inout)     :: ier
      INTEGER, SAVE :: nsp_old
      REAL(rprec),ALLOCATABLE, SAVE :: xknots_old(:), yvals_old(:)
      fval = 0
      IF (ier < 0) RETURN
      IF (.not. ALLOCATED(xknots_old)) THEN
         ALLOCATE(xknots_old(nsp))
         xknots_old(1:nsp) = xknots(1:nsp)
      END IF
      IF (.not. ALLOCATED(yvals_old)) THEN
         ALLOCATE(yvals_old(nsp))
         yvals_old(1:nsp) = yvals(1:nsp)
      END IF
      IF (nsp_old /= nsp .or. ANY(xknots .ne. xknots_old) .or. ANY(yvals .ne. yvals_old)) THEN
         nsp_old = nsp
         DEALLOCATE(xknots_old); ALLOCATE(xknots_old(nsp))
         DEALLOCATE(yvals_old); ALLOCATE(yvals_old(nsp))
         xknots_old(1:nsp) = xknots(1:nsp)
         yvals_old(1:nsp)  = yvals(1:nsp)
         IF (EZspline_allocated(prof_spl)) CALL EZspline_free(prof_spl,ier)
         CALL EZspline_init(prof_spl,nsp,bcs0,ier)
         IF (ier .ne. 0) RETURN
         prof_spl%x1 = xknots(1:nsp)
         prof_spl%isHermite = 1
         CALL EZspline_setup(prof_spl,yvals(1:nsp),ier)
         IF (ier .ne. 0) RETURN
         CALL EZspline_isInDomain(prof_spl,xval,ier)
         IF (ier .ne. 0) RETURN
         CALL EZspline_interp(prof_spl,xval,fval,ier)
      ELSE
         CALL EZspline_isInDomain(prof_spl,xval,ier)
         IF (ier .ne. 0) RETURN
         CALL EZspline_interp(prof_spl,xval,fval,ier)
      END IF
      IF (PRESENT(fpval)) THEN
         CALL EZspline_derivative(prof_spl,1,xval,fpval,ier)
         IF (ier .ne. 0) RETURN
      END IF
      RETURN
      END SUBROUTINE eval_prof_spline
      
      SUBROUTINE get_equil_iota(s_val,val,ier)
      IMPLICIT NONE
      REAL(rprec), INTENT(inout) ::  s_val
      REAL(rprec), INTENT(out)   ::  val
      INTEGER, INTENT(inout)     ::  ier
      IF (ier < 0) RETURN
      IF (EZspline_allocated(iota_spl)) THEN
         CALL EZspline_isInDomain(iota_spl,s_val,ier)
         IF (ier .ne. 0) RETURN
         CALL EZspline_interp(iota_spl,s_val,val,ier)
      ELSE
         ier = -1
      END IF
      RETURN
      END SUBROUTINE get_equil_iota
      
      SUBROUTINE get_equil_p(s_val,val,ier,pval)
      IMPLICIT NONE
      REAL(rprec), INTENT(inout) ::  s_val
      REAL(rprec), INTENT(out)   ::  val
      REAL(rprec), INTENT(out), OPTIONAL :: pval ! P'=dp/ds
      INTEGER, INTENT(inout)     ::  ier
      IF (ier < 0) RETURN
      IF (EZspline_allocated(pres_spl)) THEN
         CALL EZspline_isInDomain(pres_spl,s_val,ier)
         IF (ier .ne. 0) RETURN
         CALL EZspline_interp(pres_spl,s_val,val,ier)
         IF (PRESENT(pval)) CALL EZspline_derivative(pres_spl,1,s_val,pval,ier)
      ELSE
         ier = -1
      END IF
      RETURN
      END SUBROUTINE get_equil_p
      
      SUBROUTINE get_equil_volume(s_val,val,ier,pval)
      IMPLICIT NONE
      REAL(rprec), INTENT(inout) ::  s_val
      REAL(rprec), INTENT(out)   ::  val
      REAL(rprec), INTENT(out), OPTIONAL :: pval ! V'=dV/ds
      INTEGER, INTENT(inout)     ::  ier
      IF (ier < 0) RETURN
      IF (EZspline_allocated(V_spl)) THEN
         CALL EZspline_isInDomain(V_spl,s_val,ier)
         IF (ier .ne. 0) RETURN
         CALL EZspline_interp(V_spl,s_val,val,ier)
         IF (PRESENT(pval)) CALL EZspline_derivative(V_spl,1,s_val,pval,ier)
      ELSE
         ier = -1
      END IF
      RETURN
      END SUBROUTINE get_equil_volume
      
      SUBROUTINE get_equil_jdotb(s_val,val,ier)
      IMPLICIT NONE
      REAL(rprec), INTENT(inout) ::  s_val
      REAL(rprec), INTENT(out)   ::  val
      INTEGER, INTENT(inout)     ::  ier
      IF (ier < 0) RETURN
      IF (EZspline_allocated(jdotb_spl)) THEN
         CALL EZspline_isInDomain(jdotb_spl,s_val,ier)
         IF (ier .ne. 0) RETURN
         CALL EZspline_interp(jdotb_spl,s_val,val,ier)
      ELSE
         ier = -1
      END IF
      RETURN
      END SUBROUTINE get_equil_jdotb
      
      SUBROUTINE get_equil_jcurv(s_val,val,ier)
      IMPLICIT NONE
      REAL(rprec), INTENT(inout) ::  s_val
      REAL(rprec), INTENT(out)   ::  val
      INTEGER, INTENT(inout)     ::  ier
      IF (ier < 0) RETURN
      IF (EZspline_allocated(jcurv_spl)) THEN
         CALL EZspline_isInDomain(jcurv_spl,s_val,ier)
         IF (ier .ne. 0) RETURN
         CALL EZspline_interp(jcurv_spl,s_val,val,ier)
      ELSE
         ier = -1
      END IF
      RETURN
      END SUBROUTINE get_equil_jcurv
      
      SUBROUTINE get_equil_omega(s_val,val,ier)
      IMPLICIT NONE
      REAL(rprec), INTENT(inout) ::  s_val
      REAL(rprec), INTENT(out)   ::  val
      INTEGER, INTENT(inout)     ::  ier
      IF (ier < 0) RETURN
      IF (EZspline_allocated(omega_spl)) THEN
         CALL EZspline_isInDomain(omega_spl,s_val,ier)
         IF (ier .ne. 0) RETURN
         CALL EZspline_interp(omega_spl,s_val,val,ier)
      ELSE
         ier = -1
      END IF
      RETURN
      END SUBROUTINE get_equil_omega
      
      SUBROUTINE get_equil_nustar(s_val,val,ier)
      IMPLICIT NONE
      REAL(rprec), INTENT(inout) ::  s_val
      REAL(rprec), INTENT(out)   ::  val
      INTEGER, INTENT(inout)     ::  ier
      IF (ier < 0) RETURN
      IF (EZspline_allocated(nustar_spl)) THEN
         CALL EZspline_isInDomain(nustar_spl,s_val,ier)
         IF (ier .ne. 0) RETURN
         CALL EZspline_interp(nustar_spl,s_val,val,ier)
      ELSE
         ier = -1
      END IF
      RETURN
      END SUBROUTINE get_equil_nustar
      
      SUBROUTINE eval_prof_stel(s_val,type,val,ncoefs,coefs,ier,spl_obj)
      IMPLICIT NONE
      REAL(rprec),      INTENT(in)             :: s_val
      CHARACTER(LEN=*), INTENT(in)             :: type
      REAL(rprec),      INTENT(inout)          :: val
      INTEGER,          INTENT(in)             :: ncoefs
      REAL(rprec),      INTENT(inout)          :: coefs(ncoefs)
      INTEGER,          INTENT(inout)          ::  ier
      TYPE(EZspline1_r8),OPTIONAL              :: spl_obj
      INTEGER :: i
      REAL(rprec) :: x0,x1, x2, h, x3, xp
      REAL(rprec), PARAMETER :: one = 1.0_rprec
      REAL(rprec), DIMENSION(10), PARAMETER :: glx = (/                       &
     &   0.01304673574141414, 0.06746831665550774, 0.1602952158504878,         &
     &   0.2833023029353764, 0.4255628305091844, 0.5744371694908156,           &
     &   0.7166976970646236, 0.8397047841495122, 0.9325316833444923,           &
     &   0.9869532642585859 /)
      REAL(rprec), DIMENSION(10), PARAMETER :: glw = (/                       &
     &   0.03333567215434407, 0.0747256745752903, 0.1095431812579910,          &
     &   0.1346333596549982, 0.1477621123573764, 0.1477621123573764,           &
     &   0.1346333596549982, 0.1095431812579910, 0.0747256745752903,           &
     &   0.03333567215434407 /)
      val = 0
      IF (ier < 0) RETURN
      CALL tolower(type)
      SELECT CASE (type)
         CASE ('gauss_trunc')
            val = (coefs(1)/(one - EXP(-(one/coefs(2))**2)))*&
                  (EXP(-(s_val/coefs(2))**2)-EXP(-(one/coefs(2))**2))
         CASE ('gauss_trunc_offset')
            val = coefs(3)+(coefs(1)/(one - EXP(-(one/coefs(2))**2)))*&
                  (EXP(-(s_val/coefs(2))**2)-EXP(-(one/coefs(2))**2))
         CASE ('two_lorentz')
            val = coefs(1)*(coefs(2)*(one/(one+(  s_val/coefs(3)**2)**coefs(4))**coefs(5) &
                                       -one/(one+(one/coefs(3)**2)**coefs(4))**coefs(5))/   &
                                   (one-one/(one+(one/coefs(3)**2)**coefs(4))**coefs(5))+   &
                   (one-coefs(2))*(one/(one+(  s_val/coefs(6)**2)**coefs(7))**coefs(8)     &
                                   -one/(one+(one/coefs(6)**2)**coefs(7))**coefs(8))/       &
                               (one-one/(one+(one/coefs(6)**2)**coefs(7))**coefs(8)))
         CASE ('two_power')
            val = coefs(1) * (one - s_val**coefs(2))**coefs(3)
         CASE ('two_power_hollow')
            val = s_val * coefs(1) * (one - s_val**coefs(2))**coefs(3)
         CASE ('two_power_offset')
            val = coefs(4) + coefs(1) * (one - s_val**coefs(2))**coefs(3)
         CASE ('power_series')
            DO i = UBOUND(coefs,DIM=1), LBOUND(coefs,DIM=1), -1
               val = s_val*val + coefs(i)
            END DO
         CASE ('power_series_0_boundaries')
            DO i = UBOUND(coefs,DIM=1), LBOUND(coefs,DIM=1), -1
               val = s_val*val + coefs(i)
            END DO
            val = val * s_val * (1 - s_val)
         CASE ('power_series_0i0')
            DO i = UBOUND(coefs,DIM=1), LBOUND(coefs,DIM=1), -1
               val = val*s_val**0.25 + coefs(i)
            END DO
            val = 4*val*s_val*(1-s_val)
         CASE ('power_series_edge0')
            i=UBOUND(coefs,DIM=1)
            !coefs(i) = -SUM(coefs(LBOUND(coefs,DIM=1):i-1))
            val = -SUM(coefs(LBOUND(coefs,DIM=1):i))
            DO i = UBOUND(coefs,DIM=1), LBOUND(coefs,DIM=1), -1
               val = s_val*val + coefs(i)
            END DO
         CASE ('power_series_i') ! dI/ds = a1+2*a2*x+a
            DO i = UBOUND(coefs,DIM=1), LBOUND(coefs,DIM=1), -1
               val = s_val*val + coefs(i)*(i-1) ! OK (1-1)=0
            END DO
            IF (s_val >0) val = val / s_val
         CASE ('power_series_i_edge0') ! dI/ds = a1+2*a2*x+a
            DO i = UBOUND(coefs,DIM=1), LBOUND(coefs,DIM=1), -1
               val = val - coefs(i)*(i-1)
            END DO
            DO i = UBOUND(coefs,DIM=1), LBOUND(coefs,DIM=1), -1
               val = s_val*val + coefs(i)*(i-1) ! OK (1-1)=0
            END DO
            IF (s_val >0) val = val / s_val
         ! For now don't handle spline
         CASE ('spline','akima_spline','akima_spline_ip')
            IF (EZspline_allocated(spl_obj)) THEN
               CALL EZspline_isInDomain(spl_obj,s_val,ier)
               IF (ier .ne. 0) RETURN
               CALL EZspline_interp(spl_obj,s_val,val,ier)
            ELSE
               ier = -1
            END IF
         CASE ('pedestal')
            DO i=15, LBOUND(coefs,1),-1
               val = s_val*val+coefs(i)
            END DO
            i=17
            IF(coefs(i+3) .le. 0.0_rprec) THEN
               coefs(i:i+4) = 0
               coefs(i+3)   = 1.0D+30
            ELSE
               coefs(i+4) = one / (TANH(2*coefs(i+2)/coefs(i+3))-TANH(2*(coefs(i+2)-1)/coefs(i+3)))
            END IF
            val = val + coefs(i+4) * coefs(i+1) * ( TANH(2*(coefs(i+2)-SQRT(s_val))/coefs(i+3) )    &
                                                     -TANH(2*(coefs(i+2)-one)/coefs(i+3)      ) )
         CASE('sum_atan')
            IF (s_val >= 1) THEN
               val = coefs(1)+coefs(2)+coefs(6)+coefs(10)+coefs(14)+coefs(18)
            ELSE
               val = coefs(1) + &
                     (4/pi2) * ( coefs(2) * ATAN(coefs(3)*s_val**coefs(4)/(1-s_val)**coefs(5)) &
                                +coefs(6) * ATAN(coefs(7)*s_val**coefs(8)/(1-s_val)**coefs(9)) &
                                +coefs(10) * ATAN(coefs(11)*s_val**coefs(12)/(1-s_val)**coefs(13)) &
                                +coefs(14) * ATAN(coefs(15)*s_val**coefs(16)/(1-s_val)**coefs(17)) &
                                +coefs(18) * ATAN(coefs(19)*s_val**coefs(20)/(1-s_val)**coefs(21)))
            END IF
         CASE ('bump')
            ! bootj_aux_f(1) : x0 center of bump
            ! bootj_aux_f(2) : height of bump
            ! bootj_aux_f(3) : height of bulk
            x0  = bootj_aux_f(1)
            x1  = 1.0_rprec-2*(1.0_rprec-x0)
            x2  = 1.0_rprec
            x3  = bootj_aux_f(3)
            h   = bootj_aux_f(2)/((x0-x1)*(x0-x2))
            if ((s_val > x1) .and. (s_val < 1.0_rprec)) val = h*(s_val-x1)*(s_val-x2)
            val = val + x3*s_val*(s_val-1)/(-0.25_rprec)
         CASE ('hollow')
            ! coefs(1) : Value at core
            ! coefs(2) : Value at peak
            ! coefs(3) : grid scaling
            xp  = s_val**coefs(3)
            x1  = 4*coefs(2)-3*coefs(1)
            x2  = 2*coefs(1)-4*coefs(2)
            val = coefs(1) + x1*xp + x2*xp*xp
         CASE ('hollow2')
            ! coefs(1) : Value at core
            ! coefs(2) : Value at peak
            ! coefs(3) : grid scaling
            xp  = s_val**coefs(3)
            x1  = 8*coefs(2)-2*coefs(1)
            val = (coefs(1)+x1*xp)*(xp-1)**2
         CASE DEFAULT
            PRINT *,"Error! Unknown profile type in subroutine eval_prof_stel:",type
            STOP
      END SELECT
      RETURN
      END SUBROUTINE eval_prof_stel

      SUBROUTINE setup_prof_spline(spl_obj,l_aux,s_aux,f_aux,ier)
      IMPLICIT NONE
      TYPE(EZspline1_r8), INTENT(inout) :: spl_obj
      INTEGER,            INTENT(inout) :: l_aux
      REAL(rprec),        INTENT(inout) :: s_aux(l_aux)
      REAL(rprec),        INTENT(inout) :: f_aux(l_aux)
      INTEGER,            INTENT(inout) ::  ier
      ier = 0
      IF (EZspline_allocated(spl_obj)) CALL EZspline_free(spl_obj,ier)
      IF (ier /= 0) RETURN
      CALL EZspline_init(spl_obj,l_aux,bcs0,ier)
      IF (ier /= 0) RETURN
      spl_obj%x1        = s_aux(1:l_aux)
      spl_obj%isHermite = 1
      CALL EZspline_setup(spl_obj,f_aux,ier)
      RETURN
      END SUBROUTINE setup_prof_spline
<<<<<<< HEAD
=======
      
      SUBROUTINE get_equil_phi(s_val,type,val,ier,pval)
      IMPLICIT NONE
      REAL(rprec), INTENT(in) ::  s_val
      CHARACTER(LEN=*), INTENT(in)   :: type
      REAL(rprec), INTENT(inout)   ::  val
      REAL(rprec), INTENT(inout),OPTIONAL   ::  pval
      INTEGER, INTENT(inout)     ::  ier
      INTEGER :: i
      REAL(rprec), PARAMETER :: one = 1.0_rprec
      IF (ier < 0) RETURN
      CALL tolower(type)
      SELECT CASE (type)
         CASE ('spline','akima_spline','akima_spline_ip')
            CALL eval_prof_stel(s_val,type,val,20,phi_aux_f(1:20),ier,phi_spl)
            IF (PRESENT(pval)) THEN
               CALL EZspline_derivative(phi_spl,1,s_val,pval,ier)
               IF (s_val>one) pval=0
            END IF
         CASE DEFAULT
            CALL eval_prof_stel(s_val,type,val,20,phi_aux_f(1:20),ier)
            IF (PRESENT(pval)) THEN
               CALL eval_prof_stel(s_val+1E-6,type,pval,20,phi_aux_f(1:20),ier)
               pval = (pval-val)*1E6
               IF (s_val>=one) pval=0
            END IF
      END SELECT
      RETURN
      END SUBROUTINE get_equil_phi
      
      SUBROUTINE get_equil_E(r_val,phi_val,z_val,er,ez,ier)
      IMPLICIT NONE
      REAL(rprec), INTENT(in)    ::  r_val
      REAL(rprec), INTENT(in)    ::  phi_val
      REAL(rprec), INTENT(in)    ::  z_val
      REAL(rprec), INTENT(out)   ::  er
      REAL(rprec), INTENT(out)   ::  ez
      INTEGER, INTENT(inout)     ::  ier
      REAL(rprec) :: s_val, u_val, v_val, phi_prime, phi2,R1,Z1
      REAL(rprec) :: R_grad(3), Z_grad(3)
      IF (ier < 0) RETURN
      CALL get_equil_s(r_val,phi_val,z_val,s_val,ier,u_val)
      IF (ier < 0) RETURN
      v_val = MOD(phi_val,pi2/nfp)*nfp
      CALL get_equil_RZ(s_val,u_val,v_val,R1,Z1,ier,&
            R_GRAD=R_grad,Z_GRAD=Z_grad)
      IF (ier == 0) THEN
         CALL get_equil_phi(s_val,phi_type,phi2,ier,phi_prime)
         er = R_grad(3)*phi_prime
         ez = Z_grad(3)*phi_prime
      ELSE
        er  = 0
        ez  = 0
      END IF
      RETURN
      END SUBROUTINE get_equil_E
>>>>>>> 422bde35
      
      SUBROUTINE get_equil_ne(s_val,type,val,ier)
      IMPLICIT NONE
      REAL(rprec), INTENT(in) ::  s_val
      CHARACTER(LEN=*), INTENT(in)   :: type
      REAL(rprec), INTENT(inout)   ::  val
      INTEGER, INTENT(inout)     ::  ier
      INTEGER :: i
      REAL(rprec), PARAMETER :: one = 1.0_rprec
      IF (ier < 0) RETURN
      CALL tolower(type)
      SELECT CASE (type)
         CASE ('spline','akima_spline','akima_spline_ip')
            CALL eval_prof_stel(s_val,type,val,21,ne_opt(0:20),ier,ne_spl)
         CASE DEFAULT
            CALL eval_prof_stel(s_val,type,val,21,ne_opt(0:20),ier)
      END SELECT
      val = val * ne_norm
      RETURN
      END SUBROUTINE get_equil_ne
      
      SUBROUTINE get_equil_te(s_val,type,val,ier)
      IMPLICIT NONE
      REAL(rprec), INTENT(in) ::  s_val
      CHARACTER(LEN=*), INTENT(in)   :: type
      REAL(rprec), INTENT(inout)   ::  val
      INTEGER, INTENT(inout)     ::  ier
      INTEGER :: i
      REAL(rprec), PARAMETER :: one = 1.0_rprec
      IF (ier < 0) RETURN
      CALL tolower(type)
      SELECT CASE (type)
         CASE ('spline','akima_spline','akima_spline_ip')
            CALL eval_prof_stel(s_val,type,val,21,te_opt(0:20),ier,te_spl)
            !IF (EZspline_allocated(te_spl)) THEN
            !   CALL EZspline_isInDomain(te_spl,s_val,ier)
            !   IF (ier .ne. 0) RETURN
            !   CALL EZspline_interp(te_spl,s_val,val,ier)
            !ELSE
            !   ier = -1
            !END IF
         CASE DEFAULT
            CALL eval_prof_stel(s_val,type,val,21,te_opt(0:20),ier)
      END SELECT
      RETURN
      END SUBROUTINE get_equil_te
      
      SUBROUTINE get_equil_ti(s_val,type,val,ier)
      IMPLICIT NONE
      REAL(rprec), INTENT(in) ::  s_val
      CHARACTER(LEN=*), INTENT(in)   :: type
      REAL(rprec), INTENT(inout)   ::  val
      INTEGER, INTENT(inout)     ::  ier
      INTEGER :: i
      REAL(rprec), PARAMETER :: one = 1.0_rprec
      IF (ier < 0) RETURN
      CALL tolower(type)
      SELECT CASE (type)
         CASE ('spline','akima_spline','akima_spline_ip')
            CALL eval_prof_stel(s_val,type,val,21,ti_opt(0:20),ier,ti_spl)
            !IF (EZspline_allocated(ti_spl)) THEN
            !   CALL EZspline_isInDomain(ti_spl,s_val,ier)
            !   IF (ier .ne. 0) RETURN
            !   CALL EZspline_interp(ti_spl,s_val,val,ier)
            !ELSE
            !   ier = -1
            !END IF
         CASE DEFAULT
            CALL eval_prof_stel(s_val,type,val,21,ti_opt(0:20),ier)
      END SELECT
      RETURN
      END SUBROUTINE get_equil_ti
      
      SUBROUTINE get_equil_emis_xics(s_val,type,val,ier)
      IMPLICIT NONE
      REAL(rprec), INTENT(in) ::  s_val
      CHARACTER(LEN=*), INTENT(in)   :: type
      REAL(rprec), INTENT(inout)   ::  val
      INTEGER, INTENT(inout)     ::  ier
      INTEGER :: i
      REAL(rprec), PARAMETER :: one = 1.0_rprec
      IF (ier < 0) RETURN
      CALL tolower(type)
      SELECT CASE (type)
         CASE ('spline','akima_spline','akima_spline_ip')
            CALL eval_prof_stel(s_val,type,val,20,emis_xics_f(1:20),ier,emis_xics_spl)
         CASE DEFAULT
            CALL eval_prof_stel(s_val,type,val,20,emis_xics_f(1:20),ier)
      END SELECT
      RETURN
      END SUBROUTINE get_equil_emis_xics
      
      SUBROUTINE get_equil_zeff(s_val,type,val,ier)
      IMPLICIT NONE
      REAL(rprec), INTENT(in) ::  s_val
      CHARACTER(LEN=*), INTENT(in)   :: type
      REAL(rprec), INTENT(inout)   ::  val
      INTEGER, INTENT(inout)     ::  ier
      INTEGER :: i
      REAL(rprec), PARAMETER :: one = 1.0_rprec
      IF (ier < 0) RETURN
      CALL tolower(type)
      SELECT CASE (type)
         CASE ('spline','akima_spline','akima_spline_ip')
            CALL eval_prof_stel(s_val,type,val,21,zeff_opt(0:20),ier,zeff_spl)
            !IF (EZspline_allocated(zeff_spl)) THEN
            !   CALL EZspline_isInDomain(zeff_spl,s_val,ier)
            !   IF (ier .ne. 0) RETURN
            !   CALL EZspline_interp(zeff_spl,s_val,val,ier)
            !ELSE
            !   ier = -1
            !END IF
         CASE DEFAULT
            CALL eval_prof_stel(s_val,type,val,21,zeff_opt(0:20),ier)
      END SELECT
      RETURN
      END SUBROUTINE get_equil_zeff

      SUBROUTINE fcn_linene(s,u,v,dx,dy,dz,fval,ier)
      IMPLICIT NONE
      REAL(rprec), INTENT(in) :: s,u,v,dx,dy,dz
      REAL(rprec), INTENT(out) :: fval
      INTEGER, INTENT(inout) :: ier
      fval = 0
      IF (s>1) RETURN
      CALL get_equil_ne(s,TRIM(ne_type),fval,ier)
      fval = MAX(fval,0.0)*sqrt(dx*dx+dy*dy+dz*dz)
      RETURN
      END SUBROUTINE fcn_linene

      SUBROUTINE fcn_linete(s,u,v,dx,dy,dz,fval,ier)
      IMPLICIT NONE
      REAL(rprec), INTENT(in) :: s,u,v,dx,dy,dz
      REAL(rprec), INTENT(out) :: fval
      INTEGER, INTENT(inout) :: ier
      fval = 0
      IF (s>1) RETURN
      CALL get_equil_te(s,TRIM(te_type),fval,ier)
      fval = MAX(fval,0.0)*sqrt(dx*dx+dy*dy+dz*dz)
      RETURN
      END SUBROUTINE fcn_linete

      SUBROUTINE fcn_lineti(s,u,v,dx,dy,dz,fval,ier)
      IMPLICIT NONE
      REAL(rprec), INTENT(in) :: s,u,v,dx,dy,dz
      REAL(rprec), INTENT(out) :: fval
      INTEGER, INTENT(inout) :: ier
      fval = 0
      IF (s>1) RETURN
      CALL get_equil_ti(s,TRIM(ti_type),fval,ier)
      fval = MAX(fval,0.0)*sqrt(dx*dx+dy*dy+dz*dz)
      RETURN
      END SUBROUTINE fcn_lineti

      SUBROUTINE fcn_xics_bright(s,u,v,dx,dy,dz,fval,ier)
      IMPLICIT NONE
      REAL(rprec), INTENT(in) :: s,u,v,dx,dy,dz
      REAL(rprec), INTENT(out) :: fval
      INTEGER, INTENT(inout) :: ier
      fval = 0
      IF (s>1) RETURN
      CALL get_equil_emis_xics(s,TRIM(emis_xics_type),fval,ier)
      fval = MAX(fval,0.0)*sqrt(dx*dx+dy*dy+dz*dz)
      RETURN
      END SUBROUTINE fcn_xics_bright

      SUBROUTINE fcn_xics(s,u,v,dx,dy,dz,fval,ier)
      IMPLICIT NONE
      REAL(rprec), INTENT(in) :: s,u,v,dx,dy,dz
      REAL(rprec), INTENT(out) :: fval
      REAL(rprec) :: f1, f2
      INTEGER, INTENT(inout) :: ier
      fval = 0
      IF (s>1) RETURN
      CALL get_equil_ti(s,TRIM(ti_type),f1,ier)
      CALL get_equil_emis_xics(s,TRIM(emis_xics_type),f2,ier)
      fval = MAX(f1*f2,0.0)*sqrt(dx*dx+dy*dy+dz*dz)
      RETURN
      END SUBROUTINE fcn_xics

      SUBROUTINE fcn_xics_w3(s,u,v,dx,dy,dz,fval,ier)
      IMPLICIT NONE
      REAL(rprec), INTENT(in) :: s,u,v,dx,dy,dz
      REAL(rprec), INTENT(out) :: fval
      INTEGER, INTENT(inout) :: ier
      REAL(rprec) :: w, te
      ! natural log fit from VAINSHTEIN_2011 and MARCHUCK_2004
      REAL(rprec), PARAMETER :: c3 = -7.5306337062E-02
      REAL(rprec), PARAMETER :: c2 =  1.7282006139E+00
      REAL(rprec), PARAMETER :: c1 = -1.4811899942E+01
      REAL(rprec), PARAMETER :: c0 =  3.9207616355E+01
      fval = 0
      IF (s>1) RETURN
      CALL get_equil_emis_xics(s,TRIM(emis_xics_type),w,ier)
      w = MAX(w,0.0)
      CALL get_equil_te(s,TRIM(te_type),te,ier)
      te = LOG(MAX(te,50.0)) ! interpolation in log of te
      fval = w*EXP((((c3*te)+c2)*te+c1)*te+c0)
      fval = MAX(fval,0.0)*SQRT(dx*dx+dy*dy+dz*dz)
      RETURN
      END SUBROUTINE fcn_xics_w3

      SUBROUTINE fcn_xics_v(s,u,v,dx,dy,dz,fval,ier)
      IMPLICIT NONE
      REAL(rprec), INTENT(inout) :: s,u,v,dx,dy,dz
      REAL(rprec), INTENT(out) :: fval
      REAL(rprec) :: phi_val, phi_prime,Bav,Bavsq, &
                     rho,vp,grho,grho2,&
                     br,bp,bx,by,bz,modb
      REAL(rprec) :: nhat(3), uperp(3)
      INTEGER, INTENT(inout) :: ier
      fval = 0
      IF (s>1) RETURN
      CALL get_equil_phi(s,phi_type,phi_val,ier,phi_prime)
      !CALL get_equil_Bav(s,Bav,Bavsq,ier) !<B>,<B^2>
      CALL get_equil_rho(s,rho,vp,grho,grho2,ier)
      ! To make these lines work we need to implement
      ! passing u and v
      CALL get_equil_nhat(s,u,v,nhat,ier)
      CALL get_equil_Bcylsuv(s,u,v,br,bp,bz,ier,modb)
      phi_prime = phi_prime * 2 * rho * grho !dphi/drho=dphi/ds*ds/drho
      nhat = nhat / SQRT(SUM(nhat*nhat))
      bx = br * cos(v) - bp * sin(v)
      by = br * sin(v) + bp * cos(v)
      uperp(1) = by*nhat(3)-bz*nhat(2)
      uperp(2) = bz*nhat(1)-bx*nhat(1)
      uperp(3) = bx*nhat(2)-by*nhat(1)
      uperp    = uperp*phi_prime/(modb*modb)
      fval = uperp(1)*dx+uperp(2)*dy+uperp(3)*dz
      RETURN
      END SUBROUTINE fcn_xics_v

      SUBROUTINE fcn_sxr(s,u,v,dx,dy,dz,fval,ier)
      IMPLICIT NONE
      REAL(rprec), INTENT(in) :: s,u,v,dx,dy,dz
      REAL(rprec), INTENT(out) :: fval
      INTEGER, INTENT(inout) :: ier
      REAL(rprec) :: ne_val,te_val,zeff_val
      fval = 0
      IF (s>1) RETURN
      CALL get_equil_ne(s,TRIM(ne_type),ne_val,ier)
      CALL get_equil_te(s,TRIM(ne_type),te_val,ier)
      CALL get_equil_zeff(s,TRIM(ne_type),zeff_val,ier)
      IF (abs(te_val) > 0) THEN
         fval = zeff_val*ne_val*ne_val*sqrt(te_val)
      ELSE
         fval = 0
      END IF
      fval = fval*sqrt(dx*dx+dy*dy+dz*dz)
      RETURN
      END SUBROUTINE fcn_sxr
      
      SUBROUTINE line_int_faraday(r1,r2,val)
      IMPLICIT NONE
      REAL(rprec), INTENT(in)   :: r1(3), r2(3)
      REAL(rprec), INTENT(out)  :: val
      INTEGER     :: i, j, k, ier
      REAL(rprec) :: x1, y1, z1, x2, y2, z2, dx, dy, dz, xp, yp, zp, int_fac
      REAL(rprec) :: xp1, yp1, zp1, delf, delt, rp, phip,s, dx2, dy2, dz2
      REAL(rprec) :: ne_val, bx, by, bz
      INTEGER, PARAMETER ::  nsteps=50
      INTEGER, PARAMETER :: nop=3
      INTEGER, PARAMETER :: int_step=2
      real(rprec), dimension(nop), parameter :: ci=(/1._rprec/6._rprec,2._rprec/3._rprec,1._rprec/6._rprec/)
      phip = r1(2);
      s    = r2(2);
      !IF (phip < 0) phip = phip+2*pi
      !IF (s < 0) s = s+2*pi
      !phip = MOD(phip,pi2/nfp)*nfp
      !s    = MOD(s,pi2/nfp)*nfp
      ier = 0; ne_val = 0.0
      x1 = r1(1)*cos(phip); x2 = r2(1)*cos(s)
      y1 = r1(1)*sin(phip); y2 = r2(1)*sin(s)
      z1 = r1(3);            z2 = r2(3);
      dx = (x2-x1)/nsteps
      dy = (y2-y1)/nsteps
      dz = (z2-z1)/nsteps
      s=0; phip=0
      DO i = 1, nsteps ! Get first boundary point
         xp = x1+dx*(i-1)
         yp = y1+dy*(i-1)
         zp = z1+dz*(i-1)
         rp = sqrt(xp*xp+yp*yp)
         phip = ATAN2(yp,xp)
         IF (phip < 0) phip = phip+2*pi
         CALL get_equil_s(rp,phip,zp,s,ier)
         IF (s <= 1.0_rprec) THEN
            x1 = xp-dx
            y1 = yp-dy
            z1 = zp-dz
            EXIT
         END IF
      END DO
      DO i = 1, nsteps ! Get second boundary point
         xp = x2-dx*(i-1)
         yp = y2-dy*(i-1)
         zp = z2-dz*(i-1)
         IF ((xp == x1) .and. (yp == y1) .and. (zp == z1)) THEN
            val = 0.0_rprec
            RETURN
         END IF
         rp = sqrt(xp*xp+yp*yp)
         phip = ATAN2(yp,xp)
         IF (phip < 0) phip = phip+2*pi
         CALL get_equil_s(rp,phip,zp,s,ier)
         IF (s <= 1.0_rprec) THEN
            x2 = xp+dx
            y2 = yp+dy
            z2 = zp+dz
            dx = (x2-x1)/nsteps
            dy = (y2-y1)/nsteps
            dz = (z2-z1)/nsteps
            EXIT
         END IF
      END DO
      val =0
      delt = 1.0_rprec/REAL(nop-1)
      int_fac = 1.0_rprec/REAL(int_step)
      DO i = 1, nsteps
         DO j = 1, int_step
            xp = x1+dx*(i-1)+(j-1)*int_fac*dx
            yp = y1+dy*(i-1)+(j-1)*int_fac*dy
            zp = z1+dz*(i-1)+(j-1)*int_fac*dz
            delf = 0.0_rprec
            dx2 = x1+dx*(i-1)+(j)*int_fac*dx - xp
            dy2 = y1+dy*(i-1)+(j)*int_fac*dy - yp
            dz2 = z1+dz*(i-1)+(j)*int_fac*dz - zp
            DO k = 1, nop
               rp = sqrt(xp*xp+yp*yp)
               phip = ATAN2(yp,xp)
               IF (phip < 0) phip = phip+2*pi
               CALL get_equil_s(rp,phip,zp,s,ier)
               IF (s <= 1.0_rprec .and. s >= 0.0_rprec) THEN
                  CALL get_equil_ne(s,TRIM(ne_type),ne_val,ier)
                  IF (ier /= 0) ne_val = 0.0_rprec
                  CALL get_equil_B(rp,phip,zp,bx,by,bz,ier)
                  IF (ier /= 0) THEN
                     bx=0.0_rprec
                     by=0.0_rprec
                     bz=0.0_rprec
                  END IF
               ELSE
                  ne_val = 0.0_rprec
                  bx = 0.0_rprec
                  by = 0.0_rprec
                  bz = 0.0_rprec
               END IF
               !WRITE(27,*) rp, phip,zp,ne_val,s,delf
               delf = delf + ci(k)*ne_val*ABS(bx*dx2+by*dy2+bz*dz2)
               xp   = xp + k*dx2*delt
               yp   = yp + k*dy2*delt
               zp   = zp + k*dz2*delt
            END DO
            val = val + delf
         END DO
      END DO
      RETURN
      END SUBROUTINE line_int_faraday
         
         
      SUBROUTINE mntouv(k1,k,mnmax,nu,nv,xu,xv,fmn,xm,xn,f,signs,calc_trig)
      IMPLICIT NONE
      INTEGER, INTENT(in) :: k1
      INTEGER, INTENT(in) :: k
      INTEGER, INTENT(in) :: mnmax
      INTEGER, INTENT(in) :: nu
      INTEGER, INTENT(in) :: nv
      REAL(rprec), INTENT(in) :: xu(1:nu)
      REAL(rprec), INTENT(in) :: xv(1:nv)           
      REAL(rprec), INTENT(in) :: fmn(1:mnmax,k1:k)
      INTEGER, INTENT(in) :: xm(1:mnmax)
      INTEGER, INTENT(in) :: xn(1:mnmax)
      REAL(rprec), INTENT(inout) :: f(1:nu,1:nv,k1:k)
      INTEGER, INTENT(in) :: signs
      INTEGER, INTENT(in) :: calc_trig
      INTEGER     :: mn, i, ier, ik
      REAL(rprec) :: xm_temp(1:mnmax,1)
      REAL(rprec) :: xn_temp(1:mnmax,1)
      REAL(rprec) :: pi2_l
      REAL(rprec) :: mt(1:mnmax,1:nu)
      REAL(rprec) :: nz(1:mnmax,1:nv)
      REAL(rprec) :: fmn_temp(1:mnmax,1:nu)
      REAL(rprec) :: xu_temp(1,1:nu)
      REAL(rprec) :: xv_temp(1,1:nv)
      REAL(rprec) :: fmn_help(1:mnmax)
      REAL(rprec), ALLOCATABLE, SAVE :: cosmt(:,:)
      REAL(rprec), ALLOCATABLE, SAVE :: sinmt(:,:)
      REAL(rprec), ALLOCATABLE, SAVE :: cosnz(:,:)
      REAL(rprec), ALLOCATABLE, SAVE :: sinnz(:,:)
      pi2_l = 8 * ATAN(1.)
      IF (calc_trig == 1) THEN
         IF (ALLOCATED(cosmt)) DEALLOCATE(cosmt)
         IF (ALLOCATED(sinmt)) DEALLOCATE(sinmt)
         IF (ALLOCATED(cosnz)) DEALLOCATE(cosnz)
         IF (ALLOCATED(sinnz)) DEALLOCATE(sinnz)
         ALLOCATE(cosmt(1:mnmax,1:nu),sinmt(1:mnmax,1:nu),&
                  cosnz(1:mnmax,1:nv),sinnz(1:mnmax,1:nv),STAT=ier)
         FORALL(i=1:mnmax) xm_temp(i,1)=REAL(xm(i))
         FORALL(i=1:mnmax) xn_temp(i,1)=REAL(xn(i))
         FORALL(i=1:nu) xu_temp(1,i)=xu(i)
         FORALL(i=1:nv) xv_temp(1,i)=xv(i)
         mt = MATMUL(xm_temp,xu_temp)
         nz = MATMUL(xn_temp,xv_temp)
         FORALL(mn=1:mnmax,i=1:nu) cosmt(mn,i) = dcos(pi2_l*mt(mn,i))
         FORALL(mn=1:mnmax,i=1:nu) sinmt(mn,i) = dsin(pi2_l*mt(mn,i))
         FORALL(mn=1:mnmax,i=1:nv) cosnz(mn,i) = dcos(pi2_l*nz(mn,i))
         FORALL(mn=1:mnmax,i=1:nv) sinnz(mn,i) = dsin(pi2_l*nz(mn,i))
      END IF
      IF (SIGNS == 0) THEN
         DO ik = k1,k
            IF (.not.ANY(fmn(:,ik) /= 0)) CYCLE
            FORALL(mn=1:mnmax) fmn_help(mn)=fmn(mn,ik)
            fmn_temp=SPREAD(fmn_help,2,nu)
            f(1:nu,1:nv,ik) = f(1:nu,1:nv,ik)  + MATMUL(TRANSPOSE((fmn_temp*cosmt)),cosnz) &
                                   - MATMUL(TRANSPOSE((fmn_temp*sinmt)),sinnz)
         END DO
      ELSE IF (SIGNS == 1) THEN
         DO ik = k1,k
            IF (.not.ANY(fmn(:,ik) /= 0)) CYCLE
            FORALL(mn=1:mnmax) fmn_help(mn)=fmn(mn,ik)
            fmn_temp=SPREAD(fmn_help,2,nu)
            f(1:nu,1:nv,ik) = f(1:nu,1:nv,ik) + MATMUL(TRANSPOSE((fmn_temp*sinmt)),cosnz) &
                                  + MATMUL(TRANSPOSE((fmn_temp*cosmt)),sinnz)
         END DO
      END IF
      END SUBROUTINE mntouv

      
      REAL(rprec) FUNCTION profile_norm(x,prof_type)
      REAL(rprec), INTENT(in) :: x(:)
      CHARACTER(LEN=*), INTENT(in)   :: prof_type
      INTEGER :: ik
      CALL tolower(prof_type)
      profile_norm = 0.0_rprec
      SELECT CASE (prof_type)
         CASE ('two_power','two_power_hollow','two_power_offset','two_lorentz','gauss_trunc', &
               'gauss_trunc_offset','sum_atan','pedestal','bump','hollow','hollow2')
            profile_norm = 0.0_rprec  ! Don't normalize as we don't want to screw up our coefficients
         CASE ('power_series','power_series_edge0','power_series_0_boundaries')
            DO ik = LBOUND(x,DIM=1), UBOUND(x,DIM=1)
               profile_norm = profile_norm + x(ik)/(ik+1)
            END DO
         CASE ('spline','akima_spline','akima_spline_ip')
            DO ik = LBOUND(x,DIM=1), UBOUND(x,DIM=1)
               profile_norm = profile_norm + x(ik)
            END DO
         CASE DEFAULT
            PRINT *,"Error! Unknown profile type in subroutine profile_norm:",prof_type
            STOP
      END SELECT
      IF (ltriangulate) profile_norm = 0.0_rprec ! Don't use normalization in triangulation mode
      RETURN
      END FUNCTION profile_norm

      INTEGER FUNCTION count_vars(lvar,xvar,profile_type)
      LOGICAL, INTENT(inout) :: lvar(:)
      REAL(rprec), INTENT(inout) :: xvar(:)
      CHARACTER(LEN=*), INTENT(inout) :: profile_type
      REAL(rprec) :: norm
      count_vars = 0; norm = 0
      count_vars = COUNT(lvar)
      norm = profile_norm(xvar,profile_type)
      IF (norm /= 0) count_vars = count_vars + 1
      RETURN
      END FUNCTION count_vars
      

      SUBROUTINE scale_profile(profile_type, profile_coefficients, factor)
        ! This subroutine takes a profile and scales it by 'factor'.
        ! For some profiles types like 'power_series', this involves multiplying all the profile coefficients
        ! by factor. For other profile types like 'two_power', only certain profile coefficients get scaled.
        IMPLICIT NONE
        CHARACTER(LEN=*) :: profile_type
        REAL(rprec), DIMENSION(:) :: profile_coefficients
        REAL(rprec), INTENT(IN) :: factor

        CALL tolower(profile_type)
        SELECT CASE (profile_type)
        CASE ('power_series','spline','akima_spline','akima_spline_ip','power_series_0_boundaries')
           profile_coefficients = profile_coefficients * factor
        CASE ('two_power','two_power_hollow')
           profile_coefficients(1) = profile_coefficients(1) * factor
        CASE DEFAULT
           PRINT *,"Error! Unknown profile type in subroutine scale_profile:",profile_type
           STOP
        END SELECT
        
      END SUBROUTINE scale_profile



      SUBROUTINE get_equil_beamj(s_val,val,ier)
      IMPLICIT NONE
      REAL(rprec), INTENT(inout) ::  s_val
      REAL(rprec), INTENT(inout)   ::  val
      INTEGER, INTENT(inout)     ::  ier
      INTEGER :: dex, i
      REAL(rprec) :: xp
      REAL(rprec), DIMENSION(10), PARAMETER :: glx = (/                       &
     &   0.01304673574141414, 0.06746831665550774, 0.1602952158504878,         &
     &   0.2833023029353764, 0.4255628305091844, 0.5744371694908156,           &
     &   0.7166976970646236, 0.8397047841495122, 0.9325316833444923,           &
     &   0.9869532642585859 /)
      REAL(rprec), DIMENSION(10), PARAMETER :: glw = (/                       &
     &   0.03333567215434407, 0.0747256745752903, 0.1095431812579910,          &
     &   0.1346333596549982, 0.1477621123573764, 0.1477621123573764,           &
     &   0.1346333596549982, 0.1095431812579910, 0.0747256745752903,           &
     &   0.03333567215434407 /)
      IF (ier < 0) RETURN
      SELECT CASE(beamj_type)
         CASE('spline','akima_spline')
            dex = MINLOC(beamj_aux_s(2:),DIM=1)
            CALL eval_prof_spline(dex,beamj_aux_s(1:dex),beamj_aux_f(1:dex),s_val,val,ier)
         CASE DEFAULT
            CALL eval_prof_stel(s_val,beamj_type,val,21,beamj_aux_f(1:21),ier)
!         CASE ('power_series')
!            val = 0
!            DO i = UBOUND(beamj_aux_f,DIM=1), LBOUND(beamj_aux_f,DIM=1), -1
!               val = s_val*val + beamj_aux_f(i)
!            END DO
!         CASE ('two_power')
!            val = 0
!            val = beamj_aux_f(1) * (1.0 - s_val**beamj_aux_f(2))**beamj_aux_f(3)
!         CASE ('gauss_trunc')
!            val = 0
!            DO i = 1, 10
!               xp = s_val*glx(i)
!               val = val + glw(i) * beamj_aux_f(1) * ( EXP(-(xp/beamj_aux_f(2))**2) &
!                                                     -EXP(-(1/beamj_aux_f(2))**2))
!            END DO
!            val = val * s_val
!         CASE('sum_atan')
!            val = 0
!            IF (s_val >= 1) THEN
!               val = beamj_aux_f(1)+beamj_aux_f(2)+beamj_aux_f(6)+beamj_aux_f(10)+beamj_aux_f(14)+beamj_aux_f(18)
!            ELSE
!               val = beamj_aux_f(1) + &
!                     (4/pi2) * ( beamj_aux_f(2) * ATAN(beamj_aux_f(3)*s_val**beamj_aux_f(4)/(1-s_val)**beamj_aux_f(5)) &
!                                +beamj_aux_f(6) * ATAN(beamj_aux_f(7)*s_val**beamj_aux_f(8)/(1-s_val)**beamj_aux_f(9)) &
!                                +beamj_aux_f(10) * ATAN(beamj_aux_f(11)*s_val**beamj_aux_f(12)/(1-s_val)**beamj_aux_f(13)) &
!                                +beamj_aux_f(14) * ATAN(beamj_aux_f(15)*s_val**beamj_aux_f(16)/(1-s_val)**beamj_aux_f(17)) &
!                                +beamj_aux_f(18) * ATAN(beamj_aux_f(19)*s_val**beamj_aux_f(20)/(1-s_val)**beamj_aux_f(21)))
!            END IF
      END SELECT
      RETURN
      END SUBROUTINE get_equil_beamj
      
      SUBROUTINE get_equil_bootj(s_val,val,ier)
      IMPLICIT NONE
      REAL(rprec), INTENT(inout) ::  s_val
      REAL(rprec), INTENT(inout)   ::  val
      INTEGER, INTENT(inout)     ::  ier
      INTEGER :: dex, i
      REAL(rprec) :: x0,x1, x2, h, x3, xp
      REAL(rprec), DIMENSION(10), PARAMETER :: glx = (/                       &
     &   0.01304673574141414, 0.06746831665550774, 0.1602952158504878,         &
     &   0.2833023029353764, 0.4255628305091844, 0.5744371694908156,           &
     &   0.7166976970646236, 0.8397047841495122, 0.9325316833444923,           &
     &   0.9869532642585859 /)
      REAL(rprec), DIMENSION(10), PARAMETER :: glw = (/                       &
     &   0.03333567215434407, 0.0747256745752903, 0.1095431812579910,          &
     &   0.1346333596549982, 0.1477621123573764, 0.1477621123573764,           &
     &   0.1346333596549982, 0.1095431812579910, 0.0747256745752903,           &
     &   0.03333567215434407 /)
      IF (ier < 0) RETURN
      SELECT CASE(bootj_type)
         CASE('spline','akima_spline')
            dex = MINLOC(bootj_aux_s(2:),DIM=1)
            CALL eval_prof_spline(dex,bootj_aux_s(1:dex),bootj_aux_f(1:dex),s_val,val,ier)
         CASE DEFAULT
            CALL eval_prof_stel(s_val,bootj_type,val,21,bootj_aux_f(1:21),ier)
!         CASE ('power_series')
!            val = 0
!            DO i = UBOUND(bootj_aux_f,DIM=1), LBOUND(bootj_aux_f,DIM=1), -1
!               val = s_val*val + bootj_aux_f(i)
!            END DO
!         CASE ('bump')
!            ! bootj_aux_f(1) : x0 center of bump
!            ! bootj_aux_f(2) : height of bump
!            ! bootj_aux_f(3) : height of bulk
!            x0  = bootj_aux_f(1)
!            x1  = 1.0_rprec-2*(1.0_rprec-x0)
!            x2  = 1.0_rprec
!            x3  = bootj_aux_f(3)
!            h   = bootj_aux_f(2)/((x0-x1)*(x0-x2))
!            val = 0
!            if ((s_val > x1) .and. (s_val < 1.0_rprec)) val = h*(s_val-x1)*(s_val-x2)
!            val = val + x3*s_val*(s_val-1)/(-0.25_rprec)
!         CASE ('two_power')
!            val = 0
!            val = bootj_aux_f(1) * (1.0_rprec - s_val**bootj_aux_f(2))**bootj_aux_f(3)
!         CASE ('gauss_trunc')
!            val = 0
!            DO i = 1, 10
!               xp = s_val*glx(i)
!               val = val + glw(i) * bootj_aux_f(1) * ( EXP(-(xp/bootj_aux_f(2))**2) &
!                                                     -EXP(-(1/bootj_aux_f(2))**2))
!            END DO
!            val = val * s_val
!         CASE('sum_atan')
!            val = 0
!            IF (s_val >= 1) THEN
!               val = bootj_aux_f(1)+bootj_aux_f(2)+bootj_aux_f(6)+bootj_aux_f(10)+bootj_aux_f(14)+bootj_aux_f(18)
!            ELSE
!               val = bootj_aux_f(1) + &
!                     (4/pi2) * ( bootj_aux_f(2) * ATAN(bootj_aux_f(3)*s_val**bootj_aux_f(4)/(1-s_val)**bootj_aux_f(5)) &
!                                +bootj_aux_f(6) * ATAN(bootj_aux_f(7)*s_val**bootj_aux_f(8)/(1-s_val)**bootj_aux_f(9)) &
!                                +bootj_aux_f(10) * ATAN(bootj_aux_f(11)*s_val**bootj_aux_f(12)/(1-s_val)**bootj_aux_f(13)) &
!                                +bootj_aux_f(14) * ATAN(bootj_aux_f(15)*s_val**bootj_aux_f(16)/(1-s_val)**bootj_aux_f(17)) &
!                                +bootj_aux_f(18) * ATAN(bootj_aux_f(19)*s_val**bootj_aux_f(20)/(1-s_val)**bootj_aux_f(21)))
!            END IF
      END SELECT
      RETURN
      END SUBROUTINE get_equil_bootj

      SUBROUTINE eval_profile(s_val, profile_type, val, profile_aux_s, profile_aux_f, ier)
        ! s_val = Value of normalized flux s at which you wish to evaluate the profile.
        ! On return, 'val' stores the value of the profile function at the selected s.
        IMPLICIT NONE
        REAL(rprec) ::  s_val, val
        INTEGER ::  ier, dex
        CHARACTER(LEN=*) :: profile_type
        REAL(rprec), DIMENSION(21) :: profile_aux_s, profile_aux_f
        IF (ier < 0) RETURN
        CALL tolower(profile_type)
        SELECT CASE(TRIM(profile_type))
        CASE('spline','akima_spline')
           dex = MINLOC(profile_aux_s(2:),DIM=1)
           CALL eval_prof_spline(dex, profile_aux_s(1:dex), profile_aux_f(1:dex), s_val, val, ier)
        CASE DEFAULT
           CALL eval_prof_stel(s_val, profile_type, val, 21, profile_aux_f(1:21), ier)
        END SELECT
        RETURN
      END SUBROUTINE eval_profile

!     J_STAR by DA Spong
!     computes the trapped branch of jstar on a single flux surface
!     and for a single value of ep/mu.  jstar is only non-zero for
!     values of theta where trapped particle orbits can exist.  at
!     theta values which are in the passing particle regime (ep/mu > bmax)
!     or the forbidden regime (ep/mu < bmin) jstar is set to 0.  a jstar
!     topology is assumed here such that as theta runs from 0 to pi,
!     one first encounters the ep/mu = bmax point and then
!     the ep/mu = bmin point
      SUBROUTINE j_star(modb, bmin, bmax, ep_mu, jstar, nzeta, ntheta)
      IMPLICIT NONE
      REAL(rprec), DIMENSION(nzeta,ntheta), INTENT(in) :: modb
      REAL(rprec), DIMENSION(ntheta), INTENT(in) :: bmin, bmax
      REAL(rprec), INTENT(in) :: ep_mu
      REAL(rprec), DIMENSION(ntheta), INTENT(out) :: jstar
      INTEGER nzeta, ntheta
      REAL(rprec), PARAMETER :: zero = 0, one = 1
      INTEGER :: ku_lw, ku_up, ku, istat
      REAL(rprec) :: dzeta
      REAL(rprec), DIMENSION(ntheta) :: test_bmin, test_bmax
      REAL(rprec) , DIMENSION(ntheta) :: test1, test2
      REAL(rprec) , ALLOCATABLE,  DIMENSION(:,:) :: vpar1
      LOGICAL, ALLOCATABLE, DIMENSION(:,:) :: l3v
      ku_lw = 1
      ku_up = ntheta
      jstar = zero
      dzeta = one
      IF (nzeta .gt. 1) dzeta = one/REAL((nzeta-1),rprec)
      test_bmax = ep_mu - bmax(:ntheta)
      test_bmin = ep_mu - bmin(:ntheta)
      test1(2:ntheta) = test_bmax(2:ntheta)*test_bmax(:ntheta-1)
      test2(2:ntheta) = test_bmin(2:ntheta)*test_bmin(:ntheta-1)
      DO ku = 2,ntheta
          IF(test1(ku) .le. zero) ku_lw = ku
          IF(test2(ku) .le. zero) ku_up = ku
      END DO
      IF (ku_lw .ge. ku_up) RETURN
      ALLOCATE (vpar1(nzeta,ku_up-ku_lw+1), l3v(nzeta,ku_up-ku_lw+1))
      vpar1 = one - modb(:,ku_lw:ku_up)/ep_mu
      l3v = vpar1 .gt. zero
      WHERE (l3v) vpar1 = SQRT(vpar1)/modb(:,ku_lw:ku_up)
      jstar(ku_lw:ku_up) = dzeta * SUM(vpar1, mask=l3v, dim=1)
      DEALLOCATE (vpar1, l3v)
      END SUBROUTINE j_star
      
      
      SUBROUTINE cross_product(A,B,AxB)
      IMPLICIT none 
      REAL(rprec),INTENT(in) :: A(3),B(3)
      REAL(rprec),INTENT(out) :: AxB(3)

      AxB = (/ (A(2)*B(3)-A(3)*B(2)), & 
           (A(3)*B(1)-A(1)*B(3)), & 
          (A(1)*B(2)-A(2)*B(1)) /)
 
      END SUBROUTINE cross_product

      SUBROUTINE smoothg(A,N,DLZ,B)
      ! Smoothing of A with gaussian width DLZ (H. Mynick 12/06/09)
      IMPLICIT NONE
      REAL(rprec), INTENT(IN) :: A(N)
      REAL(rprec), INTENT(IN) :: DLZ
      INTEGER, INTENT(IN) :: N
      REAL(rprec), INTENT(OUT) :: B(N)
      INTEGER :: i, j
      REAL(rprec) :: arg,gaussn, dlth, gsum
      dlth=pi2/(N-1)  !=th incrmt btwn successive meshpts.
      B=0.0_rprec 
      DO i=1,N
         gsum=0.0_rprec
         DO j=1,N
            arg=(i-j)*dlth/DLZ
            gaussn=EXP(-arg*arg)
            B(i)=B(i)+gaussn*A(j)
            gsum=gsum+gaussn
         END DO                  !j
         B(i)=B(i)/gsum
      END DO                     !i
      RETURN
      END SUBROUTINE smoothg
      
      FUNCTION polyfit(vx, vy, d)
      ! Fit a polynomial of degree d to data (vx,vy) using one of the LAPACK
      ! subroutines for least-squares fitting, DGELS.
      implicit none
      integer, intent(in)                   :: d
      integer, parameter                    :: dp = selected_real_kind(15, 307)
      real(dp), dimension(d+1)              :: polyfit
      real(dp), dimension(:), intent(in)    :: vx, vy
      
      real(dp), dimension(:,:), allocatable :: matrix
      integer :: n, m, j, lwork, info, ldb
      real(dp), dimension(:), allocatable :: work, b

      n = d+1
      m = SIZE(vx)
      IF (SIZE(vy) .ne. m) STOP "Error in polyfit: sizes of vx and vy do not match"

      ! Form the Vandermonde matrix:
      ALLOCATE(matrix(m,n))
      matrix(:,1) = 1
      DO j = 1,d
         matrix(:,j+1) = matrix(:,j) * vx
      END DO

      ldb = MAX(m,n)
      ALLOCATE(b(ldb))
      b(1:m) = vy
      ! The DGELS argument b stores the data vector b on input, and it gets over-written with the solution vector.
      ! Note that the sizes of the input and solution vector can be different.

      ! Get size of work array:
      lwork = -1
      ALLOCATE(work(1))
      CALL DGELS('N',m,n,1,matrix,m,b,ldb,work,lwork,info)
      IF (info .ne. 0) THEN
         PRINT *,"Error 1 in polyfit LAPACK DGELS: info=",info
         STOP
      END IF
      lwork = work(1)
      DEALLOCATE(work)
      ALLOCATE(work(lwork))

      ! Main LAPACK call:
      CALL DGELS('N',m,n,1,matrix,m,b,ldb,work,lwork,info)
      IF (info .ne. 0) THEN
         PRINT *,"Error 2 in polyfit LAPACK DGELS: info=",info
         STOP
      END IF

      polyfit = b(1:n)
      DEALLOCATE(matrix,work,b)

      END FUNCTION polyfit


      FUNCTION polyfit_0_boundaries(vx, vy, d)
      ! Fit a polynomial of the form p(x) * x * (1-x) to data (vx,vy), where p(s) is a polynomial
      ! of degree d, using one of the LAPACK subroutines for least-squares fitting, DGELS.
      implicit none
      integer, intent(in)                   :: d
      integer, parameter                    :: dp = selected_real_kind(15, 307)
      real(dp), dimension(d+1)              :: polyfit_0_boundaries
      real(dp), dimension(:), intent(in)    :: vx, vy
      
      real(dp), dimension(:,:), allocatable :: matrix
      integer :: n, m, j, lwork, info, ldb
      real(dp), dimension(:), allocatable :: work, b

      n = d + 1
      m = SIZE(vx)
      IF (SIZE(vy) .ne. m) STOP "Error in polyfit: sizes of vx and vy do not match"

      ! Form the Vandermonde matrix * vx * (1-vx):
      ALLOCATE(matrix(m,n))
      matrix(:,1) = vx * (1 - vx)
      DO j = 1,d
         matrix(:,j+1) = matrix(:,j) * vx
      END DO

      ldb = MAX(m,n)
      ALLOCATE(b(ldb))
      b(1:m) = vy
      ! The DGELS argument b stores the data vector b on input, and it gets over-written with the solution vector.
      ! Note that the sizes of the input and solution vector can be different.

      ! Get size of work array:
      lwork = -1
      ALLOCATE(work(1))
      CALL DGELS('N',m,n,1,matrix,m,b,ldb,work,lwork,info)
      IF (info .ne. 0) THEN
         PRINT *,"Error 1 in polyfit LAPACK DGELS: info=",info
         STOP
      END IF
      lwork = work(1)
      DEALLOCATE(work)
      ALLOCATE(work(lwork))

      ! Main LAPACK call:
      CALL DGELS('N',m,n,1,matrix,m,b,ldb,work,lwork,info)
      IF (info .ne. 0) THEN
         PRINT *,"Error 2 in polyfit LAPACK DGELS: info=",info
         STOP
      END IF

      polyfit_0_boundaries = b(1:n)
      DEALLOCATE(matrix,work,b)

      END FUNCTION polyfit_0_boundaries


      function polyval(c,s,d)
      integer, intent(in)                   :: d
      integer, parameter                    :: dp = selected_real_kind(15, 307)
      real(dp), dimension(d), intent(in)  :: c
      real(dp), intent(in)    :: s
      real(dp)                              :: polyval
      INTEGER :: j
      polyval = 0
      DO j = d, 1, -1
         polyval = polyval*s + c(j)
      END DO
      RETURN
      end function polyval

      SUBROUTINE move_txtfile(file_in, file_out)
      USE safe_open_mod
      IMPLICIT NONE
      CHARACTER(LEN=*), INTENT(in) :: file_in
      CHARACTER(LEN=*), INTENT(in) :: file_out
      LOGICAL ::  lfile_check
      INTEGER ::  iunit_in, iunit_out, iflag_in, iflag_out
      CHARACTER(LEN=4096) :: temp_str
      iflag_in  = 0
      iflag_out = 0
      iunit_in = 13
      iunit_out = 14
      INQUIRE(FILE=TRIM(file_in),EXIST=lfile_check)
      IF (.not.lfile_check) RETURN
      CALL safe_open(iunit_in,iflag_in,TRIM(file_in),'OLD','formatted') 
      CALL safe_open(iunit_out,iflag_out,TRIM(file_out),'REPLACE','formatted')
      DO
         temp_str = ''
         READ(UNIT=iunit_in,FMT='(A)',IOSTAT=iflag_in) temp_str
         IF (iflag_in .lt. 0) EXIT
         WRITE(UNIT=iunit_out,FMT='(A)',IOSTAT=iflag_out) TRIM(temp_str)
         IF (iflag_in .gt. 0) PRINT *,'ipecopt_move_txtfile error IOSTAT=',iflag_in
      END DO
      CLOSE(iunit_in,STATUS='delete')
      CLOSE(iunit_out)
      RETURN
      END SUBROUTINE move_txtfile

      SUBROUTINE copy_txtfile(file_in, file_out)
      USE safe_open_mod
      IMPLICIT NONE
      CHARACTER(LEN=*), INTENT(in) :: file_in
      CHARACTER(LEN=*), INTENT(in) :: file_out
      INTEGER ::  iunit_in, iunit_out, iflag_in, iflag_out
      LOGICAL ::  lfile_check
      CHARACTER(LEN=4096) :: temp_str
      iflag_in  = 0
      iflag_out = 0
      iunit_in = 13
      iunit_out = 14
      INQUIRE(FILE=TRIM(file_in),EXIST=lfile_check)
      IF (.not.lfile_check) RETURN
      CALL safe_open(iunit_in,iflag_in,TRIM(file_in),'OLD','formatted') 
      CALL safe_open(iunit_out,iflag_out,TRIM(file_out),'REPLACE','formatted')
      DO
         temp_str = ''
         READ(UNIT=iunit_in,FMT='(A)',IOSTAT=iflag_in) temp_str
         IF (iflag_in .lt. 0) EXIT
         WRITE(UNIT=iunit_out,FMT='(A)',IOSTAT=iflag_out) TRIM(temp_str)
         IF (iflag_in .gt. 0) PRINT *,'ipecopt_copy_txtfile error IOSTAT=',iflag_in
      END DO
      CLOSE(iunit_in)
      CLOSE(iunit_out)
      RETURN
      END SUBROUTINE copy_txtfile

      FUNCTION TEMfunc_proll(x) ! TEM function for DCUHRE
      IMPLICIT NONE
      DOUBLE PRECISION :: x !lambda
      DOUBLE PRECISION :: TEMfunc_proll
      DOUBLE PRECISION :: result,abserr,A,B
      INTEGER :: neval,ier, last
      INTEGER, PARAMETER :: KEY = 3, NW=1024
      DOUBLE PRECISION, PARAMETER :: EPSABS=1.0D-9, EPSREL=1.0D-3
      INTEGER, DIMENSION(nw) :: work
      DOUBLE PRECISION, DIMENSION(nw) :: iwork

      lam_TEM = x
      A = 0; B= pi2
      CALL DQAG(TEMsubfunc_proll,A,B,EPSABS,EPSREL,KEY,result,abserr,neval,ier,&
                 128,NW,last,iwork,work)
      TEMfunc_proll=result
      RETURN

      END FUNCTION TEMfunc_proll

      FUNCTION  TEMsubfunc_proll(x) ! TEM function for DCUHRE
      IMPLICIT NONE
      DOUBLE PRECISION :: x !z
      DOUBLE PRECISION :: TEMsubfunc_proll
      INTEGER :: ier
      DOUBLE PRECISION :: B0, L20
      DOUBLE PRECISION, PARAMETER ::  zero = 0.0E+00
      DOUBLE PRECISION, PARAMETER ::  one = 1.0E+00
      DOUBLE PRECISION, PARAMETER ::  half = 0.5D+00

      CALL EZspline_interp(Bhat_spl,x,B0,ier)
      CALL EZspline_interp(L2_spl,x,L20,ier)
      !PRINT *,'B0,L2',B0,L20,x
      IF ((delta_TEM/lam_TEM - B0) < 0 ) THEN
         TEMsubfunc_proll = zero
      ELSE
         TEMsubfunc_proll = L20*(one-half*lam_TEM*B0)/DSQRT(one-lam_TEM*B0)
      END IF
      !WRITE(327,*) x,B0,L20,lam_TEM,TEMsubfunc_proll
      RETURN

      END FUNCTION TEMsubfunc_proll



      FUNCTION TEMfunc_proll_omegatau(x) ! TEM function for DCUHRE
      IMPLICIT NONE
      DOUBLE PRECISION :: x !lambda
      DOUBLE PRECISION :: TEMfunc_proll_omegatau
      DOUBLE PRECISION :: result_w,result_t,abserr,A,B
      INTEGER :: neval,ier, last
      INTEGER, PARAMETER :: KEY = 3, NW=1024
      DOUBLE PRECISION, PARAMETER :: EPSABS=1.0D-9, EPSREL=1.0D-3
      INTEGER, DIMENSION(nw) :: work
      DOUBLE PRECISION, DIMENSION(nw) :: iwork

      lam_TEM = x
      A = 0; B= pi2
      CALL DQAG(TEMsubfunc_proll,A,B,EPSABS,EPSREL,KEY,result_w,abserr,neval,ier,&
                 128,NW,last,iwork,work)
      IF (result_w == 0) THEN
         TEMfunc_proll_omegatau = 0
         RETURN
      END IF
      lam_TEM = x
      A = 0; B= pi2
      CALL DQAG(TEMsubfunc_proll_tau,A,B,EPSABS,EPSREL,KEY,result_t,abserr,neval,ier,&
                 128,NW,last,iwork,work)
      !WRITE(327,*) x,result_w,result_t
      TEMfunc_proll_omegatau=result_w/result_t
      RETURN

      END FUNCTION TEMfunc_proll_omegatau

      FUNCTION  TEMsubfunc_proll_tau(x) ! TEM function for DCUHRE
      IMPLICIT NONE
      DOUBLE PRECISION :: x !z
      DOUBLE PRECISION :: TEMsubfunc_proll_tau
      INTEGER :: ier
      DOUBLE PRECISION :: B0, L20
      DOUBLE PRECISION, PARAMETER ::  zero = 0.0E+00
      DOUBLE PRECISION, PARAMETER ::  one = 1.0E+00
      DOUBLE PRECISION, PARAMETER ::  half = 0.5D+00

      CALL EZspline_interp(Bhat_spl,x,B0,ier)
      CALL EZspline_interp(L2_spl,x,L20,ier)
      !PRINT *,'B0,L2',B0,L20,x
      IF ((delta_TEM/lam_TEM - B0) < 0 ) THEN
         TEMsubfunc_proll_tau = zero
      ELSE
         TEMsubfunc_proll_tau = REAL(1)/DSQRT(one-lam_TEM*B0)
      END IF
      !WRITE(327,*) x,B0,L20,lam_TEM,TEMsubfunc_proll
      RETURN

      END FUNCTION TEMsubfunc_proll_tau

      SUBROUTINE copy_boozer_file(file_in,file_out)
      IMPLICIT NONE
      CHARACTER(LEN=*), INTENT(in) :: file_in
      CHARACTER(LEN=*), INTENT(in) :: file_out
      INTEGER :: ier
      LOGICAL :: lfile_check

      ier = 0
!DEC$ IF DEFINED (NETCDF)
      INQUIRE(FILE='boozmn_'//TRIM(file_in)//'.nc',EXIST=lfile_check)
!DEC$ ELSE
      INQUIRE(FILE='boozmn.'//TRIM(file_in),EXIST=lfile_check)
!DEC$ ENDIF
      IF (.not.lfile_check) RETURN
      CALL read_boozer_file(file_in,ier)
      IF (ier ==0)  THEN
!DEC$ IF DEFINED (NETCDF)
         CALL write_boozer_nc(file_out,ier)
!DEC$ ELSE
         CALL write_boozer_bin(file_out,ier)
!DEC$ ENDIF
         !CALL read_boozer_deallocate
      END IF

      RETURN
      END SUBROUTINE copy_boozer_file

      SUBROUTINE fit_profile(ptype,ntarg,sarr,farr,ncoefs,coefs)
      IMPLICIT NONE
      CHARACTER(LEN=*), INTENT(in)   :: ptype
      INTEGER, INTENT(in) :: ntarg,ncoefs
      REAL(rprec), INTENT(in) :: sarr(ntarg), farr(ntarg)
      REAL(rprec), INTENT(inout) :: coefs(ncoefs)
      INTEGER :: nc, ik, maxfev_local, nfev, info, njev, maxfev, nprint, mode
      INTEGER, DIMENSION(ncoefs) :: ipvt
      DOUBLE PRECISION :: ftol,xtol,gtol,factor
      DOUBLE PRECISION, ALLOCATABLE :: xc_opt(:), diag(:), qtf(:), wa1(:), wa2(:), wa3(:)
      DOUBLE PRECISION, ALLOCATABLE :: fval(:),wa4(:)
      DOUBLE PRECISION, ALLOCATABLE :: fjac(:,:)

      ! Adjust number of coefficients per fit type
      nc = ncoefs
      CALL tolower(ptype)
      SELECT CASE (ptype)
         CASE('two_power')
            nc = 3
         CASE('two_power_hollow')
            nc = 3
         CASE('two_lorentz')
            nc = 8
         CASE('gauss_trunc')
            nc = 2
         CASE('power_series','power_series_0i0','power_series_edge0','power_series_i','power_series_i_edge0','power_series_0_boundaries')
            DO ik = 1, ncoefs
               IF (coefs(ik) /=0 ) nc = ik
            END DO
         CASE('pedestal','sum_atan')
            nc = 21
         CASE('bump')
            nc = 3
         CASE DEFAULT
            PRINT *,"Error! Unknown profile type in subroutine fit_profile:",ptype
            STOP
      END SELECT
      IF (ptype == 'power_series') THEN
         ! For fitting polynomials, 'polyfit' is more robust than LMDER, so use polyfit.
         coefs(1:nc) = polyfit(sarr,farr,nc-1)
         RETURN
      ELSEIF (ptype == 'power_series_0_boundaries') THEN
         coefs(1:nc) = polyfit_0_boundaries(sarr,farr,nc-1)
         RETURN
      END IF

      nfit_targs = ntarg+1
      ALLOCATE(fit_targs(nfit_targs,2))
      fit_targs(:,1) = sarr
      fit_targs(:,2) = farr
      SUM_target = SUM(farr)
      fit_type = ptype
      ! ALLOCATE Vars
      ALLOCATE(xc_opt(nc),diag(nc),qtf(nc),wa1(nc),wa2(nc),wa3(nc),fjac(nfit_targs,nc),&
               fval(nfit_targs),wa4(nfit_targs))
      ! Setup LMDER
      xc_opt(1:nc) = coefs(1:nc)
      fval = 1.0E-30
      fjac = 0
      ftol = 1.0E-6
      xtol = 1.0E-6
      gtol = 1.0E-30
      maxfev_local = 2000
      diag(:) = 1
      mode = 1
      factor = 0.1
      nprint = 0
      info   = 9
      nfev   = 0
      njev   = 0
      ipvt   = 0
      qtf    = 0.0
      wa1 = 0; wa2 = 0; wa3 = 0; wa4 = 0
!!$      print *,"About to call lmder_serial."
!!$      print *,"  nfit_targs:",nfit_targs
!!$      print *,"  nc:",nc
!!$      print *,"  xc_opt:",xc_opt
!!$      print *,"  fval:",fval
!!$      print *,"  fjac:",fjac
!!$      print *,"  nfit_targs:",nfit_targs
!!$      print *,"  ftol:",ftol
!!$      print *,"  xtol:",xtol
!!$      print *,"  gtol:",gtol
!!$      print *,"  maxfev_local:",maxfev_local
!!$      print *,"  diag:",diag
!!$      print *,"  mode:",mode
!!$      print *,"  factor:",factor
!!$      print *,"  nprint:",nprint
!!$      print *,"  info:",info
!!$      print *,"  nfev:",nfev
!!$      print *,"  njev:",njev
!!$      print *,"  ipvt:",ipvt
!!$      print *,"  qtf:",qtf
!!$      print *,"  wa1:",wa1
!!$      print *,"  wa2:",wa2
!!$      print *,"  wa3:",wa3
!!$      print *,"  wa4:",wa4
      CALL lmder_serial(fit_prof_fcn,nfit_targs,nc,xc_opt,fval,fjac,nfit_targs,ftol,xtol,gtol,&
                    maxfev_local,diag,mode,factor,nprint,info,nfev,njev,ipvt,qtf,&
                    wa1,wa2,wa3,wa4)
!!$      print *,"After call to lmder_serial:"
!!$      print *,"  nfit_targs:",nfit_targs
!!$      print *,"  nc:",nc
!!$      print *,"  xc_opt:",xc_opt
!!$      print *,"  fval:",fval
!!$      print *,"  fjac:",fjac
!!$      print *,"  nfit_targs:",nfit_targs
!!$      print *,"  ftol:",ftol
!!$      print *,"  xtol:",xtol
!!$      print *,"  gtol:",gtol
!!$      print *,"  maxfev_local:",maxfev_local
!!$      print *,"  diag:",diag
!!$      print *,"  mode:",mode
!!$      print *,"  factor:",factor
!!$      print *,"  nprint:",nprint
!!$      print *,"  info:",info
!!$      print *,"  nfev:",nfev
!!$      print *,"  njev:",njev
!!$      print *,"  ipvt:",ipvt
!!$      print *,"  qtf:",qtf
!!$      print *,"  wa1:",wa1
!!$      print *,"  wa2:",wa2
!!$      print *,"  wa3:",wa3
!!$      print *,"  wa4:",wa4
      coefs(1:nc) = xc_opt(1:nc)
      DEALLOCATE(fit_targs,xc_opt,diag,qtf,wa1,wa2,wa3,fjac,fval,wa4)
      RETURN
      END SUBROUTINE fit_profile
      
      SUBROUTINE  fit_prof_fcn(m,n,x,fvec,fjac,ldfjac,iflag)
      IMPLICIT NONE
      INTEGER m,n,ldfjac,iflag, ier
      DOUBLE PRECISION x(n),fvec(m),fjac(ldfjac,n), x_temp(n)
      INTEGER :: j,k
      DOUBLE PRECISION :: val, val2, dx, vals, vals2
      DOUBLE PRECISION :: x_temp2(n)
      DOUBLE PRECISION, PARAMETER :: delta = 1.000001
      IF (iflag == 1) THEN
         vals =0
         DO k = 1, m-1
            CALL eval_prof_stel(fit_targs(k,1),fit_type,val,n,x,ier)
            vals = vals + val
            fvec(k) = val - fit_targs(k,2)
         END DO
         fvec(m) = vals - SUM_target
      ELSE IF (iflag == 2) THEN
         x_temp  = x
         x_temp2 = x
         DO j = 1, n
            vals = 0
            vals2 = 0
            x_temp2(j) = x_temp(j)*delta
            dx = x_temp2(j)-x_temp(j)
            IF (dx == 0) THEN
               dx = delta-1
               x_temp2(j) = dx
            END IF
            DO k = 1, m-1
               CALL eval_prof_stel(fit_targs(k,1),fit_type,val,n,x_temp,ier)
               CALL eval_prof_stel(fit_targs(k,1),fit_type,val2,n,x_temp2,ier)
               fjac(k,j) = (val2-val)/dx
               vals = vals + val
               vals2 = vals2 + val2
            END DO
            fjac(m,j) = (vals2-vals)/dx
            x_temp2(j) = x_temp(j)
         END DO
      END IF
      RETURN
      END SUBROUTINE fit_prof_fcn
      
      END MODULE equil_utils<|MERGE_RESOLUTION|>--- conflicted
+++ resolved
@@ -377,8 +377,6 @@
       CALL EZspline_setup(spl_obj,f_aux,ier)
       RETURN
       END SUBROUTINE setup_prof_spline
-<<<<<<< HEAD
-=======
       
       SUBROUTINE get_equil_phi(s_val,type,val,ier,pval)
       IMPLICIT NONE
@@ -435,7 +433,6 @@
       END IF
       RETURN
       END SUBROUTINE get_equil_E
->>>>>>> 422bde35
       
       SUBROUTINE get_equil_ne(s_val,type,val,ier)
       IMPLICIT NONE
