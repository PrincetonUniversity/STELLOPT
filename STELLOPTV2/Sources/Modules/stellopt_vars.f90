!-----------------------------------------------------------------------
!     Module:        stellopt_vars
!     Authors:       S. Lazerson (lazerson@pppl.gov)
!     Date:          05/24/2012
!     Description:   This module contains the STELLOPT global variables
!                    which are associated with the optimizer input
!                    variables.  It also contains a utility subroutine
!                    which outputs a list of the variables to a unit
!                    number.
!-----------------------------------------------------------------------
      MODULE stellopt_vars
!-----------------------------------------------------------------------
!     Libraries
!-----------------------------------------------------------------------
<<<<<<< HEAD
      USE vparams, ONLY: ndatafmax, mpol1d, ntord
=======
      USE vparams, ONLY: ndatafmax, mpol1d, ntord 
>>>>>>> defb080e
      USE vsvd0
!-----------------------------------------------------------------------
!     Module Variables
!            nfunc_max          Maximum number of function evaluations
!            lphiedge_opt       Logical to control PHIEDGE variation
!            lcurtor_opt        Logcaal to control CURTOR variation
!            lpscale_opt        Logical to control PRES_SCALE variation
!            lbcrit_opt         Logical to control BCRIT variation
!            lextcur_opt        Logical array to control EXTCUR varaition
!            laphi_opt          Logical array to control APHI variation
!            lam_opt            Logical array to control AM variation   
!            lac_opt            Logical array to control AC variation
!            lai_opt            Logical array to control AI variation
!            lah_opt            Logical array to control AH variation
!            lat_opt            Logical array to control AT variation
!            lte_opt            Logical array to control TE variation
!            lti_opt            Logical array to control TI variation
!            lne_opt            Logical array to control NE variation
!            lth_opt            Logical array to control TH variation
!            lam_s_opt          Logical array to control AM_AUX_S variation
!            lam_f_opt          Logical array to control AM_AUX_F variation
!            lac_s_opt          Logical array to control AC_AUX_S variation
!            lac_f_opt          Logical array to control AC_AUX_F variation
!            lai_s_opt          Logical array to control AI_AUX_S variation
!            lai_f_opt          Logical array to control AI_AUX_F variation
!            lne_f_opt          Logical array to control NE_AUX_F variation
!            lte_f_opt          Logical array to control TE_AUX_F variation
!            lti_f_opt          Logical array to control TI_AUX_F variation
!            lth_f_opt          Logical array to control TH_AUX_F variation
!            lphi_s_opt         Logical array to control PHI_AUX_S variation
!            lphi_f_opt         Logical array to control PHI_AUX_F variation
!            lbound_opt         Logical array to control Boudnary variation
!            equil_type         Name of Equilibrium Code
!            ne_aux_f           Spline Knots for NE Profile (normalized to 1E19)
!            te_aux_f           Spline Knots for TE Profile
!            ti_aux_f           Spline Knots for TI Profile
!            th_aux_f           Spline Knots for T-Hot Profile
!            beamj_aux_f        Spline Knots for Beam Current Profile
!            bootj_aux_f        Spline Knots for Bootstrap Current profile.
!            REGCOIL specific variables
!              regcoil_winding_surface_separation
!              regcoil_current_density
!              regcoil_nlambda
!              regcoil_num_field_periods
!              lregcoil_rcws_rbound_c_opt, lregcoil_rcws_rbound_s_opt,
!              lregcoil_rcws_zbound_c_opt, lregcoil_rcws_zbound_s_opt
!              dregcoil_rcws_rbound_c_opt, dregcoil_rcws_rbound_s_opt,
!              dregcoil_rcws_zbound_c_opt, dregcoil_rcws_zbound_s_opt
!
!-----------------------------------------------------------------------
      IMPLICIT NONE
      LOGICAL  ::  lphiedge_opt, lcurtor_opt, lpscale_opt, lbcrit_opt,&
                   lmix_ece_opt, lregcoil_winding_surface_separation_opt,&
                   lxval_opt, lyval_opt, &
                   lxics_v0_opt
      LOGICAL, DIMENSION(nigroup)  ::  lextcur_opt
      LOGICAL, DIMENSION(1:20)  ::  laphi_opt
      LOGICAL, DIMENSION(0:20)  ::  lam_opt, lac_opt, lai_opt,&
                                    lah_opt, lat_opt, &
                                    lne_opt, lte_opt, lti_opt,&
                                    lth_opt, lzeff_opt
      LOGICAL, DIMENSION(ndatafmax)  ::  lam_s_opt, lam_f_opt,&
                                lac_s_opt, lac_f_opt,&
                                lai_s_opt, lai_f_opt,&
                                lne_f_opt, lte_f_opt,&
                                lti_f_opt, lth_f_opt,&
                                lphi_s_opt, lphi_f_opt,&
                                lzeff_f_opt, lemis_xics_f_opt, &
                                lbootj_f_opt, lbeamj_f_opt, &
                                lah_f_opt, lat_f_opt
      LOGICAL, DIMENSION(0:ntord)                ::  laxis_opt
      LOGICAL, DIMENSION(-ntord:ntord,0:mpol1d)  ::  lbound_opt, lrho_opt, lmode_opt
      LOGICAL, DIMENSION(-ntord:ntord,-mpol1d:mpol1d) :: ldeltamn_opt
      INTEGER, PARAMETER :: maxcoilctrl=40
      LOGICAL, DIMENSION(nigroup,maxcoilctrl)        ::  lcoil_spline
      INTEGER, DIMENSION(nigroup)                     ::  coil_nctrl
      LOGICAL  ::  lwindsurf
      INTEGER  ::  nfunc_max
      REAL(rprec)     ::  dphiedge_opt, dcurtor_opt, dbcrit_opt, &
                          dpscale_opt, dmix_ece_opt, dxval_opt, dyval_opt, &
                          dregcoil_winding_surface_separation_opt, &
                          dxics_v0_opt
      REAL(rprec)     ::  phiedge_min, curtor_min, bcrit_min, &
                          pscale_min, mix_ece_min, xval_min, yval_min, &
                          regcoil_winding_surface_separation_min, &
                          xics_v0_min
      REAL(rprec)     ::  phiedge_max, curtor_max, bcrit_max, &
                          pscale_max, mix_ece_max, xval_max, yval_max, &
                          regcoil_winding_surface_separation_max, &
                          xics_v0_max
      REAL(rprec), DIMENSION(nigroup)  ::  dextcur_opt,extcur_min,extcur_max
      REAL(rprec), DIMENSION(1:20)     ::  daphi_opt, aphi_min, aphi_max
      REAL(rprec), DIMENSION(0:20)     ::  dam_opt, dac_opt, dai_opt,&
                                           dah_opt, dat_opt,&
                                           dte_opt, dne_opt, dti_opt, dth_opt,&
                                           dzeff_opt, &
                                           am_min, ac_min, ai_min, &
                                           ah_min, at_min, &
                                           am_max, ac_max, ai_max, &
                                           ah_max, at_max,&
                                           te_min, ne_min, ti_min, th_min, &
                                           te_max, ne_max, ti_max, th_max, &
                                           zeff_max, zeff_min
      REAL(rprec)                       :: mix_ece, xval, yval, xics_v0

      ! FOR BNORM RELATED VARIABLES
      INTEGER, PARAMETER :: mf_bnorm = 24 ! Bn Fourier resolution
      INTEGER, PARAMETER :: nf_bnorm = 20 ! Bn Fourier resolution 
      INTEGER, PARAMETER :: md_bnorm = 24 ! VMEC, Surface and others related resolution
      INTEGER, PARAMETER :: nd_bnorm = 20 ! VMEC, Surface and others related resolution
      REAL(rprec), DIMENSION(0:mf_bnorm,-nf_bnorm:nf_bnorm) :: bnfou ! calculated Bn Fourier harmonics

      ! FOR REGCOIL WINDING SURFACE Fourier Series Representation
      INTEGER, PARAMETER :: mpol_rcws = 32    ! maximum poloidal mode number (min = -max)
      INTEGER, PARAMETER :: ntor_rcws = 32    ! maximum toroidal mode number (min = -max)
      ! Reserving space for the maximum number of Fourier components
      ! that might be varied/optimized. Each of RC, RS, ZC, ZS may have
      ! spectral components spanning the range of m and n in:
      !       (-mpol_rcws:mpmol_rcws,  -ntor_rcws:ntor_rcws)
      ! (this is slightly different than what is used in nescoil, where
      ! the m<0 components are not used)
<<<<<<< HEAD
      INTEGER, PARAMETER :: mnprod_x4_rcws = 4 * (2*32+1) * (2*32+1)
      ! FOR REGCOIL BNORMAL ON TARGET PLAMSA SURFACE
      ! These should match or exceed the settings for REGCOIL's
      ! NTHETA_PLASMA and NZETA_PLASMA
      ! Number of grid points in poloidal and toroidal directions used to
      ! evaluate surface integrals on the plasma surface
      INTEGER, PARAMETER :: mpol_ps = 256    ! Poloidal direction
      INTEGER, PARAMETER :: ntor_ps = 256    ! Toroidal direction
      INTEGER, PARAMETER :: mnprod_ps = mpol_ps * ntor_ps

=======
      INTEGER, PARAMETER ::  mnprod_x4_rcws = 4 * (2*32+1) * (2*32+1)
>>>>>>> defb080e

      REAL(rprec)                       :: regcoil_winding_surface_separation
      REAL(rprec)                       :: regcoil_target_value
      INTEGER :: regcoil_nlambda, regcoil_num_field_periods
      LOGICAL, DIMENSION(-mpol_rcws:mpol_rcws, &
                         -ntor_rcws:ntor_rcws) :: lregcoil_rcws_rbound_c_opt , &
                                                  lregcoil_rcws_rbound_s_opt, &
                                                  lregcoil_rcws_zbound_c_opt, &
                                                  lregcoil_rcws_zbound_s_opt
      REAL(rprec), DIMENSION(-mpol_rcws:mpol_rcws, &
                             -ntor_rcws:ntor_rcws) :: dregcoil_rcws_rbound_c_opt , &
                                                      dregcoil_rcws_rbound_s_opt, &
                                                      dregcoil_rcws_zbound_c_opt, &
                                                      dregcoil_rcws_zbound_s_opt
      REAL(rprec), DIMENSION(0:20)      ::  te_opt, ti_opt, ne_opt, th_opt, zeff_opt                                     
      REAL(rprec), DIMENSION(ndatafmax) ::  ne_aux_s, te_aux_s, &
                                            ti_aux_s, th_aux_s, &
                                            zeff_aux_s, &
                                            phi_aux_s, beamj_aux_s,&
                                            bootj_aux_s, sfincs_s, emis_xics_s
      INTEGER                           ::  sfincs_min_procs
      CHARACTER(256)  ::  sfincs_Er_option
      REAL(rprec)                       ::  vboot_tolerance
      INTEGER                           ::  vboot_max_iterations
      REAL(rprec), DIMENSION(ndatafmax) ::  ne_aux_f, te_aux_f, &
                                            ti_aux_f, th_aux_f,&
                                            zeff_aux_f, &
                                            phi_aux_f, beamj_aux_f, &
                                            bootj_aux_f, emis_xics_f 
      REAL(rprec), DIMENSION(ndatafmax) ::  dam_s_opt, dam_f_opt, &
                                            dac_s_opt, dac_f_opt, &
                                            dai_s_opt, dai_f_opt, &
                                            dphi_s_opt, dphi_f_opt, &
                                            dne_f_opt, dte_f_opt, &
                                            dti_f_opt, dth_f_opt, &
                                            dzeff_f_opt, &
                                            dbeamj_f_opt, dbootj_f_opt,&
                                            dat_f_opt, dah_f_opt, &
                                            demis_xics_f_opt
      REAL(rprec), DIMENSION(ndatafmax) ::  am_f_min, ac_f_min, &
                                            ai_f_min, phi_f_min, &
                                            ne_f_min, te_f_min, &
                                            ti_f_min, th_f_min, &
                                            zeff_f_min, emis_xics_f_min, &
                                            beamj_f_min, bootj_f_min, &
                                            ah_f_min, at_f_min
      REAL(rprec), DIMENSION(ndatafmax) ::  am_f_max, ac_f_max, &
                                            ai_f_max, phi_f_max, &
                                            ne_f_max, te_f_max, &
                                            ti_f_max, th_f_max, &
                                            zeff_f_max,  emis_xics_f_max, &
                                            beamj_f_max, bootj_f_max,&
                                            ah_f_max, at_f_max
      REAL(rprec), DIMENSION(0:ntord)                     ::  daxis_opt
      REAL(rprec), DIMENSION(0:ntord)                     ::  raxis_min, raxis_max,&
                                                              zaxis_min, zaxis_max
      REAL(rprec), DIMENSION(-ntord:ntord,0:mpol1d)       ::  rhobc, modemn
      REAL(rprec), DIMENSION(-ntord:ntord,0:mpol1d)       ::  dbound_opt, drho_opt
      REAL(rprec), DIMENSION(-ntord:ntord,0:mpol1d)       ::  rbc_min, rbc_max
      REAL(rprec), DIMENSION(-ntord:ntord,0:mpol1d)       ::  zbs_min, zbs_max
      REAL(rprec), DIMENSION(-ntord:ntord,0:mpol1d)       ::  bound_min, bound_max
      REAL(rprec), DIMENSION(-ntord:ntord,0:mpol1d)       ::  zbc_min, zbc_max, rbs_min, rbs_max
      REAL(rprec), DIMENSION(-ntord:ntord,-mpol1d:mpol1d) ::  deltamn
      REAL(rprec), DIMENSION(-ntord:ntord,-mpol1d:mpol1d) ::  ddeltamn_opt
      REAL(rprec), DIMENSION(-ntord:ntord,-mpol1d:mpol1d) ::  delta_min, delta_max
      REAL(rprec), DIMENSION(nigroup,maxcoilctrl+4)       :: coil_splinesx,coil_splinesy,coil_splinesz
      REAL(rprec), DIMENSION(nigroup,maxcoilctrl)         :: coil_splinefx,coil_splinefy,coil_splinefz
      REAL(rprec), DIMENSION(nigroup,maxcoilctrl) :: dcoil_spline
      REAL(rprec), DIMENSION(nigroup,maxcoilctrl) :: coil_splinefx_min,coil_splinefy_min,coil_splinefz_min,&
                                                     coil_splinefx_max,coil_splinefy_max,coil_splinefz_max

      ! Regcoil Winding Surface (rcws): Boundary+min/max
      REAL(rprec), DIMENSION(-mpol_rcws:mpol_rcws, -ntor_rcws:ntor_rcws) :: regcoil_rcws_rbound_c, regcoil_rcws_rbound_s
      REAL(rprec), DIMENSION(-mpol_rcws:mpol_rcws, -ntor_rcws:ntor_rcws) :: regcoil_rcws_rbound_c_min, regcoil_rcws_rbound_s_min
      REAL(rprec), DIMENSION(-mpol_rcws:mpol_rcws, -ntor_rcws:ntor_rcws) :: regcoil_rcws_rbound_c_max, regcoil_rcws_rbound_s_max
      REAL(rprec), DIMENSION(-mpol_rcws:mpol_rcws, -ntor_rcws:ntor_rcws) :: regcoil_rcws_zbound_c, regcoil_rcws_zbound_s
      REAL(rprec), DIMENSION(-mpol_rcws:mpol_rcws, -ntor_rcws:ntor_rcws) :: regcoil_rcws_zbound_c_min, regcoil_rcws_zbound_s_min
      REAL(rprec), DIMENSION(-mpol_rcws:mpol_rcws, -ntor_rcws:ntor_rcws) :: regcoil_rcws_zbound_c_max, regcoil_rcws_zbound_s_max

      CHARACTER(256)  ::  equil_type, te_type, ne_type, ti_type, th_type, &
                          beamj_type, bootj_type, zeff_type, emis_xics_type,windsurfname, &
                          regcoil_nescin_filename, bootcalc_type, phi_type
      REAL(rprec), DIMENSION(:), ALLOCATABLE :: sfincs_J_dot_B_flux_surface_average, sfincs_B_squared_flux_surface_average
      
      ! Variables associated with the Rosenbrock test function
      INTEGER, PARAMETER :: ROSENBROCK_DIM = 20
      LOGICAL, DIMENSION(1:rosenbrock_dim)      ::  lRosenbrock_X_opt
      REAL(rprec), DIMENSION(1:rosenbrock_dim)  ::  dRosenbrock_X_opt
      REAL(rprec), DIMENSION(1:rosenbrock_dim)  ::  Rosenbrock_X
      REAL(rprec), DIMENSION(1:rosenbrock_dim)  ::  Rosenbrock_X_min
      REAL(rprec), DIMENSION(1:rosenbrock_dim)  ::  Rosenbrock_X_max

      ! These are not really variable parameters as we don't vary them
      ! yet
      REAL(rprec), DIMENSION(ndatafmax) :: nustar_s, nustar_f
      
      CHARACTER, DIMENSION(nigroup) :: coil_type

      REAL(rprec) :: phiedge_old  ! For keeping track of phiedge
      
      INTEGER, PARAMETER ::  norm_dex   = -5
      
      INTEGER, PARAMETER ::  iphiedge   = 11
      INTEGER, PARAMETER ::  icurtor    = 12
      INTEGER, PARAMETER ::  ibcrit     = 13
      INTEGER, PARAMETER ::  ipscale    = 14
      INTEGER, PARAMETER ::  imixece    = 15
      INTEGER, PARAMETER ::  ixval      = 16
      INTEGER, PARAMETER ::  iyval      = 17
      INTEGER, PARAMETER ::  ixics_v0   = 18
      INTEGER, PARAMETER ::  iextcur    = 21
      INTEGER, PARAMETER ::  iaphi      = 31
      INTEGER, PARAMETER ::  iam        = 32
      INTEGER, PARAMETER ::  iac        = 33
      INTEGER, PARAMETER ::  iai        = 34
      INTEGER, PARAMETER ::  iah        = 35
      INTEGER, PARAMETER ::  iat        = 36
      INTEGER, PARAMETER ::  iah_aux_f  = 361
      INTEGER, PARAMETER ::  iat_aux_f  = 362
      INTEGER, PARAMETER ::  ite        = 371
      INTEGER, PARAMETER ::  ine        = 372
      INTEGER, PARAMETER ::  iti        = 373
      INTEGER, PARAMETER ::  ith        = 374
      INTEGER, PARAMETER ::  izeff      = 375
      INTEGER, PARAMETER ::  iam_aux_s  = 41
      INTEGER, PARAMETER ::  iam_aux_f  = 51
      INTEGER, PARAMETER ::  iac_aux_s  = 42
      INTEGER, PARAMETER ::  iac_aux_f  = 52
      INTEGER, PARAMETER ::  ibeamj_aux_f = 521
      INTEGER, PARAMETER ::  ibootj_aux_f = 522
      INTEGER, PARAMETER ::  iemis_xics_f = 531
      INTEGER, PARAMETER ::  iai_aux_s  = 43
      INTEGER, PARAMETER ::  iai_aux_f  = 53
      INTEGER, PARAMETER ::  iphi_aux_s = 44
      INTEGER, PARAMETER ::  iphi_aux_f = 54
      INTEGER, PARAMETER ::  ine_aux_f  = 55
      INTEGER, PARAMETER ::  izeff_aux_f  = 551
      INTEGER, PARAMETER ::  ite_aux_f  = 56
      INTEGER, PARAMETER ::  iti_aux_f  = 57
      INTEGER, PARAMETER ::  ith_aux_f  = 58
      INTEGER, PARAMETER ::  icoil_splinefx  = 60
      INTEGER, PARAMETER ::  icoil_splinefy  = 61
      INTEGER, PARAMETER ::  icoil_splinefz  = 62
      INTEGER, PARAMETER ::  ibound_rbc = 91
      INTEGER, PARAMETER ::  ibound_rbs = 92
      INTEGER, PARAMETER ::  ibound_zbc = 93
      INTEGER, PARAMETER ::  ibound_zbs = 94
      INTEGER, PARAMETER ::  irhobc     = 95
      INTEGER, PARAMETER ::  ideltamn   = 96
      INTEGER, PARAMETER ::  imodemn    = 97
      INTEGER, PARAMETER ::  iraxis_cc  = 911
      INTEGER, PARAMETER ::  iraxis_cs  = 912
      INTEGER, PARAMETER ::  izaxis_cc  = 913
      INTEGER, PARAMETER ::  izaxis_cs  = 914
      INTEGER, PARAMETER ::  iregcoil_winding_surface_separation   = 5150
      !INTEGER, PARAMETER ::  iregcoil_current_density   = 5151
      ! 5152 - 5159 reserved for future REGCOIIL options
      INTEGER, PARAMETER ::  iregcoil_rcws_rbound_c = 5160
      INTEGER, PARAMETER ::  iregcoil_rcws_rbound_s = 5161
      INTEGER, PARAMETER ::  iregcoil_rcws_zbound_c = 5162
      INTEGER, PARAMETER ::  iregcoil_rcws_zbound_s = 5163
      INTEGER, PARAMETER ::  iRosenbrock_X = 5500
      
      REAL(rprec), PARAMETER :: ne_norm = 1.0E18
      
      CONTAINS      
      
      SUBROUTINE write_vars(iunit,var_num,var_dex1,var_dex2)
      INTEGER, INTENT(in) :: iunit, var_num, var_dex1, var_dex2
      CHARACTER*(*), PARAMETER ::  out_format = '(5X,A)'
      CHARACTER*(*), PARAMETER ::  out_format_1D = '(5X,A,I3.3,A)'
      CHARACTER*(*), PARAMETER ::  out_format_2D = '(5X,A,I3.3,A,I3.3,A)'
      CHARACTER*(*), PARAMETER ::  out_format_2DB = '(5X,A,I4.3,A,I4.3,A)'
      SELECT CASE(var_num)

         CASE(ixval)
            WRITE(iunit,out_format) 'X_VAL:  X Variable Test'
         CASE(iyval)
            WRITE(iunit,out_format) 'Y_VAL:  Y Variable Test'
         CASE(ixics_v0)
            WRITE(iunit,out_format) 'xics_v0:  XICS V0'
         CASE(iphiedge)
            WRITE(iunit,out_format) 'PHIEDGE:  Total Enclosed Toroidal Flux'
         CASE(imixece)
            WRITE(iunit,out_format) 'MIX_ECE:  O2/X2 ECE Mixing'
         CASE(icurtor)
            WRITE(iunit,out_format) 'CURTOR:   Total Toroidal Current'
         CASE(ibcrit)
            WRITE(iunit,out_format) 'BCRIT:    Aux Parameter (Critical Field/Mach)'
         CASE(ipscale)
            WRITE(iunit,out_format) 'PRES_SCALE:  Pressure Scaling Factor'
         CASE(iextcur)
            WRITE(iunit,out_format_1D) 'EXTCUR(',var_dex1,'):  Vacuum Field Current'
         CASE(iaphi)
            IF (var_dex2 == norm_dex) THEN
               WRITE(iunit,out_format) 'APHI_NORM:  Toroidal Flux Coefficient (normalization)'
            ELSE
               WRITE(iunit,out_format_1D) 'APHI(',var_dex1,'):  Toroidal Flux Coefficient'
            END IF
         CASE(iam)
            IF (var_dex2 == norm_dex) THEN
               WRITE(iunit,out_format) 'AM:  Pressure Profile Coefficient (normalization)'
            ELSE
               WRITE(iunit,out_format_1D) 'AM(',var_dex1,'):  Pressure Profile Coefficient'
            END IF
         CASE(iac)
            IF (var_dex2 == norm_dex) THEN
               WRITE(iunit,out_format) 'AC:  Current Profile Coefficient (normalization)'
            ELSE
               WRITE(iunit,out_format_1D) 'AC(',var_dex1,'):  Current Profile Coefficient'
            END IF
         CASE(iai)
            IF (var_dex2 == norm_dex) THEN
               WRITE(iunit,out_format) 'AI:  Iota Profile Coefficient (normalization)'
            ELSE
               WRITE(iunit,out_format_1D) 'AI(',var_dex1,'):  Iota Profile Coefficient'
            END IF
         CASE(iah)
            IF (var_dex2 == norm_dex) THEN
               WRITE(iunit,out_format) 'AH:  Hot Particle Fraction Coefficient (normalization)'
            ELSE
               WRITE(iunit,out_format_1D) 'AH(',var_dex1,'):  Hot Particle Fraction Coefficient'
            END IF
         CASE(iat)
            IF (var_dex2 == norm_dex) THEN
               WRITE(iunit,out_format) 'AT:  Anisotropy Profile Coefficient (normalization)'
            ELSE
               WRITE(iunit,out_format_1D) 'AT(',var_dex1,'):  Anisotropy Profile Coefficient'
            END IF
         CASE(ine)
            IF (var_dex2 == norm_dex) THEN
               WRITE(iunit,out_format) 'NE:  Electron Density Coefficient (normalization)'
            ELSE
               WRITE(iunit,out_format_1D) 'NE(',var_dex1,'):  Electron Density Coefficient'
            END IF
         CASE(izeff)
            IF (var_dex2 == norm_dex) THEN
               WRITE(iunit,out_format) 'ZEFF:  Z-Effective Coefficient (normalization)'
            ELSE
               WRITE(iunit,out_format_1D) 'ZEFF(',var_dex1,'):  ZEFF:  Z-Effective Coefficient'
            END IF
         CASE(ite)
            IF (var_dex2 == norm_dex) THEN
               WRITE(iunit,out_format) 'TE:  Electron Temp. Coefficient (normalization)'
            ELSE
               WRITE(iunit,out_format_1D) 'TE(',var_dex1,'):  Electron Temp Coefficient'
            END IF
         CASE(iti)
            IF (var_dex2 == norm_dex) THEN
               WRITE(iunit,out_format) 'TI:  Ion Temp. Coefficient (normalization)'
            ELSE
               WRITE(iunit,out_format_1D) 'TI(',var_dex1,'):  Ion Temp. Coefficient'
            END IF
         CASE(ith)
            IF (var_dex2 == norm_dex) THEN
               WRITE(iunit,out_format) 'TH:  Hot Particle Temp. Coefficient (normalization)'
            ELSE
               WRITE(iunit,out_format_1D) 'TH(',var_dex1,'):  Hot Particle Temp. Coefficient'
            END IF
         CASE(iam_aux_s)
            WRITE(iunit,out_format_1D) 'AM_AUX_S(',var_dex1,'):  Pressure Profile Knot Location'
         CASE(iam_aux_f)
            IF (var_dex2 == norm_dex) THEN
               WRITE(iunit,out_format) 'AM_AUX_F:  Presure Profile Knot (normalization)'
            ELSE
               WRITE(iunit,out_format_1D) 'AM_AUX_F(',var_dex1,'):  Presure Profile Knot'
            END IF
         CASE(iac_aux_s)
            WRITE(iunit,out_format_1D) 'AC_AUX_S(',var_dex1,'):  Current Profile Knot Location'
         CASE(iac_aux_f)
            IF (var_dex2 == norm_dex) THEN
               WRITE(iunit,out_format) 'AC_AUX_F:  Current Profile Knot (normalization)'
            ELSE
               WRITE(iunit,out_format_1D) 'AC_AUX_F(',var_dex1,'):  Current Profile Knot'
            END IF
         CASE(ibeamj_aux_f)
            IF (var_dex2 == norm_dex) THEN
               WRITE(iunit,out_format) 'BEAMJ_AUX_F:  Beam Driven Current Profile Knot (normalization)'
            ELSE
               WRITE(iunit,out_format_1D) 'BEAMJ_AUX_F(',var_dex1,'):  Beam Driven Current Profile Knot'
            END IF
         CASE(ibootj_aux_f)
            IF (var_dex2 == norm_dex) THEN
               WRITE(iunit,out_format) 'BOOTJ_AUX_F:  Bootstrap Current Profile Knot (normalization)'
            ELSE
               WRITE(iunit,out_format_1D) 'BOOTJ_AUX_F(',var_dex1,'):  Bootstrap Current Profile Knot'
            END IF
         CASE(iemis_xics_f)
            IF (var_dex2 == norm_dex) THEN
               WRITE(iunit,out_format) 'EMIS_XICS_F:  XICS Emissivity Profile Coef (normalization)'
            ELSE
               WRITE(iunit,out_format_1D) 'EMIS_XICS_F(',var_dex1,'):  XICS Emissivity Profile Coef'
            END IF
         CASE(iai_aux_s)
            WRITE(iunit,out_format_1D) 'AI_AUX_S(',var_dex1,'):  Iota Profile Knot Location'
         CASE(iai_aux_f)
            IF (var_dex2 == norm_dex) THEN
               WRITE(iunit,out_format) 'AI_AUX_F:  Iota Profile Knot (normalization)'
            ELSE
               WRITE(iunit,out_format_1D) 'AI_AUX_F(',var_dex1,'):  Iota Profile Knot'
            END IF
         CASE(iphi_aux_s)
            WRITE(iunit,out_format_1D) 'PHI_AUX_S(',var_dex1,'):  E-Static Potential Profile Knot Location'
         CASE(iphi_aux_f)
            IF (var_dex2 == norm_dex) THEN
               WRITE(iunit,out_format) 'PHI_AUX_F:  E-Static Potential Profile Knot (normalization)'
            ELSE
               WRITE(iunit,out_format_1D) 'PHI_AUX_F(',var_dex1,'):  E-Static Potential Profile Knot'
            END IF
         CASE(ine_aux_f)
            IF (var_dex2 == norm_dex) THEN
               WRITE(iunit,out_format) 'NE_AUX_F:  Electron Density Profile (normalization)'
            ELSE
               WRITE(iunit,out_format_1D) 'NE_AUX_F(',var_dex1,'):  Electron Density Profile Knot'
            END IF
         CASE(izeff_aux_f)
            IF (var_dex2 == norm_dex) THEN
               WRITE(iunit,out_format) 'ZEFF_AUX_F:  Z-Effective Profile (normalization)'
            ELSE
               WRITE(iunit,out_format_1D) 'ZEFF_AUX_F(',var_dex1,'):  Z-Effective Profile Knot'
            END IF
         CASE(ite_aux_f)
            IF (var_dex2 == norm_dex) THEN
               WRITE(iunit,out_format) 'TE_AUX_F:  Electron Temperature Profile (normalization)'
            ELSE
               WRITE(iunit,out_format_1D) 'TE_AUX_F(',var_dex1,'):  Electron Temperature Profile Knot'
            END IF
         CASE(iti_aux_f)
            IF (var_dex2 == norm_dex) THEN
               WRITE(iunit,out_format) 'TI_AUX_F:  Ion Temperature Profile (normalization)'
            ELSE
               WRITE(iunit,out_format_1D) 'TI_AUX_F(',var_dex1,'):  Ion Temperature Profile Knot'
            END IF
         CASE(ith_aux_f)
            IF (var_dex2 == norm_dex) THEN
               WRITE(iunit,out_format) 'TH_AUX_F:  Hot Particle Temperature Profile (normalization)'
            ELSE
               WRITE(iunit,out_format_1D) 'TH_AUX_F(',var_dex1,'):  Hot Particle Temperature Profile Knot'
            END IF
         CASE(iah_aux_f)
            IF (var_dex2 == norm_dex) THEN
               WRITE(iunit,out_format) 'AH_AUX_F:  Auxillary Array (hot temp/rotation) (normalization)'
            ELSE
               WRITE(iunit,out_format_1D) 'AH_AUX_F(',var_dex1,'):  Auxillary Array Knot (hot temp/rotation)'
            END IF
         CASE(iat_aux_f)
            IF (var_dex2 == norm_dex) THEN
               WRITE(iunit,out_format) 'AT_AUX_F:  Hot Particle Temperature Profile (normalization)'
            ELSE
               WRITE(iunit,out_format_1D) 'AT_AUX_F(',var_dex1,'):  Hot Particle Temperature Profile Knot'
            END IF
         CASE(iraxis_cc)
            WRITE(iunit,out_format_1D) 'RAXIS(',var_dex1,'):  Axis Specification (COS)'
         CASE(iraxis_cs)
            WRITE(iunit,out_format_1D) 'RAXIS(',var_dex1,'):  Axis Specification (SIN)'
         CASE(izaxis_cc)
            WRITE(iunit,out_format_1D) 'ZAXIS(',var_dex1,'):  Axis Specification (COS)'
         CASE(izaxis_cs)
            WRITE(iunit,out_format_1D) 'ZAXIS(',var_dex1,'):  Axis Specification (SIN)'
         CASE(ibound_rbc)
            WRITE(iunit,out_format_2DB) 'RBC(',var_dex1,',',var_dex2,'):  Radial Boundary Specification (COS)'
         CASE(ibound_rbs)
            WRITE(iunit,out_format_2DB) 'RBS(',var_dex1,',',var_dex2,'):  Radial Boundary Specification (SIN)'
         CASE(ibound_zbc)
            WRITE(iunit,out_format_2DB) 'ZBC(',var_dex1,',',var_dex2,'):  Vertical Boundary Specification (COS)'
         CASE(ibound_zbs)
            WRITE(iunit,out_format_2DB) 'ZBS(',var_dex1,',',var_dex2,'):  Vertical Boundary Specification (SIN)'
         CASE(irhobc)
            WRITE(iunit,out_format_2DB) 'RHO(',var_dex1,',',var_dex2,'):  Boundary Specifiction (Hirsh. -Bres.)'
         CASE(ideltamn)
            WRITE(iunit,out_format_2DB) 'DELTA(',var_dex1,',',var_dex2,'):  Boundary Specifiction (Garabedian)'
         CASE(imodemn)
            WRITE(iunit,out_format_2DB) 'MODE(',var_dex1,',',var_dex2,'):  Boundary Specifiction (Lazerson)'
         CASE(icoil_splinefx)
            WRITE(iunit,out_format_2DB) 'COIL_SPLINEX(',var_dex1,',',var_dex2,'):  Coil Spline Ctrl Pts (X)'
         CASE(icoil_splinefy)
            WRITE(iunit,out_format_2DB) 'COIL_SPLINEY(',var_dex1,',',var_dex2,'):  Coil Spline Ctrl Pts (Y)'
         CASE(icoil_splinefz)
            WRITE(iunit,out_format_2DB) 'COIL_SPLINEZ(',var_dex1,',',var_dex2,'):  Coil Spline Ctrl Pts (Z)'

         ! REGCOIL cases
         CASE(iregcoil_winding_surface_separation)
            WRITE(iunit,out_format) 'REGCOIL_SEPARATION: Coil winding surface separation'
         !CASE(iregcoil_current_density)
         !   WRITE(iunit,out_format) 'REGCOIL_SEPARATION: Winding surface current density'
         CASE(iregcoil_rcws_rbound_c)
            WRITE(iunit,out_format_2DB) 'REGCOIL_RCWS_rbound_c(',var_dex1,',',var_dex2,'):  REGCOIL Winding Surface Boundary Radial Specification (COS MN)'
         CASE(iregcoil_rcws_rbound_s)
            WRITE(iunit,out_format_2DB) 'REGCOIL_RCWS_rbound_s(',var_dex1,',',var_dex2,'):  REGCOIL Winding Surface Boundary Radial Specification (SIN MN)'
         CASE(iregcoil_rcws_zbound_c)
            WRITE(iunit,out_format_2DB) 'REGCOIL_RCWS_zbound_c(',var_dex1,',',var_dex2,'):  REGCOIL Winding Surface Boundary Vertical Specification (COS MN)'
         CASE(iregcoil_rcws_zbound_s)
            WRITE(iunit,out_format_2DB) 'REGCOIL_RCWS_zbound_s(',var_dex1,',',var_dex2,'):  REGCOIL Winding Surface Boundary Vertical Specification (SIN MN)'
         ! END of REGCOIL cases

         ! Rosenbrock test function
         CASE(iRosenbrock_X)
            WRITE(iunit,out_format_1D) 'Rosenbrock_X(',var_dex1,'): Rosenbrock Test Function X-Value(s)'
      END SELECT
      END SUBROUTINE write_vars

      SUBROUTINE bcast_vars(loc_master,loc_comm,ierr)
      USE mpi_inc
      IMPLICIT NONE
      INTEGER :: loc_master, loc_comm, ierr
      INTEGER :: n_temp
      ierr = 0
!DEC$ IF DEFINED (MPI_OPT)
      CALL MPI_BCAST(phiedge_min,1,MPI_REAL8, loc_master, loc_comm,ierr)
      IF (ierr /= MPI_SUCCESS) RETURN
      CALL MPI_BCAST(phiedge_max,1,MPI_REAL8, loc_master, loc_comm,ierr)
      IF (ierr /= MPI_SUCCESS) RETURN
      CALL MPI_BCAST(mix_ece_min,1,MPI_REAL8, loc_master, loc_comm,ierr)
      IF (ierr /= MPI_SUCCESS) RETURN
      CALL MPI_BCAST(mix_ece_max,1,MPI_REAL8, loc_master, loc_comm,ierr)
      IF (ierr /= MPI_SUCCESS) RETURN
      CALL MPI_BCAST(curtor_min,1,MPI_REAL8, loc_master, loc_comm,ierr)
      IF (ierr /= MPI_SUCCESS) RETURN
      CALL MPI_BCAST(curtor_max,1,MPI_REAL8, loc_master, loc_comm,ierr)
      IF (ierr /= MPI_SUCCESS) RETURN
      CALL MPI_BCAST(pscale_min,1,MPI_REAL8, loc_master, loc_comm,ierr)
      IF (ierr /= MPI_SUCCESS) RETURN
      CALL MPI_BCAST(pscale_max,1,MPI_REAL8, loc_master, loc_comm,ierr)
      IF (ierr /= MPI_SUCCESS) RETURN
      CALL MPI_BCAST(bcrit_min,1,MPI_REAL8, loc_master, loc_comm,ierr)
      IF (ierr /= MPI_SUCCESS) RETURN
      CALL MPI_BCAST(bcrit_max,1,MPI_REAL8, loc_master, loc_comm,ierr)
      IF (ierr /= MPI_SUCCESS) RETURN
      CALL MPI_BCAST(extcur_min,nigroup,MPI_REAL8, loc_master, loc_comm,ierr)
      IF (ierr /= MPI_SUCCESS) RETURN
      CALL MPI_BCAST(extcur_max,nigroup,MPI_REAL8, loc_master, loc_comm,ierr)
      IF (ierr /= MPI_SUCCESS) RETURN
      CALL MPI_BCAST(aphi_min,20,MPI_REAL8, loc_master, loc_comm,ierr)
      IF (ierr /= MPI_SUCCESS) RETURN
      CALL MPI_BCAST(aphi_max,20,MPI_REAL8, loc_master, loc_comm,ierr)
      IF (ierr /= MPI_SUCCESS) RETURN
      CALL MPI_BCAST(am_min,21,MPI_REAL8, loc_master, loc_comm,ierr)
      IF (ierr /= MPI_SUCCESS) RETURN
      CALL MPI_BCAST(am_max,21,MPI_REAL8, loc_master, loc_comm,ierr)
      IF (ierr /= MPI_SUCCESS) RETURN
      CALL MPI_BCAST(ac_min,21,MPI_REAL8, loc_master, loc_comm,ierr)
      IF (ierr /= MPI_SUCCESS) RETURN
      CALL MPI_BCAST(ac_max,21,MPI_REAL8, loc_master, loc_comm,ierr)
      IF (ierr /= MPI_SUCCESS) RETURN
      CALL MPI_BCAST(ai_min,21,MPI_REAL8, loc_master, loc_comm,ierr)
      IF (ierr /= MPI_SUCCESS) RETURN
      CALL MPI_BCAST(ai_max,21,MPI_REAL8, loc_master, loc_comm,ierr)
      IF (ierr /= MPI_SUCCESS) RETURN
      CALL MPI_BCAST(ah_min,21,MPI_REAL8, loc_master, loc_comm,ierr)
      IF (ierr /= MPI_SUCCESS) RETURN
      CALL MPI_BCAST(ah_max,21,MPI_REAL8, loc_master, loc_comm,ierr)
      IF (ierr /= MPI_SUCCESS) RETURN
      CALL MPI_BCAST(at_min,21,MPI_REAL8, loc_master, loc_comm,ierr)
      IF (ierr /= MPI_SUCCESS) RETURN
      CALL MPI_BCAST(at_max,21,MPI_REAL8, loc_master, loc_comm,ierr)
      IF (ierr /= MPI_SUCCESS) RETURN
      CALL MPI_BCAST(am_f_min,ndatafmax,MPI_REAL8, loc_master, loc_comm,ierr)
      IF (ierr /= MPI_SUCCESS) RETURN
      CALL MPI_BCAST(am_f_max,ndatafmax,MPI_REAL8, loc_master, loc_comm,ierr)
      IF (ierr /= MPI_SUCCESS) RETURN
      CALL MPI_BCAST(ac_f_min,ndatafmax,MPI_REAL8, loc_master, loc_comm,ierr)
      IF (ierr /= MPI_SUCCESS) RETURN
      CALL MPI_BCAST(ac_f_max,ndatafmax,MPI_REAL8, loc_master, loc_comm,ierr)
      IF (ierr /= MPI_SUCCESS) RETURN
      CALL MPI_BCAST(ai_f_min,ndatafmax,MPI_REAL8, loc_master, loc_comm,ierr)
      IF (ierr /= MPI_SUCCESS) RETURN
      CALL MPI_BCAST(ai_f_max,ndatafmax,MPI_REAL8, loc_master, loc_comm,ierr)
      IF (ierr /= MPI_SUCCESS) RETURN
      CALL MPI_BCAST(ah_f_min,ndatafmax,MPI_REAL8, loc_master, loc_comm,ierr)
      IF (ierr /= MPI_SUCCESS) RETURN
      CALL MPI_BCAST(ah_f_max,ndatafmax,MPI_REAL8, loc_master, loc_comm,ierr)
      IF (ierr /= MPI_SUCCESS) RETURN
      CALL MPI_BCAST(at_f_min,ndatafmax,MPI_REAL8, loc_master, loc_comm,ierr)
      IF (ierr /= MPI_SUCCESS) RETURN
      CALL MPI_BCAST(at_f_max,ndatafmax,MPI_REAL8, loc_master, loc_comm,ierr)
      IF (ierr /= MPI_SUCCESS) RETURN
      CALL MPI_BCAST(raxis_min,ntord+1,MPI_REAL8, loc_master, loc_comm,ierr)
      IF (ierr /= MPI_SUCCESS) RETURN
      CALL MPI_BCAST(raxis_max,ntord+1,MPI_REAL8, loc_master, loc_comm,ierr)
      IF (ierr /= MPI_SUCCESS) RETURN
      CALL MPI_BCAST(zaxis_min,ntord+1,MPI_REAL8, loc_master, loc_comm,ierr)
      IF (ierr /= MPI_SUCCESS) RETURN
      CALL MPI_BCAST(zaxis_max,ntord+1,MPI_REAL8, loc_master, loc_comm,ierr)
      IF (ierr /= MPI_SUCCESS) RETURN
      n_temp = (2*ntord+1)*(mpol1d+1)
      CALL MPI_BCAST(rbc_min,n_temp,MPI_REAL8, loc_master, loc_comm,ierr)
      IF (ierr /= MPI_SUCCESS) RETURN
      CALL MPI_BCAST(rbc_max,n_temp,MPI_REAL8, loc_master, loc_comm,ierr)
      IF (ierr /= MPI_SUCCESS) RETURN
      CALL MPI_BCAST(zbs_min,n_temp,MPI_REAL8, loc_master, loc_comm,ierr)
      IF (ierr /= MPI_SUCCESS) RETURN
      CALL MPI_BCAST(zbs_max,n_temp,MPI_REAL8, loc_master, loc_comm,ierr)
      IF (ierr /= MPI_SUCCESS) RETURN
      n_temp = (2*ntord+1)*(mpol1d+1)
      CALL MPI_BCAST(bound_min,n_temp,MPI_REAL8, loc_master, loc_comm,ierr)
      IF (ierr /= MPI_SUCCESS) RETURN
      CALL MPI_BCAST(bound_max,n_temp,MPI_REAL8, loc_master, loc_comm,ierr)
      IF (ierr /= MPI_SUCCESS) RETURN
      n_temp = (2*ntord+1)*(2*mpol1d+1)
      CALL MPI_BCAST(delta_min,n_temp,MPI_REAL8, loc_master, loc_comm,ierr)
      IF (ierr /= MPI_SUCCESS) RETURN
      CALL MPI_BCAST(delta_max,n_temp,MPI_REAL8, loc_master, loc_comm,ierr)
      IF (ierr /= MPI_SUCCESS) RETURN


!DEC$ ENDIF
      RETURN

      END SUBROUTINE bcast_vars


      END MODULE stellopt_vars<|MERGE_RESOLUTION|>--- conflicted
+++ resolved
@@ -12,11 +12,7 @@
 !-----------------------------------------------------------------------
 !     Libraries
 !-----------------------------------------------------------------------
-<<<<<<< HEAD
-      USE vparams, ONLY: ndatafmax, mpol1d, ntord
-=======
       USE vparams, ONLY: ndatafmax, mpol1d, ntord 
->>>>>>> defb080e
       USE vsvd0
 !-----------------------------------------------------------------------
 !     Module Variables
@@ -138,7 +134,6 @@
       !       (-mpol_rcws:mpmol_rcws,  -ntor_rcws:ntor_rcws)
       ! (this is slightly different than what is used in nescoil, where
       ! the m<0 components are not used)
-<<<<<<< HEAD
       INTEGER, PARAMETER :: mnprod_x4_rcws = 4 * (2*32+1) * (2*32+1)
       ! FOR REGCOIL BNORMAL ON TARGET PLAMSA SURFACE
       ! These should match or exceed the settings for REGCOIL's
@@ -149,9 +144,6 @@
       INTEGER, PARAMETER :: ntor_ps = 256    ! Toroidal direction
       INTEGER, PARAMETER :: mnprod_ps = mpol_ps * ntor_ps
 
-=======
-      INTEGER, PARAMETER ::  mnprod_x4_rcws = 4 * (2*32+1) * (2*32+1)
->>>>>>> defb080e
 
       REAL(rprec)                       :: regcoil_winding_surface_separation
       REAL(rprec)                       :: regcoil_target_value
