!-----------------------------------------------------------------------
!     Module:        stellopt_vars
!     Authors:       S. Lazerson (lazerson@pppl.gov)
!     Date:          05/24/2012
!     Description:   This module contains the STELLOPT global variables
!                    which are associated with the optimizer input
!                    variables.  It also contains a utility subroutine
!                    which outputs a list of the variables to a unit
!                    number.
!-----------------------------------------------------------------------
      MODULE stellopt_vars
!-----------------------------------------------------------------------
!     Libraries
!-----------------------------------------------------------------------
      USE vparams, ONLY: ndatafmax, mpol1d,ntord
      USE vsvd0
!-----------------------------------------------------------------------
!     Module Variables
!            nfunc_max          Maximum number of function evaluations
!            lphiedge_opt       Logical to control PHIEDGE variation
!            lcurtor_opt        Logcaal to control CURTOR variation
!            lpscale_opt        Logical to control PRES_SCALE variation
!            lbcrit_opt         Logical to control BCRIT variation
!            lextcur_opt        Logical array to control EXTCUR varaition
!            laphi_opt          Logical array to control APHI variation
!            lam_opt            Logical array to control AM variation   
!            lac_opt            Logical array to control AC variation
!            lai_opt            Logical array to control AI variation
!            lah_opt            Logical array to control AH variation
!            lat_opt            Logical array to control AT variation
!            lte_opt            Logical array to control TE variation
!            lti_opt            Logical array to control TI variation
!            lne_opt            Logical array to control NE variation
!            lth_opt            Logical array to control TH variation
!            lam_s_opt          Logical array to control AM_AUX_S variation
!            lam_f_opt          Logical array to control AM_AUX_F variation
!            lac_s_opt          Logical array to control AC_AUX_S variation
!            lac_f_opt          Logical array to control AC_AUX_F variation
!            lai_s_opt          Logical array to control AI_AUX_S variation
!            lai_f_opt          Logical array to control AI_AUX_F variation
!            lne_f_opt          Logical array to control NE_AUX_F variation
!            lte_f_opt          Logical array to control TE_AUX_F variation
!            lti_f_opt          Logical array to control TI_AUX_F variation
!            lth_f_opt          Logical array to control TH_AUX_F variation
!            lphi_s_opt         Logical array to control PHI_AUX_S variation
!            lphi_f_opt         Logical array to control PHI_AUX_F variation
!            lbound_opt         Logical array to control Boudnary variation
!            equil_type         Name of Equilibrium Code
!            ne_aux_f           Spline Knots for NE Profile (normalized to 1E19)
!            te_aux_f           Spline Knots for TE Profile
!            ti_aux_f           Spline Knots for TI Profile
!            th_aux_f           Spline Knots for T-Hot Profile
!            beamj_aux_f        Spline Knots for Beam Current Profile
!            bootj_aux_f        Spline Knots for Bootstrap Current profile.
!
!-----------------------------------------------------------------------
      IMPLICIT NONE
      LOGICAL  ::  lphiedge_opt, lcurtor_opt, lpscale_opt, lbcrit_opt,&
                   lmix_ece_opt
      LOGICAL, DIMENSION(nigroup)  ::  lextcur_opt
      LOGICAL, DIMENSION(1:20)  ::  laphi_opt
      LOGICAL, DIMENSION(0:20)  ::  lam_opt, lac_opt, lai_opt,&
                                    lah_opt, lat_opt, &
                                    lne_opt, lte_opt, lti_opt,&
                                    lth_opt, lzeff_opt
      LOGICAL, DIMENSION(ndatafmax)  ::  lam_s_opt, lam_f_opt,&
                                lac_s_opt, lac_f_opt,&
                                lai_s_opt, lai_f_opt,&
                                lne_f_opt, lte_f_opt,&
                                lti_f_opt, lth_f_opt,&
                                lphi_s_opt, lphi_f_opt,&
                                lzeff_f_opt, lemis_xics_f_opt, &
                                lbootj_f_opt, lbeamj_f_opt, &
                                lah_f_opt, lat_f_opt
      LOGICAL, DIMENSION(0:ntord)                ::  laxis_opt
      LOGICAL, DIMENSION(-ntord:ntord,0:mpol1d)  ::  lbound_opt, lrho_opt, lmode_opt
      LOGICAL, DIMENSION(-ntord:ntord,-mpol1d:mpol1d) :: ldeltamn_opt
      INTEGER, PARAMETER :: maxcoilknots=40
      LOGICAL, DIMENSION(nigroup,maxcoilknots)        ::  lcoil_spline
      INTEGER, DIMENSION(nigroup)                     ::  coil_nknots
      LOGICAL  ::  lwindsurf
      INTEGER  ::  nfunc_max
      REAL(rprec)     ::  dphiedge_opt, dcurtor_opt, dbcrit_opt, &
                          dpscale_opt, dmix_ece_opt
      REAL(rprec)     ::  phiedge_min, curtor_min, bcrit_min, &
                          pscale_min, mix_ece_min
      REAL(rprec)     ::  phiedge_max, curtor_max, bcrit_max, &
                          pscale_max, mix_ece_max
      REAL(rprec), DIMENSION(nigroup)  ::  dextcur_opt,extcur_min,extcur_max
      REAL(rprec), DIMENSION(1:20)     ::  daphi_opt,aphi_min,aphi_max
      REAL(rprec), DIMENSION(0:20)     ::  dam_opt, dac_opt, dai_opt,&
                                           dah_opt, dat_opt,&
                                           dte_opt, dne_opt, dti_opt, dth_opt,&
                                           dzeff_opt, &
                                           am_min, ac_min, ai_min, &
                                           ah_min, at_min, &
                                           am_max, ac_max, ai_max, &
                                           ah_max, at_max,&
                                           te_min, ne_min, ti_min, th_min, &
                                           te_max, ne_max, ti_max, th_max, &
                                           zeff_max, zeff_min
      REAL(rprec)                       ::  mix_ece
      REAL(rprec), DIMENSION(0:20)      ::  te_opt, ti_opt, ne_opt, th_opt, zeff_opt                                     
      REAL(rprec), DIMENSION(ndatafmax) ::  ne_aux_s, te_aux_s, &
                                            ti_aux_s, th_aux_s, &
                                            zeff_aux_s, &
                                            phi_aux_s, beamj_aux_s,&
                                            bootj_aux_s, emis_xics_s
      REAL(rprec), DIMENSION(ndatafmax) ::  ne_aux_f, te_aux_f, &
                                            ti_aux_f, th_aux_f,&
                                            zeff_aux_f, &
                                            phi_aux_f, beamj_aux_f, &
                                            bootj_aux_f, emis_xics_f
      REAL(rprec), DIMENSION(ndatafmax) ::  dam_s_opt, dam_f_opt, &
                                            dac_s_opt, dac_f_opt, &
                                            dai_s_opt, dai_f_opt, &
                                            dphi_s_opt, dphi_f_opt, &
                                            dne_f_opt, dte_f_opt, &
                                            dti_f_opt, dth_f_opt, &
                                            dzeff_f_opt, &
                                            dbeamj_f_opt, dbootj_f_opt,&
                                            dat_f_opt, dah_f_opt, &
                                            demis_xics_f_opt
      REAL(rprec), DIMENSION(ndatafmax) ::  am_f_min, ac_f_min, &
                                            ai_f_min, phi_f_min, &
                                            ne_f_min, te_f_min, &
                                            ti_f_min, th_f_min, &
                                            zeff_f_min, emis_xics_f_min, &
                                            beamj_f_min, bootj_f_min, &
                                            ah_f_min, at_f_min
      REAL(rprec), DIMENSION(ndatafmax) ::  am_f_max, ac_f_max, &
                                            ai_f_max, phi_f_max, &
                                            ne_f_max, te_f_max, &
                                            ti_f_max, th_f_max, &
                                            zeff_f_max,  emis_xics_f_max, &
                                            beamj_f_max, bootj_f_max,&
                                            ah_f_max, at_f_max
      REAL(rprec), DIMENSION(0:ntord)                     ::  daxis_opt
      REAL(rprec), DIMENSION(0:ntord)                     ::  raxis_min, raxis_max,&
                                                              zaxis_min, zaxis_max
      REAL(rprec), DIMENSION(-ntord:ntord,0:mpol1d)       ::  rhobc, modemn
      REAL(rprec), DIMENSION(-ntord:ntord,0:mpol1d)       ::  dbound_opt, drho_opt
      REAL(rprec), DIMENSION(-ntord:ntord,0:mpol1d)       ::  rbc_min, rbc_max
      REAL(rprec), DIMENSION(-ntord:ntord,0:mpol1d)       ::  zbs_min, zbs_max
      REAL(rprec), DIMENSION(-ntord:ntord,0:mpol1d)       ::  bound_min, bound_max
      REAL(rprec), DIMENSION(-ntord:ntord,0:mpol1d)       ::  zbc_min, zbc_max, rbs_min, rbs_max
      REAL(rprec), DIMENSION(-ntord:ntord,-mpol1d:mpol1d) ::  deltamn
      REAL(rprec), DIMENSION(-ntord:ntord,-mpol1d:mpol1d) ::  ddeltamn_opt
      REAL(rprec), DIMENSION(-ntord:ntord,-mpol1d:mpol1d) ::  delta_min, delta_max
      REAL(rprec), DIMENSION(nigroup,maxcoilknots) :: coil_splinesx,coil_splinesy,coil_splinesz,&
                                                      coil_splinefx,coil_splinefy,coil_splinefz
      REAL(rprec), DIMENSION(nigroup,maxcoilknots) :: dcoil_spline
      REAL(rprec), DIMENSION(nigroup,maxcoilknots) :: coil_splinefx_min,coil_splinefy_min,coil_splinefz_min,&
                                                      coil_splinefx_max,coil_splinefy_max,coil_splinefz_max
      CHARACTER(256)  ::  equil_type, te_type, ne_type, ti_type, th_type, &
<<<<<<< HEAD
                          beamj_type, bootj_type, zeff_type, emis_xics_type
=======
                          beamj_type, bootj_type, zeff_type, windsurfname
>>>>>>> ad07e0f6
      
      ! These are not really variable parameters as we don't vary them
      ! yet
      REAL(rprec), DIMENSION(ndatafmax) :: nustar_s, nustar_f
      
      CHARACTER, DIMENSION(nigroup) :: coil_type

      REAL(rprec) :: phiedge_old  ! For keeping track of phiedge
      
      INTEGER, PARAMETER ::  norm_dex   = -5
      
      INTEGER, PARAMETER ::  iphiedge   = 11
      INTEGER, PARAMETER ::  icurtor    = 12
      INTEGER, PARAMETER ::  ibcrit     = 13
      INTEGER, PARAMETER ::  ipscale    = 14
      INTEGER, PARAMETER ::  imixece    = 15
      INTEGER, PARAMETER ::  iextcur    = 21
      INTEGER, PARAMETER ::  iaphi      = 31
      INTEGER, PARAMETER ::  iam        = 32
      INTEGER, PARAMETER ::  iac        = 33
      INTEGER, PARAMETER ::  iai        = 34
      INTEGER, PARAMETER ::  iah        = 35
      INTEGER, PARAMETER ::  iat        = 36
      INTEGER, PARAMETER ::  iah_aux_f  = 361
      INTEGER, PARAMETER ::  iat_aux_f  = 362
      INTEGER, PARAMETER ::  ite        = 371
      INTEGER, PARAMETER ::  ine        = 372
      INTEGER, PARAMETER ::  iti        = 373
      INTEGER, PARAMETER ::  ith        = 374
      INTEGER, PARAMETER ::  izeff      = 375
      INTEGER, PARAMETER ::  iam_aux_s  = 41
      INTEGER, PARAMETER ::  iam_aux_f  = 51
      INTEGER, PARAMETER ::  iac_aux_s  = 42
      INTEGER, PARAMETER ::  iac_aux_f  = 52
      INTEGER, PARAMETER ::  ibeamj_aux_f = 521
      INTEGER, PARAMETER ::  ibootj_aux_f = 522
      INTEGER, PARAMETER ::  iemis_xics_f = 531
      INTEGER, PARAMETER ::  iai_aux_s  = 43
      INTEGER, PARAMETER ::  iai_aux_f  = 53
      INTEGER, PARAMETER ::  iphi_aux_s = 44
      INTEGER, PARAMETER ::  iphi_aux_f = 54
      INTEGER, PARAMETER ::  ine_aux_f  = 55
      INTEGER, PARAMETER ::  izeff_aux_f  = 551
      INTEGER, PARAMETER ::  ite_aux_f  = 56
      INTEGER, PARAMETER ::  iti_aux_f  = 57
      INTEGER, PARAMETER ::  ith_aux_f  = 58
      INTEGER, PARAMETER ::  icoil_splinefx  = 60
      INTEGER, PARAMETER ::  icoil_splinefy  = 61
      INTEGER, PARAMETER ::  icoil_splinefz  = 62
      INTEGER, PARAMETER ::  ibound_rbc = 91
      INTEGER, PARAMETER ::  ibound_rbs = 92
      INTEGER, PARAMETER ::  ibound_zbc = 93
      INTEGER, PARAMETER ::  ibound_zbs = 94
      INTEGER, PARAMETER ::  irhobc     = 95
      INTEGER, PARAMETER ::  ideltamn   = 96
      INTEGER, PARAMETER ::  imodemn    = 97
      INTEGER, PARAMETER ::  iraxis_cc  = 911
      INTEGER, PARAMETER ::  iraxis_cs  = 912
      INTEGER, PARAMETER ::  izaxis_cc  = 913
      INTEGER, PARAMETER ::  izaxis_cs  = 914
      
      REAL(rprec), PARAMETER :: ne_norm = 1.0E18
      
      CONTAINS
      
      SUBROUTINE write_vars(iunit,var_num,var_dex1,var_dex2)
      INTEGER, INTENT(in) :: iunit, var_num, var_dex1, var_dex2
      CHARACTER*(*), PARAMETER ::  out_format = '(5X,A)'
      CHARACTER*(*), PARAMETER ::  out_format_1D = '(5X,A,I3.3,A)'
      CHARACTER*(*), PARAMETER ::  out_format_2D = '(5X,A,I3.3,A,I3.3,A)'
      CHARACTER*(*), PARAMETER ::  out_format_2DB = '(5X,A,I4.3,A,I4.3,A)'
      SELECT CASE(var_num)
         CASE(iphiedge)
            WRITE(iunit,out_format) 'PHIEDGE:  Total Enclosed Toroidal Flux'
         CASE(imixece)
            WRITE(iunit,out_format) 'MIX_ECE:  O2/X2 ECE Mixing'
         CASE(icurtor)
            WRITE(iunit,out_format) 'CURTOR:   Total Toroidal Current'
         CASE(ibcrit)
            WRITE(iunit,out_format) 'BCRIT:    Aux Parameter (Critical Field/Mach)'
         CASE(ipscale)
            WRITE(iunit,out_format) 'PRES_SCALE:  Pressure Scaling Factor'
         CASE(iextcur)
            WRITE(iunit,out_format_1D) 'EXTCUR(',var_dex1,'):  Vacuum Field Current'
         CASE(iaphi)
            IF (var_dex2 == norm_dex) THEN
               WRITE(iunit,out_format) 'APHI_NORM:  Toroidal Flux Coefficient (normalization)'
            ELSE
               WRITE(iunit,out_format_1D) 'APHI(',var_dex1,'):  Toroidal Flux Coefficient'
            END IF
         CASE(iam)
            IF (var_dex2 == norm_dex) THEN
               WRITE(iunit,out_format) 'AM:  Pressure Profile Coefficient (normalization)'
            ELSE
               WRITE(iunit,out_format_1D) 'AM(',var_dex1,'):  Pressure Profile Coefficient'
            END IF
         CASE(iac)
            IF (var_dex2 == norm_dex) THEN
               WRITE(iunit,out_format) 'AC:  Current Profile Coefficient (normalization)'
            ELSE
               WRITE(iunit,out_format_1D) 'AC(',var_dex1,'):  Current Profile Coefficient'
            END IF
         CASE(iai)
            IF (var_dex2 == norm_dex) THEN
               WRITE(iunit,out_format) 'AI:  Iota Profile Coefficient (normalization)'
            ELSE
               WRITE(iunit,out_format_1D) 'AI(',var_dex1,'):  Iota Profile Coefficient'
            END IF
         CASE(iah)
            IF (var_dex2 == norm_dex) THEN
               WRITE(iunit,out_format) 'AH:  Hot Particle Fraction Coefficient (normalization)'
            ELSE
               WRITE(iunit,out_format_1D) 'AH(',var_dex1,'):  Hot Particle Fraction Coefficient'
            END IF
         CASE(iat)
            IF (var_dex2 == norm_dex) THEN
               WRITE(iunit,out_format) 'AT:  Anisotropy Profile Coefficient (normalization)'
            ELSE
               WRITE(iunit,out_format_1D) 'AT(',var_dex1,'):  Anisotropy Profile Coefficient'
            END IF
         CASE(ine)
            IF (var_dex2 == norm_dex) THEN
               WRITE(iunit,out_format) 'NE:  Electron Density Coefficient (normalization)'
            ELSE
               WRITE(iunit,out_format_1D) 'NE(',var_dex1,'):  Electron Density Coefficient'
            END IF
         CASE(izeff)
            IF (var_dex2 == norm_dex) THEN
               WRITE(iunit,out_format) 'ZEFF:  Z-Effective Coefficient (normalization)'
            ELSE
               WRITE(iunit,out_format_1D) 'ZEFF(',var_dex1,'):  ZEFF:  Z-Effective Coefficient'
            END IF
         CASE(ite)
            IF (var_dex2 == norm_dex) THEN
               WRITE(iunit,out_format) 'TE:  Electron Temp. Coefficient (normalization)'
            ELSE
               WRITE(iunit,out_format_1D) 'TE(',var_dex1,'):  Electron Temp Coefficient'
            END IF
         CASE(iti)
            IF (var_dex2 == norm_dex) THEN
               WRITE(iunit,out_format) 'TI:  Ion Temp. Coefficient (normalization)'
            ELSE
               WRITE(iunit,out_format_1D) 'TI(',var_dex1,'):  Ion Temp. Coefficient'
            END IF
         CASE(ith)
            IF (var_dex2 == norm_dex) THEN
               WRITE(iunit,out_format) 'TH:  Hot Particle Temp. Coefficient (normalization)'
            ELSE
               WRITE(iunit,out_format_1D) 'TH(',var_dex1,'):  Hot Particle Temp. Coefficient'
            END IF
         CASE(iam_aux_s)
            WRITE(iunit,out_format_1D) 'AM_AUX_S(',var_dex1,'):  Pressure Profile Knot Location'
         CASE(iam_aux_f)
            IF (var_dex2 == norm_dex) THEN
               WRITE(iunit,out_format) 'AM_AUX_F:  Presure Profile Knot (normalization)'
            ELSE
               WRITE(iunit,out_format_1D) 'AM_AUX_F(',var_dex1,'):  Presure Profile Knot'
            END IF
         CASE(iac_aux_s)
            WRITE(iunit,out_format_1D) 'AC_AUX_S(',var_dex1,'):  Current Profile Knot Location'
         CASE(iac_aux_f)
            IF (var_dex2 == norm_dex) THEN
               WRITE(iunit,out_format) 'AC_AUX_F:  Current Profile Knot (normalization)'
            ELSE
               WRITE(iunit,out_format_1D) 'AC_AUX_F(',var_dex1,'):  Current Profile Knot'
            END IF
         CASE(ibeamj_aux_f)
            IF (var_dex2 == norm_dex) THEN
               WRITE(iunit,out_format) 'BEAMJ_AUX_F:  Beam Driven Current Profile Knot (normalization)'
            ELSE
               WRITE(iunit,out_format_1D) 'BEAMJ_AUX_F(',var_dex1,'):  Beam Driven Current Profile Knot'
            END IF
         CASE(ibootj_aux_f)
            IF (var_dex2 == norm_dex) THEN
               WRITE(iunit,out_format) 'BOOTJ_AUX_F:  Bootstrap Current Profile Knot (normalization)'
            ELSE
               WRITE(iunit,out_format_1D) 'BOOTJ_AUX_F(',var_dex1,'):  Bootstrap Current Profile Knot'
            END IF
         CASE(iemis_xics_f)
            IF (var_dex2 == norm_dex) THEN
               WRITE(iunit,out_format) 'EMIS_XICS_F:  XICS Emissivity Profile Coef (normalization)'
            ELSE
               WRITE(iunit,out_format_1D) 'EMIS_XICS_F(',var_dex1,'):  XICS Emissivity Profile Coef'
            END IF
         CASE(iai_aux_s)
            WRITE(iunit,out_format_1D) 'AI_AUX_S(',var_dex1,'):  Iota Profile Knot Location'
         CASE(iai_aux_f)
            IF (var_dex2 == norm_dex) THEN
               WRITE(iunit,out_format) 'AI_AUX_F:  Iota Profile Knot (normalization)'
            ELSE
               WRITE(iunit,out_format_1D) 'AI_AUX_F(',var_dex1,'):  Iota Profile Knot'
            END IF
         CASE(iphi_aux_s)
            WRITE(iunit,out_format_1D) 'PHI_AUX_S(',var_dex1,'):  E-Static Potential Profile Knot Location'
         CASE(iphi_aux_f)
            IF (var_dex2 == norm_dex) THEN
               WRITE(iunit,out_format) 'PHI_AUX_F:  E-Static Potential Profile Knot (normalization)'
            ELSE
               WRITE(iunit,out_format_1D) 'PHI_AUX_F(',var_dex1,'):  E-Static Potential Profile Knot'
            END IF
         CASE(ine_aux_f)
            IF (var_dex2 == norm_dex) THEN
               WRITE(iunit,out_format) 'NE_AUX_F:  Electron Density Profile (normalization)'
            ELSE
               WRITE(iunit,out_format_1D) 'NE_AUX_F(',var_dex1,'):  Electron Density Profile Knot'
            END IF
         CASE(izeff_aux_f)
            IF (var_dex2 == norm_dex) THEN
               WRITE(iunit,out_format) 'ZEFF_AUX_F:  Z-Effective Profile (normalization)'
            ELSE
               WRITE(iunit,out_format_1D) 'ZEFF_AUX_F(',var_dex1,'):  Z-Effective Profile Knot'
            END IF
         CASE(ite_aux_f)
            IF (var_dex2 == norm_dex) THEN
               WRITE(iunit,out_format) 'TE_AUX_F:  Electron Temperature Profile (normalization)'
            ELSE
               WRITE(iunit,out_format_1D) 'TE_AUX_F(',var_dex1,'):  Electron Temperature Profile Knot'
            END IF
         CASE(iti_aux_f)
            IF (var_dex2 == norm_dex) THEN
               WRITE(iunit,out_format) 'TI_AUX_F:  Ion Temperature Profile (normalization)'
            ELSE
               WRITE(iunit,out_format_1D) 'TI_AUX_F(',var_dex1,'):  Ion Temperature Profile Knot'
            END IF
         CASE(ith_aux_f)
            IF (var_dex2 == norm_dex) THEN
               WRITE(iunit,out_format) 'TH_AUX_F:  Hot Particle Temperature Profile (normalization)'
            ELSE
               WRITE(iunit,out_format_1D) 'TH_AUX_F(',var_dex1,'):  Hot Particle Temperature Profile Knot'
            END IF
         CASE(iah_aux_f)
            IF (var_dex2 == norm_dex) THEN
               WRITE(iunit,out_format) 'AH_AUX_F:  Auxillary Array (hot temp/rotation) (normalization)'
            ELSE
               WRITE(iunit,out_format_1D) 'AH_AUX_F(',var_dex1,'):  Auxillary Array Knot (hot temp/rotation)'
            END IF
         CASE(iat_aux_f)
            IF (var_dex2 == norm_dex) THEN
               WRITE(iunit,out_format) 'AT_AUX_F:  Hot Particle Temperature Profile (normalization)'
            ELSE
               WRITE(iunit,out_format_1D) 'AT_AUX_F(',var_dex1,'):  Hot Particle Temperature Profile Knot'
            END IF
         CASE(iraxis_cc)
            WRITE(iunit,out_format_1D) 'RAXIS(',var_dex1,'):  Axis Specification (COS)'
         CASE(iraxis_cs)
            WRITE(iunit,out_format_1D) 'RAXIS(',var_dex1,'):  Axis Specification (SIN)'
         CASE(izaxis_cc)
            WRITE(iunit,out_format_1D) 'ZAXIS(',var_dex1,'):  Axis Specification (COS)'
         CASE(izaxis_cs)
            WRITE(iunit,out_format_1D) 'ZAXIS(',var_dex1,'):  Axis Specification (SIN)'
         CASE(ibound_rbc)
            WRITE(iunit,out_format_2DB) 'RBC(',var_dex1,',',var_dex2,'):  Radial Boundary Specification (COS)'
         CASE(ibound_rbs)
            WRITE(iunit,out_format_2DB) 'RBS(',var_dex1,',',var_dex2,'):  Radial Boundary Specification (SIN)'
         CASE(ibound_zbc)
            WRITE(iunit,out_format_2DB) 'ZBC(',var_dex1,',',var_dex2,'):  Vertical Boundary Specification (COS)'
         CASE(ibound_zbs)
            WRITE(iunit,out_format_2DB) 'ZBS(',var_dex1,',',var_dex2,'):  Vertical Boundary Specification (SIN)'
         CASE(irhobc)
            WRITE(iunit,out_format_2DB) 'RHO(',var_dex1,',',var_dex2,'):  Boundary Specifiction (Hirsh. -Bres.)'
         CASE(ideltamn)
            WRITE(iunit,out_format_2DB) 'DELTA(',var_dex1,',',var_dex2,'):  Boundary Specifiction (Garabedian)'
         CASE(imodemn)
            WRITE(iunit,out_format_2DB) 'MODE(',var_dex1,',',var_dex2,'):  Boundary Specifiction (Lazerson)'
         CASE(icoil_splinefx)
            WRITE(iunit,out_format_2DB) 'COIL_SPLINEX(',var_dex1,',',var_dex2,'):  Coil Spline Knots (X)'
         CASE(icoil_splinefy)
            WRITE(iunit,out_format_2DB) 'COIL_SPLINEY(',var_dex1,',',var_dex2,'):  Coil Spline Knots (Y)'
         CASE(icoil_splinefz)
            WRITE(iunit,out_format_2DB) 'COIL_SPLINEZ(',var_dex1,',',var_dex2,'):  Coil Spline Knots (Z)'
      END SELECT
      END SUBROUTINE write_vars

      SUBROUTINE bcast_vars(loc_master,loc_comm,ierr)
      IMPLICIT NONE
!DEC$ IF DEFINED (MPI_OPT)
      INCLUDE 'mpif.h' 
!DEC$ ENDIF        
      INTEGER :: loc_master, loc_comm, ierr
      INTEGER :: n_temp
      ierr = 0
!DEC$ IF DEFINED (MPI_OPT)
      CALL MPI_BCAST(phiedge_min,1,MPI_REAL8, loc_master, loc_comm,ierr)
      IF (ierr /= MPI_SUCCESS) RETURN
      CALL MPI_BCAST(phiedge_max,1,MPI_REAL8, loc_master, loc_comm,ierr)
      IF (ierr /= MPI_SUCCESS) RETURN
      CALL MPI_BCAST(mix_ece_min,1,MPI_REAL8, loc_master, loc_comm,ierr)
      IF (ierr /= MPI_SUCCESS) RETURN
      CALL MPI_BCAST(mix_ece_max,1,MPI_REAL8, loc_master, loc_comm,ierr)
      IF (ierr /= MPI_SUCCESS) RETURN
      CALL MPI_BCAST(curtor_min,1,MPI_REAL8, loc_master, loc_comm,ierr)
      IF (ierr /= MPI_SUCCESS) RETURN
      CALL MPI_BCAST(curtor_max,1,MPI_REAL8, loc_master, loc_comm,ierr)
      IF (ierr /= MPI_SUCCESS) RETURN
      CALL MPI_BCAST(pscale_min,1,MPI_REAL8, loc_master, loc_comm,ierr)
      IF (ierr /= MPI_SUCCESS) RETURN
      CALL MPI_BCAST(pscale_max,1,MPI_REAL8, loc_master, loc_comm,ierr)
      IF (ierr /= MPI_SUCCESS) RETURN
      CALL MPI_BCAST(bcrit_min,1,MPI_REAL8, loc_master, loc_comm,ierr)
      IF (ierr /= MPI_SUCCESS) RETURN
      CALL MPI_BCAST(bcrit_max,1,MPI_REAL8, loc_master, loc_comm,ierr)
      IF (ierr /= MPI_SUCCESS) RETURN
      CALL MPI_BCAST(extcur_min,nigroup,MPI_REAL8, loc_master, loc_comm,ierr)
      IF (ierr /= MPI_SUCCESS) RETURN
      CALL MPI_BCAST(extcur_max,nigroup,MPI_REAL8, loc_master, loc_comm,ierr)
      IF (ierr /= MPI_SUCCESS) RETURN
      CALL MPI_BCAST(aphi_min,20,MPI_REAL8, loc_master, loc_comm,ierr)
      IF (ierr /= MPI_SUCCESS) RETURN
      CALL MPI_BCAST(aphi_max,20,MPI_REAL8, loc_master, loc_comm,ierr)
      IF (ierr /= MPI_SUCCESS) RETURN
      CALL MPI_BCAST(am_min,21,MPI_REAL8, loc_master, loc_comm,ierr)
      IF (ierr /= MPI_SUCCESS) RETURN
      CALL MPI_BCAST(am_max,21,MPI_REAL8, loc_master, loc_comm,ierr)
      IF (ierr /= MPI_SUCCESS) RETURN
      CALL MPI_BCAST(ac_min,21,MPI_REAL8, loc_master, loc_comm,ierr)
      IF (ierr /= MPI_SUCCESS) RETURN
      CALL MPI_BCAST(ac_max,21,MPI_REAL8, loc_master, loc_comm,ierr)
      IF (ierr /= MPI_SUCCESS) RETURN
      CALL MPI_BCAST(ai_min,21,MPI_REAL8, loc_master, loc_comm,ierr)
      IF (ierr /= MPI_SUCCESS) RETURN
      CALL MPI_BCAST(ai_max,21,MPI_REAL8, loc_master, loc_comm,ierr)
      IF (ierr /= MPI_SUCCESS) RETURN
      CALL MPI_BCAST(ah_min,21,MPI_REAL8, loc_master, loc_comm,ierr)
      IF (ierr /= MPI_SUCCESS) RETURN
      CALL MPI_BCAST(ah_max,21,MPI_REAL8, loc_master, loc_comm,ierr)
      IF (ierr /= MPI_SUCCESS) RETURN
      CALL MPI_BCAST(at_min,21,MPI_REAL8, loc_master, loc_comm,ierr)
      IF (ierr /= MPI_SUCCESS) RETURN
      CALL MPI_BCAST(at_max,21,MPI_REAL8, loc_master, loc_comm,ierr)
      IF (ierr /= MPI_SUCCESS) RETURN
      CALL MPI_BCAST(am_f_min,ndatafmax,MPI_REAL8, loc_master, loc_comm,ierr)
      IF (ierr /= MPI_SUCCESS) RETURN
      CALL MPI_BCAST(am_f_max,ndatafmax,MPI_REAL8, loc_master, loc_comm,ierr)
      IF (ierr /= MPI_SUCCESS) RETURN
      CALL MPI_BCAST(ac_f_min,ndatafmax,MPI_REAL8, loc_master, loc_comm,ierr)
      IF (ierr /= MPI_SUCCESS) RETURN
      CALL MPI_BCAST(ac_f_max,ndatafmax,MPI_REAL8, loc_master, loc_comm,ierr)
      IF (ierr /= MPI_SUCCESS) RETURN
      CALL MPI_BCAST(ai_f_min,ndatafmax,MPI_REAL8, loc_master, loc_comm,ierr)
      IF (ierr /= MPI_SUCCESS) RETURN
      CALL MPI_BCAST(ai_f_max,ndatafmax,MPI_REAL8, loc_master, loc_comm,ierr)
      IF (ierr /= MPI_SUCCESS) RETURN
      CALL MPI_BCAST(ah_f_min,ndatafmax,MPI_REAL8, loc_master, loc_comm,ierr)
      IF (ierr /= MPI_SUCCESS) RETURN
      CALL MPI_BCAST(ah_f_max,ndatafmax,MPI_REAL8, loc_master, loc_comm,ierr)
      IF (ierr /= MPI_SUCCESS) RETURN
      CALL MPI_BCAST(at_f_min,ndatafmax,MPI_REAL8, loc_master, loc_comm,ierr)
      IF (ierr /= MPI_SUCCESS) RETURN
      CALL MPI_BCAST(at_f_max,ndatafmax,MPI_REAL8, loc_master, loc_comm,ierr)
      IF (ierr /= MPI_SUCCESS) RETURN
      CALL MPI_BCAST(raxis_min,ntord+1,MPI_REAL8, loc_master, loc_comm,ierr)
      IF (ierr /= MPI_SUCCESS) RETURN
      CALL MPI_BCAST(raxis_max,ntord+1,MPI_REAL8, loc_master, loc_comm,ierr)
      IF (ierr /= MPI_SUCCESS) RETURN
      CALL MPI_BCAST(zaxis_min,ntord+1,MPI_REAL8, loc_master, loc_comm,ierr)
      IF (ierr /= MPI_SUCCESS) RETURN
      CALL MPI_BCAST(zaxis_max,ntord+1,MPI_REAL8, loc_master, loc_comm,ierr)
      IF (ierr /= MPI_SUCCESS) RETURN
      n_temp = (2*ntord+1)*(mpol1d+1)
      CALL MPI_BCAST(rbc_min,n_temp,MPI_REAL8, loc_master, loc_comm,ierr)
      IF (ierr /= MPI_SUCCESS) RETURN
      CALL MPI_BCAST(rbc_max,n_temp,MPI_REAL8, loc_master, loc_comm,ierr)
      IF (ierr /= MPI_SUCCESS) RETURN
      CALL MPI_BCAST(zbs_min,n_temp,MPI_REAL8, loc_master, loc_comm,ierr)
      IF (ierr /= MPI_SUCCESS) RETURN
      CALL MPI_BCAST(zbs_max,n_temp,MPI_REAL8, loc_master, loc_comm,ierr)
      IF (ierr /= MPI_SUCCESS) RETURN
      n_temp = (2*ntord+1)*(mpol1d+1)
      CALL MPI_BCAST(bound_min,n_temp,MPI_REAL8, loc_master, loc_comm,ierr)
      IF (ierr /= MPI_SUCCESS) RETURN
      CALL MPI_BCAST(bound_max,n_temp,MPI_REAL8, loc_master, loc_comm,ierr)
      IF (ierr /= MPI_SUCCESS) RETURN
      n_temp = (2*ntord+1)*(2*mpol1d+1)
      CALL MPI_BCAST(delta_min,n_temp,MPI_REAL8, loc_master, loc_comm,ierr)
      IF (ierr /= MPI_SUCCESS) RETURN
      CALL MPI_BCAST(delta_max,n_temp,MPI_REAL8, loc_master, loc_comm,ierr)
      IF (ierr /= MPI_SUCCESS) RETURN


!DEC$ ENDIF
      RETURN

      END SUBROUTINE bcast_vars


      END MODULE stellopt_vars<|MERGE_RESOLUTION|>--- conflicted
+++ resolved
@@ -153,11 +153,7 @@
       REAL(rprec), DIMENSION(nigroup,maxcoilknots) :: coil_splinefx_min,coil_splinefy_min,coil_splinefz_min,&
                                                       coil_splinefx_max,coil_splinefy_max,coil_splinefz_max
       CHARACTER(256)  ::  equil_type, te_type, ne_type, ti_type, th_type, &
-<<<<<<< HEAD
-                          beamj_type, bootj_type, zeff_type, emis_xics_type
-=======
-                          beamj_type, bootj_type, zeff_type, windsurfname
->>>>>>> ad07e0f6
+                          beamj_type, bootj_type, zeff_type, emis_xics_type, windsurfname
       
       ! These are not really variable parameters as we don't vary them
       ! yet
