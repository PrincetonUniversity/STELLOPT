!-----------------------------------------------------------------------
!     Module:        stellopt_vars
!     Authors:       S. Lazerson (lazerson@pppl.gov)
!     Date:          05/24/2012
!     Description:   This module contains the STELLOPT global variables
!                    which are associated with the optimizer input
!                    variables.  It also contains a utility subroutine
!                    which outputs a list of the variables to a unit
!                    number.
!-----------------------------------------------------------------------
      MODULE stellopt_vars
!-----------------------------------------------------------------------
!     Libraries
!-----------------------------------------------------------------------
      USE vparams, ONLY: ndatafmax, mpol1d, ntord 
      USE vsvd0
!-----------------------------------------------------------------------
!     Module Variables
!            nfunc_max          Maximum number of function evaluations
!            lphiedge_opt       Logical to control PHIEDGE variation
!            lcurtor_opt        Logcaal to control CURTOR variation
!            lpscale_opt        Logical to control PRES_SCALE variation
!            lbcrit_opt         Logical to control BCRIT variation
!            lextcur_opt        Logical array to control EXTCUR varaition
!            laphi_opt          Logical array to control APHI variation
!            lam_opt            Logical array to control AM variation   
!            lac_opt            Logical array to control AC variation
!            lai_opt            Logical array to control AI variation
!            lah_opt            Logical array to control AH variation
!            lat_opt            Logical array to control AT variation
!            lte_opt            Logical array to control TE variation
!            lti_opt            Logical array to control TI variation
!            lne_opt            Logical array to control NE variation
!            lth_opt            Logical array to control TH variation
!            lam_s_opt          Logical array to control AM_AUX_S variation
!            lam_f_opt          Logical array to control AM_AUX_F variation
!            lac_s_opt          Logical array to control AC_AUX_S variation
!            lac_f_opt          Logical array to control AC_AUX_F variation
!            lai_s_opt          Logical array to control AI_AUX_S variation
!            lai_f_opt          Logical array to control AI_AUX_F variation
!            lne_f_opt          Logical array to control NE_AUX_F variation
!            lte_f_opt          Logical array to control TE_AUX_F variation
!            lti_f_opt          Logical array to control TI_AUX_F variation
!            lth_f_opt          Logical array to control TH_AUX_F variation
!            lphi_s_opt         Logical array to control PHI_AUX_S variation
!            lphi_f_opt         Logical array to control PHI_AUX_F variation
!            lbound_opt         Logical array to control Boudnary variation
!            equil_type         Name of Equilibrium Code
!            ne_aux_f           Spline Knots for NE Profile (normalized to 1E19)
!            te_aux_f           Spline Knots for TE Profile
!            ti_aux_f           Spline Knots for TI Profile
!            th_aux_f           Spline Knots for T-Hot Profile
!            beamj_aux_f        Spline Knots for Beam Current Profile
!            bootj_aux_f        Spline Knots for Bootstrap Current profile.
!            REGCOIL specific variables
!              regcoil_winding_surface_separation
!              regcoil_current_density
!              regcoil_nlambda
!              regcoil_num_field_periods
!              lregcoil_rcws_rbound_c_opt, lregcoil_rcws_rbound_s_opt,
!              lregcoil_rcws_zbound_c_opt, lregcoil_rcws_zbound_s_opt
!              dregcoil_rcws_rbound_c_opt, dregcoil_rcws_rbound_s_opt,
!              dregcoil_rcws_zbound_c_opt, dregcoil_rcws_zbound_s_opt
!
!-----------------------------------------------------------------------
      IMPLICIT NONE
      LOGICAL  ::  lphiedge_opt, lcurtor_opt, lpscale_opt, lbcrit_opt,&
                   lmix_ece_opt, lregcoil_winding_surface_separation_opt,&
                   lxval_opt, lyval_opt, &
                   lxics_v0_opt
      LOGICAL, DIMENSION(nigroup)  ::  lextcur_opt
      LOGICAL, DIMENSION(1:20)  ::  laphi_opt
      LOGICAL, DIMENSION(0:20)  ::  lam_opt, lac_opt, lai_opt,&
                                    lah_opt, lat_opt, &
                                    lne_opt, lte_opt, lti_opt,&
                                    lth_opt, lzeff_opt
      LOGICAL, DIMENSION(ndatafmax)  ::  lam_s_opt, lam_f_opt,&
                                lac_s_opt, lac_f_opt,&
                                lai_s_opt, lai_f_opt,&
                                lne_f_opt, lte_f_opt,&
                                lti_f_opt, lth_f_opt,&
                                lphi_s_opt, lphi_f_opt,&
                                lzeff_f_opt, lemis_xics_f_opt, &
                                lbootj_f_opt, lbeamj_f_opt, &
                                lah_f_opt, lat_f_opt
      LOGICAL, DIMENSION(0:ntord)                ::  laxis_opt
      LOGICAL, DIMENSION(-ntord:ntord,0:mpol1d)  ::  lbound_opt, lrho_opt, lmode_opt
      LOGICAL, DIMENSION(-ntord:ntord,-mpol1d:mpol1d) :: ldeltamn_opt
      INTEGER, PARAMETER :: maxcoilctrl=40
      LOGICAL, DIMENSION(nigroup,maxcoilctrl)        ::  lcoil_spline
      INTEGER, DIMENSION(nigroup)                     ::  coil_nctrl
      LOGICAL  ::  lwindsurf
      INTEGER  ::  nfunc_max
      REAL(rprec)     ::  dphiedge_opt, dcurtor_opt, dbcrit_opt, &
                          dpscale_opt, dmix_ece_opt, dxval_opt, dyval_opt, &
                          dregcoil_winding_surface_separation_opt, &
                          dxics_v0_opt
      REAL(rprec)     ::  phiedge_min, curtor_min, bcrit_min, &
                          pscale_min, mix_ece_min, xval_min, yval_min, &
                          regcoil_winding_surface_separation_min, &
                          xics_v0_min
      REAL(rprec)     ::  phiedge_max, curtor_max, bcrit_max, &
                          pscale_max, mix_ece_max, xval_max, yval_max, &
                          regcoil_winding_surface_separation_max, &
                          xics_v0_max
      REAL(rprec), DIMENSION(nigroup)  ::  dextcur_opt,extcur_min,extcur_max
      REAL(rprec), DIMENSION(1:20)     ::  daphi_opt, aphi_min, aphi_max
      REAL(rprec), DIMENSION(0:20)     ::  dam_opt, dac_opt, dai_opt,&
                                           dah_opt, dat_opt,&
                                           dte_opt, dne_opt, dti_opt, dth_opt,&
                                           dzeff_opt, &
                                           am_min, ac_min, ai_min, &
                                           ah_min, at_min, &
                                           am_max, ac_max, ai_max, &
                                           ah_max, at_max,&
                                           te_min, ne_min, ti_min, th_min, &
                                           te_max, ne_max, ti_max, th_max, &
                                           zeff_max, zeff_min
      REAL(rprec)                       :: mix_ece, xval, yval, xics_v0

      ! FOR BNORM RELATED VARIABLES
      INTEGER, PARAMETER :: mf_bnorm = 24 ! Bn Fourier resolution
      INTEGER, PARAMETER :: nf_bnorm = 20 ! Bn Fourier resolution 
      INTEGER, PARAMETER :: md_bnorm = 24 ! VMEC, Surface and others related resolution
      INTEGER, PARAMETER :: nd_bnorm = 20 ! VMEC, Surface and others related resolution
      REAL(rprec), DIMENSION(0:mf_bnorm,-nf_bnorm:nf_bnorm) :: bnfou ! calculated Bn Fourier harmonics

      ! FOR FOCUS DIPOLE SURFACE Fourier Series Representation
      INTEGER, PARAMETER :: mpol_fds = 64    ! maximum poloidal mode number (min = -max)
      INTEGER, PARAMETER :: ntor_fds = 64    ! maximum toroidal mode number (min = -max)
      ! Reserving space for the maximum number of Fourier components
      ! that might be varied/optimized. Each of RC, RS, ZC, ZS may have
      ! spectral components spanning the range of m and n in:
      !       (-mpol_rcws:mpmol_rcws,  -ntor_rcws:ntor_rcws)
      ! (this is slightly different than what is used in nescoil, where
      ! the m<0 components are not used)
      INTEGER, PARAMETER :: mnprod_fds = 4 * (2*mpol_fds+1) * (2*ntor_fds+1)
      ! FOR FOCUS BNORMAL ON TARGET PLAMSA SURFACE
      ! These should match or exceed the settings for FOCUS's
      ! NTETA and NZETA
      ! Number of grid points in poloidal and toroidal directions used to
      ! evaluate surface integrals on the plasma surface
      INTEGER, PARAMETER :: mpol_fps = 256    ! Poloidal direction
      INTEGER, PARAMETER :: ntor_fps = 256    ! Toroidal direction
      INTEGER, PARAMETER :: mnprod_fps = mpol_fps * ntor_fps

      LOGICAL, DIMENSION(-mpol_fds:mpol_fds, &
                         -ntor_fds:ntor_fds) :: lfocus_ds_rbound_c_opt , &
                                                  lfocus_ds_rbound_s_opt, &
                                                  lfocus_ds_zbound_c_opt, &
                                                  lfocus_ds_zbound_s_opt
      REAL(rprec), DIMENSION(-mpol_fds:mpol_fds, &
                             -ntor_fds:ntor_fds) :: dfocus_ds_rbound_c_opt , &
                                                      dfocus_ds_rbound_s_opt, &
                                                      dfocus_ds_zbound_c_opt, &
                                                      dfocus_ds_zbound_s_opt

      ! FOR REGCOIL WINDING SURFACE Fourier Series Representation
      INTEGER, PARAMETER :: mpol_rcws = 32    ! maximum poloidal mode number (min = -max)
      INTEGER, PARAMETER :: ntor_rcws = 32    ! maximum toroidal mode number (min = -max)
      ! Reserving space for the maximum number of Fourier components
      ! that might be varied/optimized. Each of RC, RS, ZC, ZS may have
      ! spectral components spanning the range of m and n in:
      !       (-mpol_rcws:mpmol_rcws,  -ntor_rcws:ntor_rcws)
      ! (this is slightly different than what is used in nescoil, where
      ! the m<0 components are not used)
      INTEGER, PARAMETER :: mnprod_x4_rcws = 4 * (2*mpol_rcws+1) * (2*ntor_rcws+1)
      ! FOR REGCOIL BNORMAL ON TARGET PLAMSA SURFACE
      ! These should match or exceed the settings for REGCOIL's
      ! NTHETA_PLASMA and NZETA_PLASMA
      ! Number of grid points in poloidal and toroidal directions used to
      ! evaluate surface integrals on the plasma surface
      INTEGER, PARAMETER :: mpol_ps = 256    ! Poloidal direction
      INTEGER, PARAMETER :: ntor_ps = 256    ! Toroidal direction
      INTEGER, PARAMETER :: mnprod_ps = mpol_ps * ntor_ps

      REAL(rprec)                       :: regcoil_winding_surface_separation
      REAL(rprec)                       :: regcoil_target_value
      INTEGER :: regcoil_nlambda, regcoil_num_field_periods
      LOGICAL, DIMENSION(-mpol_rcws:mpol_rcws, &
                         -ntor_rcws:ntor_rcws) :: lregcoil_rcws_rbound_c_opt , &
                                                  lregcoil_rcws_rbound_s_opt, &
                                                  lregcoil_rcws_zbound_c_opt, &
                                                  lregcoil_rcws_zbound_s_opt
      REAL(rprec), DIMENSION(-mpol_rcws:mpol_rcws, &
                             -ntor_rcws:ntor_rcws) :: dregcoil_rcws_rbound_c_opt , &
                                                      dregcoil_rcws_rbound_s_opt, &
                                                      dregcoil_rcws_zbound_c_opt, &
                                                      dregcoil_rcws_zbound_s_opt


      REAL(rprec), DIMENSION(0:20)      ::  te_opt, ti_opt, ne_opt, th_opt, zeff_opt                                     
      REAL(rprec), DIMENSION(ndatafmax) ::  ne_aux_s, te_aux_s, &
                                            ti_aux_s, th_aux_s, &
                                            zeff_aux_s, &
                                            phi_aux_s, beamj_aux_s,&
                                            bootj_aux_s, sfincs_s, emis_xics_s
      INTEGER                           ::  sfincs_min_procs
      CHARACTER(256)  ::  sfincs_Er_option
      REAL(rprec)                       ::  vboot_tolerance
      INTEGER                           ::  vboot_max_iterations
      LOGICAL :: mango_bound_constraints = .true. ! If a mango optimization algorithm is used, this variable determines whether or not mango will impose bound (a.k.a. box) constraints.

      REAL(rprec), DIMENSION(ndatafmax) ::  ne_aux_f, te_aux_f, &
                                            ti_aux_f, th_aux_f,&
                                            zeff_aux_f, &
                                            phi_aux_f, beamj_aux_f, &
                                            bootj_aux_f, emis_xics_f 
      REAL(rprec), DIMENSION(ndatafmax) ::  dam_s_opt, dam_f_opt, &
                                            dac_s_opt, dac_f_opt, &
                                            dai_s_opt, dai_f_opt, &
                                            dphi_s_opt, dphi_f_opt, &
                                            dne_f_opt, dte_f_opt, &
                                            dti_f_opt, dth_f_opt, &
                                            dzeff_f_opt, &
                                            dbeamj_f_opt, dbootj_f_opt,&
                                            dat_f_opt, dah_f_opt, &
                                            demis_xics_f_opt
      REAL(rprec), DIMENSION(ndatafmax) ::  am_f_min, ac_f_min, &
                                            ai_f_min, phi_f_min, &
                                            ne_f_min, te_f_min, &
                                            ti_f_min, th_f_min, &
                                            zeff_f_min, emis_xics_f_min, &
                                            beamj_f_min, bootj_f_min, &
                                            ah_f_min, at_f_min
      REAL(rprec), DIMENSION(ndatafmax) ::  am_f_max, ac_f_max, &
                                            ai_f_max, phi_f_max, &
                                            ne_f_max, te_f_max, &
                                            ti_f_max, th_f_max, &
                                            zeff_f_max,  emis_xics_f_max, &
                                            beamj_f_max, bootj_f_max,&
                                            ah_f_max, at_f_max
      REAL(rprec), DIMENSION(0:ntord)                     ::  daxis_opt
      REAL(rprec), DIMENSION(0:ntord)                     ::  raxis_min, raxis_max,&
                                                              zaxis_min, zaxis_max
      REAL(rprec), DIMENSION(-ntord:ntord,0:mpol1d)       ::  rhobc, modemn
      REAL(rprec), DIMENSION(-ntord:ntord,0:mpol1d)       ::  dbound_opt, drho_opt
      REAL(rprec), DIMENSION(-ntord:ntord,0:mpol1d)       ::  rbc_min, rbc_max
      REAL(rprec), DIMENSION(-ntord:ntord,0:mpol1d)       ::  zbs_min, zbs_max
      REAL(rprec), DIMENSION(-ntord:ntord,0:mpol1d)       ::  bound_min, bound_max
      REAL(rprec), DIMENSION(-ntord:ntord,0:mpol1d)       ::  zbc_min, zbc_max, rbs_min, rbs_max
      REAL(rprec), DIMENSION(-ntord:ntord,-mpol1d:mpol1d) ::  deltamn
      REAL(rprec), DIMENSION(-ntord:ntord,-mpol1d:mpol1d) ::  ddeltamn_opt
      REAL(rprec), DIMENSION(-ntord:ntord,-mpol1d:mpol1d) ::  delta_min, delta_max
      REAL(rprec), DIMENSION(nigroup,maxcoilctrl+4)       :: coil_splinesx,coil_splinesy,coil_splinesz
      REAL(rprec), DIMENSION(nigroup,maxcoilctrl)         :: coil_splinefx,coil_splinefy,coil_splinefz
      REAL(rprec), DIMENSION(nigroup,maxcoilctrl) :: dcoil_spline
      REAL(rprec), DIMENSION(nigroup,maxcoilctrl) :: coil_splinefx_min,coil_splinefy_min,coil_splinefz_min,&
                                                     coil_splinefx_max,coil_splinefy_max,coil_splinefz_max

      ! FOCUS Dipole Surface (ds): Boundary+min/max
      REAL(rprec), DIMENSION(-mpol_fds:mpol_fds, -ntor_fds:ntor_fds) :: focus_ds_rbound_c,     focus_ds_rbound_s
      REAL(rprec), DIMENSION(-mpol_fds:mpol_fds, -ntor_fds:ntor_fds) :: focus_ds_rbound_c_min, focus_ds_rbound_s_min
      REAL(rprec), DIMENSION(-mpol_fds:mpol_fds, -ntor_fds:ntor_fds) :: focus_ds_rbound_c_max, focus_ds_rbound_s_max
      REAL(rprec), DIMENSION(-mpol_fds:mpol_fds, -ntor_fds:ntor_fds) :: focus_ds_zbound_c,     focus_ds_zbound_s
      REAL(rprec), DIMENSION(-mpol_fds:mpol_fds, -ntor_fds:ntor_fds) :: focus_ds_zbound_c_min, focus_ds_zbound_s_min
      REAL(rprec), DIMENSION(-mpol_fds:mpol_fds, -ntor_fds:ntor_fds) :: focus_ds_zbound_c_max, focus_ds_zbound_s_max

      ! Regcoil Winding Surface (rcws): Boundary+min/max
      REAL(rprec), DIMENSION(-mpol_rcws:mpol_rcws, -ntor_rcws:ntor_rcws) :: regcoil_rcws_rbound_c, regcoil_rcws_rbound_s
      REAL(rprec), DIMENSION(-mpol_rcws:mpol_rcws, -ntor_rcws:ntor_rcws) :: regcoil_rcws_rbound_c_min, regcoil_rcws_rbound_s_min
      REAL(rprec), DIMENSION(-mpol_rcws:mpol_rcws, -ntor_rcws:ntor_rcws) :: regcoil_rcws_rbound_c_max, regcoil_rcws_rbound_s_max
      REAL(rprec), DIMENSION(-mpol_rcws:mpol_rcws, -ntor_rcws:ntor_rcws) :: regcoil_rcws_zbound_c, regcoil_rcws_zbound_s
      REAL(rprec), DIMENSION(-mpol_rcws:mpol_rcws, -ntor_rcws:ntor_rcws) :: regcoil_rcws_zbound_c_min, regcoil_rcws_zbound_s_min
      REAL(rprec), DIMENSION(-mpol_rcws:mpol_rcws, -ntor_rcws:ntor_rcws) :: regcoil_rcws_zbound_c_max, regcoil_rcws_zbound_s_max

      CHARACTER(256)  ::  equil_type, te_type, ne_type, ti_type, th_type, &
<<<<<<< HEAD
                          beamj_type, bootj_type, zeff_type, emis_xics_type,windsurfname, &
                          regcoil_nescin_filename, bootcalc_type, phi_type, &
                          focusin_filename
=======
                          beamj_type, bootj_type, zeff_type, emis_xics_type, &
                          windsurfname, fixedcoilname, &
                          regcoil_nescin_filename, bootcalc_type, phi_type
>>>>>>> 81c0a5c0
      REAL(rprec), DIMENSION(:), ALLOCATABLE :: sfincs_J_dot_B_flux_surface_average, sfincs_B_squared_flux_surface_average
      REAL(rprec), DIMENSION(0:ntord) :: raxis_cc_initial, raxis_cs_initial, zaxis_cc_initial, zaxis_cs_initial

      ! Variables associated with the Rosenbrock test function
      INTEGER, PARAMETER :: ROSENBROCK_DIM = 20
      LOGICAL, DIMENSION(1:rosenbrock_dim)      ::  lRosenbrock_X_opt
      REAL(rprec), DIMENSION(1:rosenbrock_dim)  ::  dRosenbrock_X_opt
      REAL(rprec), DIMENSION(1:rosenbrock_dim)  ::  Rosenbrock_X
      REAL(rprec), DIMENSION(1:rosenbrock_dim)  ::  Rosenbrock_X_min
      REAL(rprec), DIMENSION(1:rosenbrock_dim)  ::  Rosenbrock_X_max

      ! These are not really variable parameters as we don't vary them
      ! yet
      REAL(rprec), DIMENSION(ndatafmax) :: nustar_s, nustar_f
      
      CHARACTER, DIMENSION(nigroup) :: coil_type

      REAL(rprec) :: phiedge_old  ! For keeping track of phiedge
      
      INTEGER, PARAMETER ::  norm_dex   = -5
      
      INTEGER, PARAMETER ::  iphiedge   = 11
      INTEGER, PARAMETER ::  icurtor    = 12
      INTEGER, PARAMETER ::  ibcrit     = 13
      INTEGER, PARAMETER ::  ipscale    = 14
      INTEGER, PARAMETER ::  imixece    = 15
      INTEGER, PARAMETER ::  ixval      = 16
      INTEGER, PARAMETER ::  iyval      = 17
      INTEGER, PARAMETER ::  ixics_v0   = 18
      INTEGER, PARAMETER ::  iextcur    = 21
      INTEGER, PARAMETER ::  iaphi      = 31
      INTEGER, PARAMETER ::  iam        = 32
      INTEGER, PARAMETER ::  iac        = 33
      INTEGER, PARAMETER ::  iai        = 34
      INTEGER, PARAMETER ::  iah        = 35
      INTEGER, PARAMETER ::  iat        = 36
      INTEGER, PARAMETER ::  iah_aux_f  = 361
      INTEGER, PARAMETER ::  iat_aux_f  = 362
      INTEGER, PARAMETER ::  ite        = 371
      INTEGER, PARAMETER ::  ine        = 372
      INTEGER, PARAMETER ::  iti        = 373
      INTEGER, PARAMETER ::  ith        = 374
      INTEGER, PARAMETER ::  izeff      = 375
      INTEGER, PARAMETER ::  iam_aux_s  = 41
      INTEGER, PARAMETER ::  iam_aux_f  = 51
      INTEGER, PARAMETER ::  iac_aux_s  = 42
      INTEGER, PARAMETER ::  iac_aux_f  = 52
      INTEGER, PARAMETER ::  ibeamj_aux_f = 521
      INTEGER, PARAMETER ::  ibootj_aux_f = 522
      INTEGER, PARAMETER ::  iemis_xics_f = 531
      INTEGER, PARAMETER ::  iai_aux_s  = 43
      INTEGER, PARAMETER ::  iai_aux_f  = 53
      INTEGER, PARAMETER ::  iphi_aux_s = 44
      INTEGER, PARAMETER ::  iphi_aux_f = 54
      INTEGER, PARAMETER ::  ine_aux_f  = 55
      INTEGER, PARAMETER ::  izeff_aux_f  = 551
      INTEGER, PARAMETER ::  ite_aux_f  = 56
      INTEGER, PARAMETER ::  iti_aux_f  = 57
      INTEGER, PARAMETER ::  ith_aux_f  = 58
      INTEGER, PARAMETER ::  icoil_splinefx  = 60
      INTEGER, PARAMETER ::  icoil_splinefy  = 61
      INTEGER, PARAMETER ::  icoil_splinefz  = 62
      INTEGER, PARAMETER ::  ibound_rbc = 91
      INTEGER, PARAMETER ::  ibound_rbs = 92
      INTEGER, PARAMETER ::  ibound_zbc = 93
      INTEGER, PARAMETER ::  ibound_zbs = 94
      INTEGER, PARAMETER ::  irhobc     = 95
      INTEGER, PARAMETER ::  ideltamn   = 96
      INTEGER, PARAMETER ::  imodemn    = 97
      INTEGER, PARAMETER ::  iraxis_cc  = 911
      INTEGER, PARAMETER ::  iraxis_cs  = 912
      INTEGER, PARAMETER ::  izaxis_cc  = 913
      INTEGER, PARAMETER ::  izaxis_cs  = 914
      INTEGER, PARAMETER ::  iregcoil_winding_surface_separation   = 5150
      !INTEGER, PARAMETER ::  iregcoil_current_density   = 5151
      ! 5152 - 5159 reserved for future REGCOIIL options
      INTEGER, PARAMETER ::  iregcoil_rcws_rbound_c = 5160
      INTEGER, PARAMETER ::  iregcoil_rcws_rbound_s = 5161
      INTEGER, PARAMETER ::  iregcoil_rcws_zbound_c = 5162
      INTEGER, PARAMETER ::  iregcoil_rcws_zbound_s = 5163
      INTEGER, PARAMETER ::  ifocus_ds_rbound_c = 5200
      INTEGER, PARAMETER ::  ifocus_ds_rbound_s = 5201
      INTEGER, PARAMETER ::  ifocus_ds_zbound_c = 5202
      INTEGER, PARAMETER ::  ifocus_ds_zbound_s = 5203
      INTEGER, PARAMETER ::  iRosenbrock_X = 5500
      
      REAL(rprec), PARAMETER :: ne_norm = 1.0E18
      
      CONTAINS      
      
      SUBROUTINE write_vars(iunit,var_num,var_dex1,var_dex2)
      INTEGER, INTENT(in) :: iunit, var_num, var_dex1, var_dex2
      CHARACTER*(*), PARAMETER ::  out_format = '(5X,A)'
      CHARACTER*(*), PARAMETER ::  out_format_1D = '(5X,A,I3.3,A)'
      CHARACTER*(*), PARAMETER ::  out_format_2D = '(5X,A,I3.3,A,I3.3,A)'
      CHARACTER*(*), PARAMETER ::  out_format_2DB = '(5X,A,I4.3,A,I4.3,A)'
      SELECT CASE(var_num)

         CASE(ixval)
            WRITE(iunit,out_format) 'X_VAL:  X Variable Test'
         CASE(iyval)
            WRITE(iunit,out_format) 'Y_VAL:  Y Variable Test'
         CASE(ixics_v0)
            WRITE(iunit,out_format) 'xics_v0:  XICS V0'
         CASE(iphiedge)
            WRITE(iunit,out_format) 'PHIEDGE:  Total Enclosed Toroidal Flux'
         CASE(imixece)
            WRITE(iunit,out_format) 'MIX_ECE:  O2/X2 ECE Mixing'
         CASE(icurtor)
            WRITE(iunit,out_format) 'CURTOR:   Total Toroidal Current'
         CASE(ibcrit)
            WRITE(iunit,out_format) 'BCRIT:    Aux Parameter (Critical Field/Mach)'
         CASE(ipscale)
            WRITE(iunit,out_format) 'PRES_SCALE:  Pressure Scaling Factor'
         CASE(iextcur)
            WRITE(iunit,out_format_1D) 'EXTCUR(',var_dex1,'):  Vacuum Field Current'
         CASE(iaphi)
            IF (var_dex2 == norm_dex) THEN
               WRITE(iunit,out_format) 'APHI_NORM:  Toroidal Flux Coefficient (normalization)'
            ELSE
               WRITE(iunit,out_format_1D) 'APHI(',var_dex1,'):  Toroidal Flux Coefficient'
            END IF
         CASE(iam)
            IF (var_dex2 == norm_dex) THEN
               WRITE(iunit,out_format) 'AM:  Pressure Profile Coefficient (normalization)'
            ELSE
               WRITE(iunit,out_format_1D) 'AM(',var_dex1,'):  Pressure Profile Coefficient'
            END IF
         CASE(iac)
            IF (var_dex2 == norm_dex) THEN
               WRITE(iunit,out_format) 'AC:  Current Profile Coefficient (normalization)'
            ELSE
               WRITE(iunit,out_format_1D) 'AC(',var_dex1,'):  Current Profile Coefficient'
            END IF
         CASE(iai)
            IF (var_dex2 == norm_dex) THEN
               WRITE(iunit,out_format) 'AI:  Iota Profile Coefficient (normalization)'
            ELSE
               WRITE(iunit,out_format_1D) 'AI(',var_dex1,'):  Iota Profile Coefficient'
            END IF
         CASE(iah)
            IF (var_dex2 == norm_dex) THEN
               WRITE(iunit,out_format) 'AH:  Hot Particle Fraction Coefficient (normalization)'
            ELSE
               WRITE(iunit,out_format_1D) 'AH(',var_dex1,'):  Hot Particle Fraction Coefficient'
            END IF
         CASE(iat)
            IF (var_dex2 == norm_dex) THEN
               WRITE(iunit,out_format) 'AT:  Anisotropy Profile Coefficient (normalization)'
            ELSE
               WRITE(iunit,out_format_1D) 'AT(',var_dex1,'):  Anisotropy Profile Coefficient'
            END IF
         CASE(ine)
            IF (var_dex2 == norm_dex) THEN
               WRITE(iunit,out_format) 'NE:  Electron Density Coefficient (normalization)'
            ELSE
               WRITE(iunit,out_format_1D) 'NE(',var_dex1,'):  Electron Density Coefficient'
            END IF
         CASE(izeff)
            IF (var_dex2 == norm_dex) THEN
               WRITE(iunit,out_format) 'ZEFF:  Z-Effective Coefficient (normalization)'
            ELSE
               WRITE(iunit,out_format_1D) 'ZEFF(',var_dex1,'):  ZEFF:  Z-Effective Coefficient'
            END IF
         CASE(ite)
            IF (var_dex2 == norm_dex) THEN
               WRITE(iunit,out_format) 'TE:  Electron Temp. Coefficient (normalization)'
            ELSE
               WRITE(iunit,out_format_1D) 'TE(',var_dex1,'):  Electron Temp Coefficient'
            END IF
         CASE(iti)
            IF (var_dex2 == norm_dex) THEN
               WRITE(iunit,out_format) 'TI:  Ion Temp. Coefficient (normalization)'
            ELSE
               WRITE(iunit,out_format_1D) 'TI(',var_dex1,'):  Ion Temp. Coefficient'
            END IF
         CASE(ith)
            IF (var_dex2 == norm_dex) THEN
               WRITE(iunit,out_format) 'TH:  Hot Particle Temp. Coefficient (normalization)'
            ELSE
               WRITE(iunit,out_format_1D) 'TH(',var_dex1,'):  Hot Particle Temp. Coefficient'
            END IF
         CASE(iam_aux_s)
            WRITE(iunit,out_format_1D) 'AM_AUX_S(',var_dex1,'):  Pressure Profile Knot Location'
         CASE(iam_aux_f)
            IF (var_dex2 == norm_dex) THEN
               WRITE(iunit,out_format) 'AM_AUX_F:  Presure Profile Knot (normalization)'
            ELSE
               WRITE(iunit,out_format_1D) 'AM_AUX_F(',var_dex1,'):  Presure Profile Knot'
            END IF
         CASE(iac_aux_s)
            WRITE(iunit,out_format_1D) 'AC_AUX_S(',var_dex1,'):  Current Profile Knot Location'
         CASE(iac_aux_f)
            IF (var_dex2 == norm_dex) THEN
               WRITE(iunit,out_format) 'AC_AUX_F:  Current Profile Knot (normalization)'
            ELSE
               WRITE(iunit,out_format_1D) 'AC_AUX_F(',var_dex1,'):  Current Profile Knot'
            END IF
         CASE(ibeamj_aux_f)
            IF (var_dex2 == norm_dex) THEN
               WRITE(iunit,out_format) 'BEAMJ_AUX_F:  Beam Driven Current Profile Knot (normalization)'
            ELSE
               WRITE(iunit,out_format_1D) 'BEAMJ_AUX_F(',var_dex1,'):  Beam Driven Current Profile Knot'
            END IF
         CASE(ibootj_aux_f)
            IF (var_dex2 == norm_dex) THEN
               WRITE(iunit,out_format) 'BOOTJ_AUX_F:  Bootstrap Current Profile Knot (normalization)'
            ELSE
               WRITE(iunit,out_format_1D) 'BOOTJ_AUX_F(',var_dex1,'):  Bootstrap Current Profile Knot'
            END IF
         CASE(iemis_xics_f)
            IF (var_dex2 == norm_dex) THEN
               WRITE(iunit,out_format) 'EMIS_XICS_F:  XICS Emissivity Profile Coef (normalization)'
            ELSE
               WRITE(iunit,out_format_1D) 'EMIS_XICS_F(',var_dex1,'):  XICS Emissivity Profile Coef'
            END IF
         CASE(iai_aux_s)
            WRITE(iunit,out_format_1D) 'AI_AUX_S(',var_dex1,'):  Iota Profile Knot Location'
         CASE(iai_aux_f)
            IF (var_dex2 == norm_dex) THEN
               WRITE(iunit,out_format) 'AI_AUX_F:  Iota Profile Knot (normalization)'
            ELSE
               WRITE(iunit,out_format_1D) 'AI_AUX_F(',var_dex1,'):  Iota Profile Knot'
            END IF
         CASE(iphi_aux_s)
            WRITE(iunit,out_format_1D) 'PHI_AUX_S(',var_dex1,'):  E-Static Potential Profile Knot Location'
         CASE(iphi_aux_f)
            IF (var_dex2 == norm_dex) THEN
               WRITE(iunit,out_format) 'PHI_AUX_F:  E-Static Potential Profile Knot (normalization)'
            ELSE
               WRITE(iunit,out_format_1D) 'PHI_AUX_F(',var_dex1,'):  E-Static Potential Profile Knot'
            END IF
         CASE(ine_aux_f)
            IF (var_dex2 == norm_dex) THEN
               WRITE(iunit,out_format) 'NE_AUX_F:  Electron Density Profile (normalization)'
            ELSE
               WRITE(iunit,out_format_1D) 'NE_AUX_F(',var_dex1,'):  Electron Density Profile Knot'
            END IF
         CASE(izeff_aux_f)
            IF (var_dex2 == norm_dex) THEN
               WRITE(iunit,out_format) 'ZEFF_AUX_F:  Z-Effective Profile (normalization)'
            ELSE
               WRITE(iunit,out_format_1D) 'ZEFF_AUX_F(',var_dex1,'):  Z-Effective Profile Knot'
            END IF
         CASE(ite_aux_f)
            IF (var_dex2 == norm_dex) THEN
               WRITE(iunit,out_format) 'TE_AUX_F:  Electron Temperature Profile (normalization)'
            ELSE
               WRITE(iunit,out_format_1D) 'TE_AUX_F(',var_dex1,'):  Electron Temperature Profile Knot'
            END IF
         CASE(iti_aux_f)
            IF (var_dex2 == norm_dex) THEN
               WRITE(iunit,out_format) 'TI_AUX_F:  Ion Temperature Profile (normalization)'
            ELSE
               WRITE(iunit,out_format_1D) 'TI_AUX_F(',var_dex1,'):  Ion Temperature Profile Knot'
            END IF
         CASE(ith_aux_f)
            IF (var_dex2 == norm_dex) THEN
               WRITE(iunit,out_format) 'TH_AUX_F:  Hot Particle Temperature Profile (normalization)'
            ELSE
               WRITE(iunit,out_format_1D) 'TH_AUX_F(',var_dex1,'):  Hot Particle Temperature Profile Knot'
            END IF
         CASE(iah_aux_f)
            IF (var_dex2 == norm_dex) THEN
               WRITE(iunit,out_format) 'AH_AUX_F:  Auxillary Array (hot temp/rotation) (normalization)'
            ELSE
               WRITE(iunit,out_format_1D) 'AH_AUX_F(',var_dex1,'):  Auxillary Array Knot (hot temp/rotation)'
            END IF
         CASE(iat_aux_f)
            IF (var_dex2 == norm_dex) THEN
               WRITE(iunit,out_format) 'AT_AUX_F:  Hot Particle Temperature Profile (normalization)'
            ELSE
               WRITE(iunit,out_format_1D) 'AT_AUX_F(',var_dex1,'):  Hot Particle Temperature Profile Knot'
            END IF
         CASE(iraxis_cc)
            WRITE(iunit,out_format_1D) 'RAXIS(',var_dex1,'):  Axis Specification (COS)'
         CASE(iraxis_cs)
            WRITE(iunit,out_format_1D) 'RAXIS(',var_dex1,'):  Axis Specification (SIN)'
         CASE(izaxis_cc)
            WRITE(iunit,out_format_1D) 'ZAXIS(',var_dex1,'):  Axis Specification (COS)'
         CASE(izaxis_cs)
            WRITE(iunit,out_format_1D) 'ZAXIS(',var_dex1,'):  Axis Specification (SIN)'
         CASE(ibound_rbc)
            WRITE(iunit,out_format_2DB) 'RBC(',var_dex1,',',var_dex2,'):  Radial Boundary Specification (COS)'
         CASE(ibound_rbs)
            WRITE(iunit,out_format_2DB) 'RBS(',var_dex1,',',var_dex2,'):  Radial Boundary Specification (SIN)'
         CASE(ibound_zbc)
            WRITE(iunit,out_format_2DB) 'ZBC(',var_dex1,',',var_dex2,'):  Vertical Boundary Specification (COS)'
         CASE(ibound_zbs)
            WRITE(iunit,out_format_2DB) 'ZBS(',var_dex1,',',var_dex2,'):  Vertical Boundary Specification (SIN)'
         CASE(irhobc)
            WRITE(iunit,out_format_2DB) 'RHO(',var_dex1,',',var_dex2,'):  Boundary Specifiction (Hirsh. -Bres.)'
         CASE(ideltamn)
            WRITE(iunit,out_format_2DB) 'DELTA(',var_dex1,',',var_dex2,'):  Boundary Specifiction (Garabedian)'
         CASE(imodemn)
            WRITE(iunit,out_format_2DB) 'MODE(',var_dex1,',',var_dex2,'):  Boundary Specifiction (Lazerson)'
         CASE(icoil_splinefx)
            WRITE(iunit,out_format_2DB) 'COIL_SPLINEX(',var_dex1,',',var_dex2,'):  Coil Spline Ctrl Pts (X)'
         CASE(icoil_splinefy)
            WRITE(iunit,out_format_2DB) 'COIL_SPLINEY(',var_dex1,',',var_dex2,'):  Coil Spline Ctrl Pts (Y)'
         CASE(icoil_splinefz)
            WRITE(iunit,out_format_2DB) 'COIL_SPLINEZ(',var_dex1,',',var_dex2,'):  Coil Spline Ctrl Pts (Z)'

         ! FOCUS cases
         CASE(ifocus_ds_rbound_c)
            WRITE(iunit,out_format_2DB) 'FOCUS_DS_RBOUND_C(',var_dex1,',',var_dex2,'):  FOCUS Winding Surface Boundary Radial Specification (COS MN)'
         CASE(ifocus_ds_rbound_s)
            WRITE(iunit,out_format_2DB) 'FOCUS_DS_RBOUND_S(',var_dex1,',',var_dex2,'):  FOCUS Winding Surface Boundary Radial Specification (SIN MN)'
         CASE(ifocus_ds_zbound_c)
            WRITE(iunit,out_format_2DB) 'FOCUS_DS_ZBOUND_C(',var_dex1,',',var_dex2,'):  FOCUS Winding Surface Boundary Vertical Specification (COS MN)'
         CASE(ifocus_ds_zbound_s)
            WRITE(iunit,out_format_2DB) 'FOCUS_DS_ZBOUND_S(',var_dex1,',',var_dex2,'):  FOCUS Winding Surface Boundary Vertical Specification (SIN MN)'
         ! END of FOCUS cases

         ! REGCOIL cases
         CASE(iregcoil_winding_surface_separation)
            WRITE(iunit,out_format) 'REGCOIL_SEPARATION: Coil winding surface separation'
         CASE(iregcoil_rcws_rbound_c)
            WRITE(iunit,out_format_2DB) 'REGCOIL_RCWS_rbound_c(',var_dex1,',',var_dex2,'):  REGCOIL Winding Surface Boundary Radial Specification (COS MN)'
         CASE(iregcoil_rcws_rbound_s)
            WRITE(iunit,out_format_2DB) 'REGCOIL_RCWS_rbound_s(',var_dex1,',',var_dex2,'):  REGCOIL Winding Surface Boundary Radial Specification (SIN MN)'
         CASE(iregcoil_rcws_zbound_c)
            WRITE(iunit,out_format_2DB) 'REGCOIL_RCWS_zbound_c(',var_dex1,',',var_dex2,'):  REGCOIL Winding Surface Boundary Vertical Specification (COS MN)'
         CASE(iregcoil_rcws_zbound_s)
            WRITE(iunit,out_format_2DB) 'REGCOIL_RCWS_zbound_s(',var_dex1,',',var_dex2,'):  REGCOIL Winding Surface Boundary Vertical Specification (SIN MN)'
         ! END of REGCOIL cases

         ! Rosenbrock test function
         CASE(iRosenbrock_X)
            WRITE(iunit,out_format_1D) 'Rosenbrock_X(',var_dex1,'): Rosenbrock Test Function X-Value(s)'
      END SELECT
      END SUBROUTINE write_vars

      SUBROUTINE bcast_vars(loc_master,loc_comm,ierr)
      USE mpi_inc
      IMPLICIT NONE
      INTEGER :: loc_master, loc_comm, ierr
      INTEGER :: n_temp
      ierr = 0
!DEC$ IF DEFINED (MPI_OPT)
      CALL MPI_BCAST(phiedge_min,1,MPI_REAL8, loc_master, loc_comm,ierr)
      IF (ierr /= MPI_SUCCESS) RETURN
      CALL MPI_BCAST(phiedge_max,1,MPI_REAL8, loc_master, loc_comm,ierr)
      IF (ierr /= MPI_SUCCESS) RETURN
      CALL MPI_BCAST(mix_ece_min,1,MPI_REAL8, loc_master, loc_comm,ierr)
      IF (ierr /= MPI_SUCCESS) RETURN
      CALL MPI_BCAST(mix_ece_max,1,MPI_REAL8, loc_master, loc_comm,ierr)
      IF (ierr /= MPI_SUCCESS) RETURN
      CALL MPI_BCAST(curtor_min,1,MPI_REAL8, loc_master, loc_comm,ierr)
      IF (ierr /= MPI_SUCCESS) RETURN
      CALL MPI_BCAST(curtor_max,1,MPI_REAL8, loc_master, loc_comm,ierr)
      IF (ierr /= MPI_SUCCESS) RETURN
      CALL MPI_BCAST(pscale_min,1,MPI_REAL8, loc_master, loc_comm,ierr)
      IF (ierr /= MPI_SUCCESS) RETURN
      CALL MPI_BCAST(pscale_max,1,MPI_REAL8, loc_master, loc_comm,ierr)
      IF (ierr /= MPI_SUCCESS) RETURN
      CALL MPI_BCAST(bcrit_min,1,MPI_REAL8, loc_master, loc_comm,ierr)
      IF (ierr /= MPI_SUCCESS) RETURN
      CALL MPI_BCAST(bcrit_max,1,MPI_REAL8, loc_master, loc_comm,ierr)
      IF (ierr /= MPI_SUCCESS) RETURN
      CALL MPI_BCAST(extcur_min,nigroup,MPI_REAL8, loc_master, loc_comm,ierr)
      IF (ierr /= MPI_SUCCESS) RETURN
      CALL MPI_BCAST(extcur_max,nigroup,MPI_REAL8, loc_master, loc_comm,ierr)
      IF (ierr /= MPI_SUCCESS) RETURN
      CALL MPI_BCAST(aphi_min,20,MPI_REAL8, loc_master, loc_comm,ierr)
      IF (ierr /= MPI_SUCCESS) RETURN
      CALL MPI_BCAST(aphi_max,20,MPI_REAL8, loc_master, loc_comm,ierr)
      IF (ierr /= MPI_SUCCESS) RETURN
      CALL MPI_BCAST(am_min,21,MPI_REAL8, loc_master, loc_comm,ierr)
      IF (ierr /= MPI_SUCCESS) RETURN
      CALL MPI_BCAST(am_max,21,MPI_REAL8, loc_master, loc_comm,ierr)
      IF (ierr /= MPI_SUCCESS) RETURN
      CALL MPI_BCAST(ac_min,21,MPI_REAL8, loc_master, loc_comm,ierr)
      IF (ierr /= MPI_SUCCESS) RETURN
      CALL MPI_BCAST(ac_max,21,MPI_REAL8, loc_master, loc_comm,ierr)
      IF (ierr /= MPI_SUCCESS) RETURN
      CALL MPI_BCAST(ai_min,21,MPI_REAL8, loc_master, loc_comm,ierr)
      IF (ierr /= MPI_SUCCESS) RETURN
      CALL MPI_BCAST(ai_max,21,MPI_REAL8, loc_master, loc_comm,ierr)
      IF (ierr /= MPI_SUCCESS) RETURN
      CALL MPI_BCAST(ah_min,21,MPI_REAL8, loc_master, loc_comm,ierr)
      IF (ierr /= MPI_SUCCESS) RETURN
      CALL MPI_BCAST(ah_max,21,MPI_REAL8, loc_master, loc_comm,ierr)
      IF (ierr /= MPI_SUCCESS) RETURN
      CALL MPI_BCAST(at_min,21,MPI_REAL8, loc_master, loc_comm,ierr)
      IF (ierr /= MPI_SUCCESS) RETURN
      CALL MPI_BCAST(at_max,21,MPI_REAL8, loc_master, loc_comm,ierr)
      IF (ierr /= MPI_SUCCESS) RETURN
      CALL MPI_BCAST(am_f_min,ndatafmax,MPI_REAL8, loc_master, loc_comm,ierr)
      IF (ierr /= MPI_SUCCESS) RETURN
      CALL MPI_BCAST(am_f_max,ndatafmax,MPI_REAL8, loc_master, loc_comm,ierr)
      IF (ierr /= MPI_SUCCESS) RETURN
      CALL MPI_BCAST(ac_f_min,ndatafmax,MPI_REAL8, loc_master, loc_comm,ierr)
      IF (ierr /= MPI_SUCCESS) RETURN
      CALL MPI_BCAST(ac_f_max,ndatafmax,MPI_REAL8, loc_master, loc_comm,ierr)
      IF (ierr /= MPI_SUCCESS) RETURN
      CALL MPI_BCAST(ai_f_min,ndatafmax,MPI_REAL8, loc_master, loc_comm,ierr)
      IF (ierr /= MPI_SUCCESS) RETURN
      CALL MPI_BCAST(ai_f_max,ndatafmax,MPI_REAL8, loc_master, loc_comm,ierr)
      IF (ierr /= MPI_SUCCESS) RETURN
      CALL MPI_BCAST(ah_f_min,ndatafmax,MPI_REAL8, loc_master, loc_comm,ierr)
      IF (ierr /= MPI_SUCCESS) RETURN
      CALL MPI_BCAST(ah_f_max,ndatafmax,MPI_REAL8, loc_master, loc_comm,ierr)
      IF (ierr /= MPI_SUCCESS) RETURN
      CALL MPI_BCAST(at_f_min,ndatafmax,MPI_REAL8, loc_master, loc_comm,ierr)
      IF (ierr /= MPI_SUCCESS) RETURN
      CALL MPI_BCAST(at_f_max,ndatafmax,MPI_REAL8, loc_master, loc_comm,ierr)
      IF (ierr /= MPI_SUCCESS) RETURN
      CALL MPI_BCAST(raxis_min,ntord+1,MPI_REAL8, loc_master, loc_comm,ierr)
      IF (ierr /= MPI_SUCCESS) RETURN
      CALL MPI_BCAST(raxis_max,ntord+1,MPI_REAL8, loc_master, loc_comm,ierr)
      IF (ierr /= MPI_SUCCESS) RETURN
      CALL MPI_BCAST(zaxis_min,ntord+1,MPI_REAL8, loc_master, loc_comm,ierr)
      IF (ierr /= MPI_SUCCESS) RETURN
      CALL MPI_BCAST(zaxis_max,ntord+1,MPI_REAL8, loc_master, loc_comm,ierr)
      IF (ierr /= MPI_SUCCESS) RETURN
      n_temp = (2*ntord+1)*(mpol1d+1)
      CALL MPI_BCAST(rbc_min,n_temp,MPI_REAL8, loc_master, loc_comm,ierr)
      IF (ierr /= MPI_SUCCESS) RETURN
      CALL MPI_BCAST(rbc_max,n_temp,MPI_REAL8, loc_master, loc_comm,ierr)
      IF (ierr /= MPI_SUCCESS) RETURN
      CALL MPI_BCAST(zbs_min,n_temp,MPI_REAL8, loc_master, loc_comm,ierr)
      IF (ierr /= MPI_SUCCESS) RETURN
      CALL MPI_BCAST(zbs_max,n_temp,MPI_REAL8, loc_master, loc_comm,ierr)
      IF (ierr /= MPI_SUCCESS) RETURN
      n_temp = (2*ntord+1)*(mpol1d+1)
      CALL MPI_BCAST(bound_min,n_temp,MPI_REAL8, loc_master, loc_comm,ierr)
      IF (ierr /= MPI_SUCCESS) RETURN
      CALL MPI_BCAST(bound_max,n_temp,MPI_REAL8, loc_master, loc_comm,ierr)
      IF (ierr /= MPI_SUCCESS) RETURN
      n_temp = (2*ntord+1)*(2*mpol1d+1)
      CALL MPI_BCAST(delta_min,n_temp,MPI_REAL8, loc_master, loc_comm,ierr)
      IF (ierr /= MPI_SUCCESS) RETURN
      CALL MPI_BCAST(delta_max,n_temp,MPI_REAL8, loc_master, loc_comm,ierr)
      IF (ierr /= MPI_SUCCESS) RETURN


!DEC$ ENDIF
      RETURN

      END SUBROUTINE bcast_vars


      END MODULE stellopt_vars<|MERGE_RESOLUTION|>--- conflicted
+++ resolved
@@ -265,15 +265,9 @@
       REAL(rprec), DIMENSION(-mpol_rcws:mpol_rcws, -ntor_rcws:ntor_rcws) :: regcoil_rcws_zbound_c_max, regcoil_rcws_zbound_s_max
 
       CHARACTER(256)  ::  equil_type, te_type, ne_type, ti_type, th_type, &
-<<<<<<< HEAD
-                          beamj_type, bootj_type, zeff_type, emis_xics_type,windsurfname, &
-                          regcoil_nescin_filename, bootcalc_type, phi_type, &
-                          focusin_filename
-=======
                           beamj_type, bootj_type, zeff_type, emis_xics_type, &
-                          windsurfname, fixedcoilname, &
+                          windsurfname, fixedcoilname, focusin_filename, &
                           regcoil_nescin_filename, bootcalc_type, phi_type
->>>>>>> 81c0a5c0
       REAL(rprec), DIMENSION(:), ALLOCATABLE :: sfincs_J_dot_B_flux_surface_average, sfincs_B_squared_flux_surface_average
       REAL(rprec), DIMENSION(0:ntord) :: raxis_cc_initial, raxis_cs_initial, zaxis_cc_initial, zaxis_cs_initial
 
