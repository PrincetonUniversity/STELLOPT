--- conflicted
+++ resolved
@@ -594,11 +594,8 @@
       th_type         = 'akima_spline'
       beamj_type      = 'power_series'
       bootj_type      = 'power_series'
-<<<<<<< HEAD
-      bootcalc_type   = 'bootsj' ! MJL
-=======
+      bootcalc_type   = 'bootsj'
       emis_xics_type  = 'power_series'
->>>>>>> 5811d886
       ne_opt(0:20)       = 0.0
       zeff_opt(0:20)     = 0.0
       te_opt(0:20)       = 0.0
@@ -625,17 +622,13 @@
       beamj_aux_f(:)   = 0.0
       bootj_aux_s(:)   = -1.0
       bootj_aux_s(1:5) = (/0.0,0.25,0.50,0.75,1.0/)
-<<<<<<< HEAD
       bootj_aux_f(:)  = 0.0
-      sfincs_s        = -1 ! MJL
-      sfincs_s(1:4)   = (/ 0.2, 0.4, 0.6, 0.8 /) ! MJL
-      vboot_tolerance = 0.01 ! MJL
-      sfincs_min_procs = 1 ! MJL
-=======
-      bootj_aux_f(:)   = 0.0
+      sfincs_s        = -1 
+      sfincs_s(1:4)   = (/ 0.2, 0.4, 0.6, 0.8 /)
+      vboot_tolerance = 0.01
+      sfincs_min_procs = 1
       emis_xics_s(1:5) = (/0.0,0.25,0.50,0.75,1.0/)
       emis_xics_f(:)   = 0.0
->>>>>>> 5811d886
       coil_splinesx(:,:) = -1
       coil_splinesy(:,:) = -1
       coil_splinesz(:,:) = -1
@@ -941,11 +934,8 @@
       th_type = ADJUSTL(th_type)
       beamj_type = ADJUSTL(beamj_type)
       bootj_type = ADJUSTL(bootj_type)
-<<<<<<< HEAD
-      bootcalc_type = ADJUSTL(bootcalc_type) ! MJL
-=======
+      bootcalc_type = ADJUSTL(bootcalc_type)
 
->>>>>>> 5811d886
       ! Coil Optimization
       IF (ANY(ANY(lcoil_spline,2),1)) THEN
          lcoil_geom = .true.
@@ -1845,8 +1835,6 @@
          WRITE(iunit,"(2X,A,1X,'=',5(1X,E22.14))") 'BOOTJ_AUX_S',(bootj_aux_s(n), n=1,ik)
          WRITE(iunit,"(2X,A,1X,'=',5(1X,E22.14))") 'BOOTJ_AUX_F',(bootj_aux_f(n), n=1,ik)
       END IF
-<<<<<<< HEAD
-      ! Begin additions by MJL
       WRITE(iunit,outstr) 'BOOTCALC_TYPE',TRIM(bootcalc_type)
       ik = MINLOC(sfincs_s(2:),DIM=1)
       IF (ik > 2) THEN
@@ -1854,8 +1842,6 @@
       END IF
       WRITE(iunit,*) 'SFINCS_MIN_PROCS =',sfincs_min_procs
       WRITE(iunit,*) 'VBOOT_TOLERANCE =',vboot_tolerance
-      ! End additions by MJL
-=======
       ! Emissivities
       ik = MINLOC(emis_xics_s(2:),DIM=1)
       IF (ik > 2) THEN
@@ -1863,7 +1849,6 @@
          WRITE(iunit,"(2X,A,1X,'=',5(1X,E22.14))") 'EMIS_XICS_S',(emis_xics_s(n), n=1,ik)
          WRITE(iunit,"(2X,A,1X,'=',5(1X,E22.14))") 'EMIS_XICS_F',(emis_xics_f(n), n=1,ik)
       END IF
->>>>>>> 5811d886
       ! E-static potential
       ik = MINLOC(phi_aux_s(2:),DIM=1)
       IF (ik > 4) THEN
