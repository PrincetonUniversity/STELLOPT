!-----------------------------------------------------------------------
!     Module:        stellopt_input_mod
!     Authors:       S. Lazerson (lazerson@pppl.gov)
!     Date:          05/24/2012
!     Description:   This module contains the STELLOPT input namelist and
!                    subroutine which initializes and reads the
!                    STELLOPT input namelist.
!-----------------------------------------------------------------------
      MODULE stellopt_input_mod
!-----------------------------------------------------------------------
!     Libraries
!-----------------------------------------------------------------------
      USE stel_kinds, ONLY: rprec
      USE vparams, ONLY: ntor_rcws, mpol_rcws
      USE stellopt_runtime
      USE stellopt_vars
      USE equil_utils, ONLY: profile_norm
      USE windingsurface
      USE stellopt_targets
      USE safe_open_mod, ONLY: safe_open
      USE diagno_runtime, ONLY: DIAGNO_VERSION
      USE vmec0, ONLY: version_
      USE vmec_input, ONLY: lasym_local => lasym, am, am_aux_s, am_aux_f, pmass_type, &
                            ac, ac_aux_s, ac_aux_f, pcurr_type, &
                            ai, ai_aux_s, ai_aux_f, piota_type, &
                            ah, ah_aux_s, ah_aux_f, ph_type, &
                            at, at_aux_s, at_aux_f, pt_type, &
                            aphi
      USE vmec_params, ONLY: version_vmec=> version_
      USE mpi_params                                                    ! MPI
!DEC$ IF DEFINED (GENE)
      !USE par_other, ONLY: svn_gene => svn_rev, release_gene => release !OLD SVN Version
      USE par_other, ONLY: svn_gene => git_master, release_gene => git_branch
!DEC$ ENDIF        
!DEC$ IF DEFINED (BEAMS3D_OPT)
      USE beams3d_runtime, ONLY: BEAMS3D_VERSION
!DEC$ ENDIF        
!DEC$ IF DEFINED (REGCOIL)
      USE regcoil_variables, ONLY: rc_nfp => nfp, rmnc_coil, rmns_coil, zmns_coil, zmnc_coil, mnmax_coil, xm_coil, xn_coil, verbose, regcoil_nml
      !USE regcoil_variables, ONLY: rc_rmnc_stellopt, rc_rmns_stellopt, &
      !                             rc_zmnc_stellopt, rc_zmns_stellopt, &
      !                             rc_nfp => nfp
!DEC$ ENDIF
      
!-----------------------------------------------------------------------
!     Module Variables
!         
!-----------------------------------------------------------------------
      IMPLICIT NONE
!DEC$ IF DEFINED (MPI_OPT)
      INCLUDE 'mpif.h'                                                          ! MPI
!DEC$ ENDIF        
!-----------------------------------------------------------------------
!     Input Namelists
!         &optimum
!            nfunc_max          Maximum number of function evaluations
!                               1: Single iteration
!                               2: Single iteration with Jacobian eval (if equil_type=='LMDIF')
!            equil_type         Equilibrium Code:
!                                  'VMEC2000' (default)
!                                  'SPEC'
!            opt_type           Optimizer Type
!                                  'LMDIF'    (default)
!                                  'GADE'
!            ftol               Determines tollerance in sum of squares (LMDIF)
!            xtol               Determines relative errror in approximate solution (LMDIF)
!            gtol               Determines orthagonality of solution (LMDIF)
!            epsfcn             Determines jacobian step length (LMDIF)
!                               Determines crossover factor (GADE)
!                               Determines local attractor scaling, global = 1 (PSO)
!            factor             Determines initial step size (LMDIF)
!                               Determines mutation scaling factor (GADE)
!                               Determines Velocity scaling factor (PSO)
!            mode               Determines if scaling is automatic (1) or user(0) (LMDIF)
!                               Determines strategy (GADE) 
!                               Determines number of divisions if > numprocs (MAP)
!            cr_strategy        Crossover strategy (GADE, 0:exponential, 1: binomial)
!            npopulation        Size of population (defaults to nproc if -1 or not set)
!            lkeep_mins         Keep minimum files.
!            lphiedge_opt       Logical to control PHIEDGE variation
!            lcurtor_opt        Logical to control CURTOR variation
!            lbcrit_opt         Logical to control BCRIT variation
!            lpscale_opt        Logical to control PRES_SCALE variation
!            lextcur_opt        Logical array to control EXTCUR varaition
!            laphi_opt          Logical array to control APHI variation
!            lam_opt            Logical array to control AM variation
!            lac_opt            Logical array to control AC variation
!            lai_opt            Logical array to control AI variation
!            lah_opt            Logical array to control AH variation
!            lat_opt            Logical array to control AT variation
!            lam_s_opt          Logical array to control AM_AUX_S variation
!            lam_f_opt          Logical array to control AM_AUX_F variation
!            lac_s_opt          Logical array to control AC_AUX_S variation
!            lac_f_opt          Logical array to control AC_AUX_F variation
!            lai_s_opt          Logical array to control AI_AUX_S variation
!            lai_f_opt          Logical array to control AI_AUX_F variation                         
!            lphi_s_opt         Logical array to control PHI_AUX_S variation (Electrostatic potential) 
!            lphi_f_opt         Logical array to control PHI_AUX_F variation (Electrostatic potential)
!            lah_f_opt          Logical array to control AH_AUX_F variation
!            lat_f_opt          Logical array to control AT_AUX_F variation
!            lcoil_spline       Logical array to control coil spline control point variation
!            lwindsurf          Logical to embed splined coils in a winding surface
!            windsurfname       Character string naming file containing winding surface
!            lbound_opt         Logical array to control Boundary variation
!            lrho_opt           Logical array to control HB Boundary variation
!            rho_exp            Integer controling value of HB Boundary exponent (default 2)
!            dphiedge_opt       Scale factor for PHIEDGE variation
!            dcurtor_opt        Scale factor for CURTOR variation
!            dbcrit_opt         Scale factor for BCRIT variation
!            dextcur_opt        Scale factor array for EXTCUR variation
!            daphi_opt          Scale factor array for APHI variation
!            dam_opt            Scale factor array for AM variation
!            dac_opt            Scale factor array for AC variation
!            dai_opt            Scale factor array for AI variation
!            dah_opt            Scale factor array for AH variation
!            dat_opt            Scale factor array for AT variation
!            dam_s_opt          Scale factor array for AM_AUX_S variation
!            dam_f_opt          Scale factor array for AM_AUX_F variation
!            dac_s_opt          Scale factor array for AC_AUX_S variation
!            dac_f_opt          Scale factor array for AC_AUX_F variation
!            dai_s_opt          Scale factor array for AI_AUX_S variation
!            dai_f_opt          Scale factor array for AI_AUX_F variation
!            dphi_s_opt         Scale factor array for PHI_AUX_S variation
!            dphi_f_opt         Scale factor array for PHI_AUX_F variation
!            dbound_opt         Scale factor array for Boundarys variation
!            mboz               Boozer Tranfrom Poloidal Fourier Content
!            nboz               Boozer Tranform Toroidal Fourier Content
!            target_phiedge     Target for PHIEDGE
!            target_RBtor       Target for RBtor
!            target_R0          Target for R axis (phi=0 plane)
!            target_Z0          Target for R axis (phi=0 plane)
!            target_curtor      Target for CURTOR
!            target_curtor_max  Target for maximum toroidal current
!            target_volume      Target for volume
!            target_beta        Target for Beta
!            target_betat       Target for Beta Toroidal
!            target_betap       Target for Beta Poloidal
!            target_wp          Target for stored energy
!            target_apsect_max  Target upper limit on aspect ratio
!            width_apsec_max    Width of TANH function which defines wall in parameter space
!            target_aspect      Target for aspect ratio
!            target_gradp_max   Target upper limit on grad(p)
!            width_gradp_max    Width of TANH function which defines wall in parameter space
!            target_pmin        Target lower limit on min(p)
!            width_pmin         Width of TANH function which defines wall in parameter space
!            target_curvature   Target Edge Curvature Kertosis
!            target_press       Target array for pressure
!            target_ne_line     Target array for line integrated electron density
!            r0_ne_line         R starting point for line integrated measurement (R1: endpoint) [m]
!            phi0_ne_line       PHI starting point for line integrated measurement (PHI1: endpoint) [rad]
!            z0_ne_line         Z starting point for line integrated measurement (Z1: endpoint) [m]
!            target_faraday     Target array for line integrated Faraday rotation.
!            r0_faraday         R starting point for line integrated measurement (R1: endpoint) [m]
!            phi0_faraday       PHI starting point for line integrated measurement (PHI1: endpoint) [rad]
!            z0_faraday         Z starting point for line integrated measurement (Z1: endpoint) [m]
!            target_sxr         Target array for soft X-Ray Diagnostic.
!            r0_sxr             R starting point for soft X-Ray Chord (R1: endpoint) [m]
!            phi0_sxr           PHI starting point for soft X-Ray Chord (PHI1: endpoint) [rad]
!            z0_sxr             Z starting point for soft X-Ray Chord (Z1: endpoint) [m]
!            target_te          Target array for electron temperature
!            r_te               R electron temperature location array
!            z_te               Z electron temperature location array
!            phi_te             PHI electron temperature location array
!            s_te               s electron temperature location array
!            target_ne          Target array for electron density
!            r_ne               R electron density location array
!            z_ne               Z electron density location array
!            phi_ne             PHI electron density location array
!            s_ne               s electron denstiy location array
!            target_ti          Target array for ion temperature
!            r_ti               R ion temperature location array
!            z_ti               Z ion temperature location array
!            phi_ti             PHI ion temperature location array
!            s_ti               s ion temperature location array
!            target_vphi        Target array for toroidal rotation
!            r_vphi             R toroidal rotation location array
!            z_vphi             Z toroidal rotation location array
!            phi_vphi           PHI toroidal rotation location array
!            s_vphi             s toroidal rotation location array
!            r_iota             R Rotational Transform location array
!            z_iota             Z Rotational Transform location array
!            phi_iota           PHI Rotational Transform location array
!            s_iota             s Rotational Transform location array
!            target_mse         Target arry of MSE gammas
!            r_mse              R MSE datapoint array
!            phi_mse            PHI MSE datapoint array
!            z_mse              Z MSE datapoint array
!            s_mse              s MSE datapoint array
!            a1_mse             A1 MSE coefficient (A1-A6 defined this way)
!            vac_mse            Vacuum MSE signal
!            lmse_extcur        Logical Controlling Which currents are factored out
!            target_bprobe      Magnetic Field Measurement
!            target_fluxloop    Fluxloop Measurement
!            target_segrog      Rogowski Coil Measurement
!            magdiag_coil       Coils file for magnetic diagnostics
!            target_vessel      Minimum distance between equilibrium and vessel
!            vessel_string      Vessel file
!            target_balloon     Target array for ballooning stability calculation
!            balloon_theta      Array indicating values of theta for ballooning calculation
!            balloon_zeta       Array indicating values of zeta for ballooning calculation
!            target_bootstrap   Target array for boostrap current <J*B> (difference between VMEC and bootstrap>
!            target_neo         Target array for neoclassical transport (should be zero)
!            target_Jstar       Target array for dJ*/du (should = 0)
!            NumJstar           Division of trapped mu's
!            target_helicity    Target arry for Boozer Spectrum Helicity (=0)
!            helicity           Complex number specifying target helicity
!            target_resjac      Target Resonant Jacobian modes in Boozer Spectrum (iota_res = nfp*n/m)
!            xm_resjac          Array of corresponding m values to target
!            xn_resjac          Array of corresponding n values to target
!            target_separatrix  Target array minimum distance between plasma and separatrix
!            r_separatrix       Array of (ntheta,nzeta) radial separatrix values [m]
!            z_separatrix       Array of (ntheta,nzeta) vertical separatrix values [m] 
!            phi_separatrix     Array of (ntheta,nzeta) toroidal angle separatrix values [rad]
!            target_txport      Array of target values for turbulent transport optimization
!            s_txport           Array of normalized toroidal fluxes to calculated turbulent transport
!            target_dkes        Array of target values for drift kinetic optimization
!            nu_dkes            Array of nu values for DKES optimization [m] (Efield from phi array)
!            target_limter      Target array minimum distance between plasma and limiter surface
!            r_limiter          Array of (ntheta,nzeta) radial limiter values [m]
!            z_limiter          Array of (ntheta,nzeta) vertical limiter values [m] 
!            phi_limiter        Array of (ntheta,nzeta) toroidal angle limiter values [rad]
!            txport_proxy       String of proxy function name.
!            curvature_P2       Min value of 2nd principal curvature
!
!             REGCOIL related variables
!                         lregcoil_winding_surface_separation_opt, &
!                         dregcoil_winding_surface_separation_opt, &
!                         lregcoil_current_density_opt, &
!                         dregcoil_current_density_opt, &
!                         target_regcoil_winding_surface_separation, &
!                         sigma_regcoil_winding_surface_separation, &
!                         target_regcoil_chi2_b, sigma_regcoil_chi2_b, &
!                         target_regcoil_current_density, sigma_regcoil_current_density, &
!                         regcoil_winding_surface_separation, &
!                         regcoil_current_density
!      
!-----------------------------------------------------------------------
!     Subroutines
!
!   NOTE:  All varaibles which start with target have an similar
!          varaible starting with sigma which defines the error bars.
!-----------------------------------------------------------------------
      NAMELIST /optimum/ nfunc_max, equil_type, opt_type,&
                         ftol, xtol, gtol, epsfcn, factor, refit_param, &
                         cr_strategy, mode, lkeep_mins, lrefit,&
                         npopulation, noptimizers, &
                         lphiedge_opt, lcurtor_opt, lbcrit_opt, &
                         lpscale_opt, lmix_ece_opt,&
                         lextcur_opt, laphi_opt, lam_opt, lac_opt, &
                         lai_opt, lah_opt, lat_opt, lam_s_opt, &
                         lam_f_opt, lac_s_opt, lac_f_opt, lai_s_opt, &
                         lai_f_opt, lne_f_opt, lte_f_opt, lti_f_opt,&
                         lbeamj_f_opt, lbootj_f_opt, lzeff_f_opt, &
                         lth_f_opt, lphi_s_opt, lphi_f_opt, &
                         lrho_opt, ldeltamn_opt, lbound_opt, laxis_opt, lmode_opt, &
                         lne_opt, lte_opt, lti_opt, lth_opt, lzeff_opt, &
                         lah_f_opt, lat_f_opt, lcoil_spline, lemis_xics_f_opt, &
                         windsurfname, &
                         dphiedge_opt, dcurtor_opt, dbcrit_opt, &
                         dpscale_opt, dmix_ece_opt,&
                         dextcur_opt, daphi_opt, dam_opt, dac_opt, &
                         dai_opt, dah_opt, dat_opt, dam_s_opt, &
                         dam_f_opt, dac_s_opt, dac_f_opt, dai_s_opt, &
                         dai_f_opt, dne_f_opt, dte_f_opt, dti_f_opt,&
                         dth_f_opt, dphi_s_opt, dphi_f_opt,&
                         dbeamj_f_opt, dbootj_f_opt, dzeff_f_opt, dbound_opt, &
                         drho_opt, ddeltamn_opt, &
                         dne_opt, dte_opt, dti_opt, dth_opt, dzeff_opt, &
                         dah_f_opt, dat_f_opt, daxis_opt, &
                         dmix_ece_opt, dcoil_spline, demis_xics_f_opt, &
                         ne_aux_s, te_aux_s, ti_aux_s, th_aux_s, phi_aux_s,&
                         beamj_aux_s, bootj_aux_s, zeff_aux_s, &
                         ne_aux_f, te_aux_f, ti_aux_f, th_aux_f, phi_aux_f,&
                         beamj_aux_f, bootj_aux_f, zeff_aux_f, &
                         ne_opt, te_opt, ti_opt, th_opt, zeff_opt, &
                         ne_type, te_type, ti_type, th_type, &
                         beamj_type, bootj_type, zeff_type, phi_type, &
                         bootcalc_type, sfincs_s, sfincs_min_procs, sfincs_Er_option, vboot_tolerance, &
                         ne_min, te_min, ti_min, th_min, beamj_f_min, &
                         bootj_f_min, zeff_min, zeff_f_min, phi_f_min, &
                         ne_max, te_max, ti_max, th_max, beamj_f_max, &
                         bootj_f_max, zeff_max, zeff_f_max, phi_f_max, &
                         ah_f_min, at_f_min, &
                         ah_f_max, at_f_max, &
                         emis_xics_s, emis_xics_f, emis_xics_type,&
                         emis_xics_f_min, emis_xics_f_max, &
                         raxis_min, raxis_max, &
                         zaxis_min, zaxis_max, &
                         rbc_min, rbc_max, zbs_min, zbs_max, &
                         rbs_min, rbs_max, zbc_min, zbc_max, &
                         mboz, nboz, rho_exp, &
                         coil_type, &
                         coil_splinesx,coil_splinesy,coil_splinesz,&
                         coil_splinefx,coil_splinefy,coil_splinefz,&
                         coil_splinefx_min,coil_splinefy_min,coil_splinefz_min,&
                         coil_splinefx_max,coil_splinefy_max,coil_splinefz_max,&
                         lxval_opt, xval, dxval_opt, xval_min, xval_max, &
                         lyval_opt, yval, dyval_opt, yval_min, yval_max, &
                         target_x, sigma_x, target_y, sigma_y, &
                         target_phiedge, sigma_phiedge, &
                         target_rbtor, sigma_rbtor, &
                         target_r0, sigma_r0, target_z0, sigma_z0, target_b0, sigma_b0, &
                         target_curtor, sigma_curtor, &
                         target_curtor_max, sigma_curtor_max, &
                         target_volume, sigma_volume, &
                         target_beta, sigma_beta, &
                         target_betapol, sigma_betapol, &
                         target_betator, sigma_betator, &
                         target_wp, sigma_wp, &
                         target_aspect, sigma_aspect, &
                         target_extcur, sigma_extcur, &
                         target_aspect_max, sigma_aspect_max, width_aspect_max, &
                         target_gradp_max, sigma_gradp_max, width_gradp_max, &
                         target_pmin, sigma_pmin, width_pmin, &
                         target_curvature, sigma_curvature, &
                         target_kappa, sigma_kappa, phi_kappa, &
                         target_kappa_box, sigma_kappa_box, phi_kappa_box, &
                         target_kappa_avg, sigma_kappa_avg, &
                         target_magwell, sigma_magwell, &
                         target_press, sigma_press, r_press, z_press, phi_press, s_press,&
                         target_te, sigma_te, r_te, z_te, phi_te, s_te,&
                         target_ne, sigma_ne, r_ne, z_ne, phi_ne, s_ne,&
                         target_ne_line, sigma_ne_line, r0_ne_line, phi0_ne_line, z0_ne_line,&
                         r1_ne_line, phi1_ne_line, z1_ne_line, &
                         target_te_line, sigma_te_line, r0_te_line, phi0_te_line, z0_te_line,&
                         r1_te_line, phi1_te_line, z1_te_line, cutoff_te_line, &
                         target_ti_line, sigma_ti_line, r0_ti_line, phi0_ti_line, z0_ti_line,&
                         r1_ti_line, phi1_ti_line, z1_ti_line, &
                         target_ti, sigma_ti, r_ti, z_ti, phi_ti, s_ti,&
                         target_xics, sigma_xics, r0_xics, phi0_xics, z0_xics,&
                         r1_xics, phi1_xics, z1_xics, target_xics_bright, sigma_xics_bright, &
                         target_xics_w3, sigma_xics_w3, target_xics_v, sigma_xics_v, &
                         target_vphi, sigma_vphi, r_vphi, z_vphi, phi_vphi, s_vphi, qm_ratio,&
                         target_iota, sigma_iota, r_iota, z_iota, phi_iota, s_iota,&
                         target_vaciota, sigma_vaciota, r_vaciota, z_vaciota, phi_vaciota, s_vaciota,&
                         target_mse, sigma_mse, r_mse, z_mse, phi_mse, &
                         a1_mse, a2_mse, a3_mse, a4_mse, a5_mse, a6_mse, &
                         a7_mse, vac_mse, lmse_extcur, &
                         target_faraday, sigma_faraday, r0_faraday, phi0_faraday, z0_faraday,&
                         r1_faraday, phi1_faraday, z1_faraday, &
                         target_sxr, sigma_sxr, r0_sxr, phi0_sxr, z0_sxr,&
                         r1_sxr, phi1_sxr, z1_sxr, &
                         target_bprobe, target_fluxloop, target_segrog,&
                         sigma_bprobe, sigma_fluxloop, sigma_segrog, magdiag_coil,&
                         target_vessel, sigma_vessel, vessel_string, &
                         phiedge_min, phiedge_max, curtor_min, curtor_max, &
                         bcrit_min, bcrit_max, pscale_min, pscale_max, &
                         mix_ece_min, mix_ece_max, &
                         extcur_min, extcur_max, &
                         am_min, am_max, ac_min, ac_max, ai_min, ai_max, &
                         ah_min, ah_max, at_min, at_max, aphi_min, aphi_max, &
                         am_f_min, ac_f_min, ai_f_min, phi_f_min, ne_f_min, &
                         te_f_min, ti_f_min, th_f_min, &
                         am_f_max, ac_f_max, ai_f_max, phi_f_max, ne_f_max, &
                         te_f_max, ti_f_max, th_f_max, bound_min, bound_max, &
                         delta_min, delta_max, &
                         target_balloon, sigma_balloon, balloon_theta, balloon_zeta,&
                         target_bootstrap,sigma_bootstrap, target_neo, sigma_neo,&
                         target_Jstar, sigma_Jstar, NumJstar,&
                         target_helicity, sigma_helicity, helicity,&
                         target_helicity_old, sigma_helicity_old, &
                         target_resjac, sigma_resjac, xm_resjac, xn_resjac,&
                         target_separatrix, sigma_separatrix, &
                         r_separatrix, z_separatrix, phi_separatrix, &
                         target_limiter, sigma_limiter, &
                         r_limiter, z_limiter, phi_limiter, &
                         lglobal_txport, nz_txport, nalpha_txport, alpha_start_txport, alpha_end_txport, &
                         target_txport, sigma_txport, s_txport, txport_proxy,&
                         target_dkes, sigma_dkes, nu_dkes, &
                         target_jdotb,sigma_jdotb,target_bmin,sigma_bmin,&
                         target_bmax,sigma_bmax,target_jcurv,sigma_jcurv,&
                         target_orbit,sigma_orbit,nu_orbit,nv_orbit,&
                         mass_orbit,Z_orbit,vperp_orbit,&
                         np_orbit,vll_orbit,mu_orbit, target_coil_bnorm,&
                         sigma_coil_bnorm, nu_bnorm, nv_bnorm,&
                         target_coillen, sigma_coillen, &
                         target_coilsep, sigma_coilsep, npts_csep, &
                         target_coilcrv, sigma_coilcrv, npts_curv, &
                         target_coilself, sigma_coilself, npts_cself, &
                         target_ece,sigma_ece,freq_ece, mix_ece, vessel_ece, mirror_ece, &
                         antennaposition_ece, targetposition_ece, rbeam_ece, rfocus_ece, &
                         targettype_ece, antennatype_ece, nra_ece, nphi_ece, &
                         target_kink, sigma_kink,mlmnb_kink,mlmns_kink,ivac_kink,&
                         nj_kink, nk_kink, lssl_kink, lssd_kink, mmaxdf_kink, nmaxdf_kink, &
                         lregcoil_winding_surface_separation_opt, &
                         dregcoil_winding_surface_separation_opt, &
                         lregcoil_current_density_opt, &
                         dregcoil_current_density_opt, &
                         target_regcoil_winding_surface_separation, &
                         sigma_regcoil_winding_surface_separation, &
                         target_regcoil_chi2_b, sigma_regcoil_chi2_b, &
                         target_regcoil_current_density, sigma_regcoil_current_density, &
                         regcoil_winding_surface_separation, &
                         regcoil_current_density, &
                         regcoil_nescin_filename, &
                         regcoil_num_field_periods, &
                         lregcoil_rcws_rbound_c_opt, lregcoil_rcws_rbound_s_opt, &
                         lregcoil_rcws_zbound_c_opt, lregcoil_rcws_zbound_s_opt, &
                         dregcoil_rcws_rbound_c_opt, dregcoil_rcws_rbound_s_opt, &
                         dregcoil_rcws_zbound_c_opt, dregcoil_rcws_zbound_s_opt, &
                         regcoil_rcws_rbound_c_min, regcoil_rcws_rbound_s_min, &
                         regcoil_rcws_zbound_c_min, regcoil_rcws_zbound_s_min, &
                         regcoil_rcws_rbound_c_max, regcoil_rcws_rbound_s_max, &
                         regcoil_rcws_zbound_c_max, regcoil_rcws_zbound_s_max, &
                         target_curvature_P2, sigma_curvature_P2
      
!-----------------------------------------------------------------------
!     Subroutines
!         read_stellopt_input:   Reads optimum namelist
!-----------------------------------------------------------------------
    CONTAINS

      SUBROUTINE read_stellopt_input(filename, istat, ithread)
      CHARACTER(*), INTENT(in) :: filename
      INTEGER, INTENT(out) :: istat
      INTEGER, INTENT(in) :: ithread
      LOGICAL :: lexist
      INTEGER :: i, ierr, iunit, local_master
      CHARACTER(LEN=1000) :: line

      ! Variables used in regcoil section to parse nescin spectrum
      INTEGER :: imn, m, n

      ! Initializations to default values
      nfunc_max       = 5000
      opt_type        = 'LMDIF'
      equil_type      = 'VMEC2000'
      ftol            = 1.0D-06
      xtol            = 1.0D-06
      gtol            = 0.0
      epsfcn          = 1.0D-06
      mode            = 1       ! Default in case user forgets
      factor          = 100.
      cr_strategy     = 0
      npopulation     = -1
      noptimizers     = -1
      refit_param     = 0.75
      rho_exp         = 4
      lxval_opt       = .FALSE.
      lyval_opt       = .FALSE.
      lkeep_mins      = .FALSE.
      lrefit          = .FALSE.
      lphiedge_opt    = .FALSE.
      lcurtor_opt     = .FALSE.
      lpscale_opt     = .FALSE.
      lbcrit_opt      = .FALSE.
      lmix_ece_opt    = .FALSE.
      lextcur_opt(:)  = .FALSE.
      laphi_opt(:)    = .FALSE.
      lam_opt(:)      = .FALSE.
      lac_opt(:)      = .FALSE.
      lai_opt(:)      = .FALSE.
      lah_opt(:)      = .FALSE.
      lat_opt(:)      = .FALSE.
      lne_opt(:)      = .FALSE.
      lzeff_opt(:)    = .FALSE.
      lte_opt(:)      = .FALSE.
      lti_opt(:)      = .FALSE.
      lth_opt(:)      = .FALSE.
      lam_s_opt(:)    = .FALSE.
      lam_f_opt(:)    = .FALSE.
      lac_s_opt(:)    = .FALSE.
      lac_f_opt(:)    = .FALSE.
      lai_s_opt(:)    = .FALSE.
      lai_f_opt(:)    = .FALSE.
      lphi_s_opt(:)   = .FALSE.
      lphi_f_opt(:)   = .FALSE.
      lne_f_opt(:)    = .FALSE.
      lzeff_f_opt(:)  = .FALSE.
      lte_f_opt(:)    = .FALSE.
      lti_f_opt(:)    = .FALSE.
      lth_f_opt(:)        = .FALSE.
      lbeamj_f_opt(:)     = .FALSE.
      lbootj_f_opt(:)     = .FALSE.
      lah_f_opt(:)        = .FALSE.
      lat_f_opt(:)        = .FALSE.
      lemis_xics_f_opt(:) = .FALSE.
      lbound_opt(:,:)     = .FALSE.
      lrho_opt(:,:)       = .FALSE.
      ldeltamn_opt(:,:)   = .FALSE.
      lmode_opt(:,:)      = .FALSE.
      laxis_opt(:)        = .FALSE.
      lcoil_spline(:,:)   = .FALSE.
      lwindsurf           = .FALSE.
      dphiedge_opt    = -1.0
      dcurtor_opt     = -1.0
      dpscale_opt     = -1.0
      dbcrit_opt      = -1.0
      dmix_ece_opt    = -1.0
      dextcur_opt(:)  = -1.0
      daphi_opt(:)    = -1.0
      dam_opt(:)      = -1.0
      dac_opt(:)      = -1.0
      dai_opt(:)      = -1.0
      dah_opt(:)      = -1.0
      dat_opt(:)      = -1.0
      dne_opt(:)      = -1.0
      dzeff_opt(:)    = -1.0
      dte_opt(:)      = -1.0
      dti_opt(:)      = -1.0
      dth_opt(:)      = -1.0
      dam_s_opt(:)    = -1.0
      dam_f_opt(:)    = -1.0
      dac_s_opt(:)    = -1.0
      dac_f_opt(:)    = -1.0
      dai_s_opt(:)    = -1.0
      dai_f_opt(:)    = -1.0
      dphi_s_opt(:)   = -1.0
      dphi_f_opt(:)   = -1.0
      dne_f_opt(:)    = -1.0
      dzeff_f_opt(:)  = -1.0
      dte_f_opt(:)    = -1.0
      dti_f_opt(:)    = -1.0
      dth_f_opt(:)    = -1.0
      dbeamj_f_opt(:) = -1.0
      dbootj_f_opt(:) = -1.0
      dah_f_opt(:)    = -1.0
      dat_f_opt(:)    = -1.0
      daxis_opt(:)    = -1.0
      demis_xics_f_opt(:) = -1.0
      dbound_opt(:,:)   = -1.0
      drho_opt(:,:)     = -1.0
      ddeltamn_opt(:,:) = -1.0
      dcoil_spline(:,:) = -1.0
      ! REGCOIL Winding surface options
      regcoil_nescin_filename = ''
      regcoil_num_field_periods = -1.0
      lregcoil_winding_surface_separation_opt    = .FALSE.
      dregcoil_winding_surface_separation_opt    = -1.0
      lregcoil_current_density_opt    = .FALSE.
      dregcoil_current_density_opt    = -1.0
      lregcoil_rcws_rbound_c_opt = .FALSE.
      lregcoil_rcws_rbound_s_opt = .FALSE.
      lregcoil_rcws_zbound_c_opt = .FALSE.
      lregcoil_rcws_zbound_s_opt = .FALSE.
      dregcoil_rcws_rbound_c_opt = -1.0
      dregcoil_rcws_rbound_s_opt = -1.0
      dregcoil_rcws_zbound_c_opt = -1.0
      dregcoil_rcws_zbound_s_opt = -1.0

      IF (.not.ltriangulate) THEN  ! This is done because values may be set by trinagulate
         phiedge_min     = -bigno;  phiedge_max     = bigno
         curtor_min      = -bigno;  curtor_max      = bigno
         bcrit_min       = -bigno;  bcrit_max       = bigno
         pscale_min      = 0.0   ;  pscale_max      = bigno
         extcur_min      = -bigno;  extcur_max      = bigno
         aphi_min        = -bigno;  aphi_max        = bigno
         am_min          = -bigno;  am_max          = bigno
         ac_min          = -bigno;  ac_max          = bigno
         ai_min          = -bigno;  ai_max          = bigno
         ah_min          = -bigno;  ah_max          = bigno
         at_min          = -bigno;  at_max          = bigno
         am_f_min        = 0.0;     am_f_max        = bigno
         ac_f_min        = -bigno;  ac_f_max        = bigno
         ai_f_min        = -bigno;  ai_f_max        = bigno
         ah_f_min        = -bigno;  ah_f_max        = bigno
         at_f_min        = -bigno;  at_f_max        = bigno
         raxis_min        = -bigno; raxis_max        = bigno
         zaxis_min        = -bigno; zaxis_max        = bigno
         rbc_min         = -bigno;  rbc_max         = bigno
         zbs_min         = -bigno;  zbs_max         = bigno
         bound_min       = -bigno;  bound_max       = bigno
         delta_min       = -bigno;  delta_max       = bigno
      END IF
      xval            = 0.0   ;  yval            = 0.0
      mix_ece_min     = 0.0   ;  mix_ece_max     = 1.0
      ne_min          = -bigno;  ne_max          = bigno
      zeff_min        = -bigno;  zeff_max        = bigno
      te_min          = -bigno;  te_max          = bigno
      ti_min          = -bigno;  ti_max          = bigno
      th_min          = -bigno;  th_max          = bigno
      ne_f_min        = 0.0;     ne_f_max        = bigno_ne
      zeff_f_min      = 0.0;     zeff_f_max      = bigno
      phi_f_min       = -bigno;  phi_f_max       = bigno
      te_f_min        = 0.0;     te_f_max        = bigno
      ti_f_min        = 0.0;     ti_f_max        = bigno
      th_f_min        = 0.0;     th_f_max        = bigno
      beamj_f_min     = -bigno;  beamj_f_max     = bigno
      bootj_f_min     = -bigno;  bootj_f_max     = bigno
      emis_xics_f_min = -bigno;  emis_xics_f_max = bigno
      coil_splinefx_min       = -bigno;  coil_splinefx_max       = bigno
      coil_splinefy_min       = -bigno;  coil_splinefy_max       = bigno
      coil_splinefz_min       = -bigno;  coil_splinefz_max       = bigno
      ! More REGCOIL Options
      target_regcoil_winding_surface_separation = 0.0
      sigma_regcoil_winding_surface_separation = bigno
      regcoil_winding_surface_separation = 1.0
      regcoil_winding_surface_separation_min = 1.0e-3
      regcoil_winding_surface_separation_max = 10.
      target_regcoil_current_density = 0.0
      sigma_regcoil_current_density = bigno
      regcoil_current_density = 8.0e6
      regcoil_current_density_min = 0.0
      regcoil_current_density_max = bigno
      regcoil_rcws_rbound_c_min = -bigno;  regcoil_rcws_rbound_c_max = bigno
      regcoil_rcws_rbound_s_min = -bigno;  regcoil_rcws_rbound_s_max = bigno
      regcoil_rcws_zbound_c_min = -bigno;  regcoil_rcws_zbound_c_max = bigno
      regcoil_rcws_zbound_s_min = -bigno;  regcoil_rcws_zbound_s_max = bigno
      target_regcoil_chi2_b = 0.0
      sigma_regcoil_chi2_b  = bigno
      target_regcoil_current_density = 8.0e6
      sigma_regcoil_current_density  = bigno
      
      ne_type         = 'akima_spline'
      zeff_type       = 'akima_spline'
      phi_type        = 'akima_spline'
      te_type         = 'akima_spline'
      ti_type         = 'akima_spline'
      th_type         = 'akima_spline'
      beamj_type      = 'power_series'
      bootj_type      = 'power_series'
      bootcalc_type   = 'bootsj'
      emis_xics_type  = 'power_series'
      ne_opt(0:20)       = 0.0
      zeff_opt(0:20)     = 0.0
      te_opt(0:20)       = 0.0
      ti_opt(0:20)       = 0.0
      th_opt(0:20)       = 0.0
      ne_aux_s(:)     = -1.0
      ne_aux_s(1:5)   = (/0.0,0.25,0.50,0.75,1.0/)
      ne_aux_f(:)     = 0.0 ! Do this so profile norm doesn't get screwy
      ne_aux_f(1:5)   = 1.0 ! Do this so we can scale T to P
      zeff_aux_s(:)   = -1.0
      zeff_aux_s(1:5) = (/0.0,0.25,0.50,0.75,1.0/)
      zeff_aux_f(:)   = 0.0 
      zeff_aux_f(1:5) = 1.0 
      te_aux_s(:)     = -1.0
      te_aux_f(:)     = 0.0
      ti_aux_s(:)     = -1.0
      ti_aux_f(:)     = 0.0
      th_aux_s(:)     = -1.0
      th_aux_f(:)     = 0.0 ! Probably need to recast th as ph later
      phi_aux_s(1:5)  = (/0.0,0.25,0.50,0.75,1.0/)
      phi_aux_f(:)    = 0.0
      beamj_aux_s(:)   = -1.0
      ! beamj_aux_s(1:5) = (/0.0,0.25,0.50,0.75,1.0/)
      beamj_aux_f(:)   = 0.0
      bootj_aux_s(:)   = -1.0
      ! bootj_aux_s(1:5) = (/0.0,0.25,0.50,0.75,1.0/)
      bootj_aux_f(:)   = 0.0
      sfincs_s        = -1 
      sfincs_s(1:4)   = (/ 0.2, 0.4, 0.6, 0.8 /)
      vboot_tolerance = 0.01
      sfincs_min_procs = 1
      emis_xics_s(1:5) = (/0.0,0.25,0.50,0.75,1.0/)
      emis_xics_f(:)   = 0.0
      coil_splinesx(:,:) = -1
      coil_splinesy(:,:) = -1
      coil_splinesz(:,:) = -1
      coil_splinefx(:,:) = 0
      coil_splinefy(:,:) = 0
      coil_splinefz(:,:) = 0
      coil_nctrl(:)  = 0
      coil_type(:)    = 'U'    ! Default to "unknown"
      windsurfname    = ''
      windsurf%mmax   = -1
      windsurf%nmax   = -1
      mboz            = 64
      nboz            = 64
      target_x        = 0.0
      sigma_x         = bigno
      target_y        = 0.0
      sigma_y         = bigno
      target_phiedge  = 0.0
      sigma_phiedge   = bigno
      target_rbtor    = 0.0
      sigma_rbtor     = bigno
      target_b0       = 0.0
      sigma_b0        = bigno
      target_r0       = 0.0
      sigma_r0        = bigno
      target_z0       = 0.0
      sigma_z0        = bigno
      target_curtor   = 0.0
      sigma_curtor    = bigno
      target_curtor_max = 0.0
      sigma_curtor_max  = bigno
      target_volume   = 0.0
      sigma_volume    = bigno
      target_beta     = 0.0
      sigma_beta      = bigno
      target_betapol  = 0.0
      sigma_betapol   = bigno
      target_betator   = 0.0
      sigma_betator    = bigno
      target_wp        = 0.0
      sigma_wp         = bigno
      target_aspect    = 0.0
      sigma_aspect     = bigno
      target_aspect_max= 0.0
      sigma_aspect_max = bigno
      width_aspect_max = 0.5 ! Ideally we'd want it to be something like N*EPSFCN
      target_gradp_max = 0.0
      sigma_gradp_max  = bigno
      width_gradp_max  = 0.5
      target_pmin      = 0.0
      sigma_pmin       = bigno
      width_pmin       = 0.5
      target_curvature = 0.0
      sigma_curvature  = bigno
      target_magwell   = 0.0
      sigma_magwell    = bigno
      target_kappa     = 0.0
      sigma_kappa      = bigno
      phi_kappa        = 0.0
      target_kappa_box = 0.0
      sigma_kappa_box  = bigno
      phi_kappa_box    = 0.0
      target_kappa_avg = 0.0
      sigma_kappa_avg  = bigno
      target_kink(:)  = 0.0
      sigma_kink(:)   = bigno
      mlmnb_kink      = 264
      mlmns_kink(:)   = 91
      ivac_kink       = 24
      nj_kink         = 512
      nk_kink         = 512
      mmaxdf_kink     = 127
      nmaxdf_kink     = 31
      lssl_kink(:)    = 4096
      lssd_kink(:)    = 4096
      target_vessel   = 0.0
      sigma_vessel    = bigno
      vessel_string   = ''
      target_te(:)    = 0.0
      sigma_te(:)     = bigno
      target_extcur   = 0.0
      sigma_extcur    = bigno
      norm_press      = 1.0
      r_press(:)         = 0.0
      z_press(:)         = 0.0
      phi_press(:)       = 0.0
      s_press(:)         = -1.0
      target_press(:)    = 0.0
      sigma_press(:)     = bigno
      r_te(:)         = 0.0
      z_te(:)         = 0.0
      phi_te(:)       = 0.0
      s_te(:)         = -1.0
      target_ne(:)    = 0.0
      sigma_ne(:)     = bigno_ne
      r_ne(:)         = 0.0
      z_ne(:)         = 0.0
      phi_ne(:)       = 0.0
      s_ne(:)         = -1.0
      target_ne_line(:) = 0.0
      sigma_ne_line(:) = bigno_ne
      r0_ne_line(:)   = 0.0
      phi0_ne_line(:) = 0.0
      z0_ne_line(:)   = 0.0
      r1_ne_line(:)   = 0.0
      phi1_ne_line(:) = 0.0
      z1_ne_line(:)   = 0.0
      target_te_line(:) = 0.0
      sigma_te_line(:) = bigno
      r0_te_line(:)   = 0.0
      phi0_te_line(:) = 0.0
      z0_te_line(:)   = 0.0
      r1_te_line(:)   = 0.0
      phi1_te_line(:) = 0.0
      z1_te_line(:)   = 0.0
      cutoff_te_line  = 3000.0
      target_ti_line(:) = 0.0
      sigma_ti_line(:) = bigno
      r0_ti_line(:)   = 0.0
      phi0_ti_line(:) = 0.0
      z0_ti_line(:)   = 0.0
      r1_ti_line(:)   = 0.0
      phi1_ti_line(:) = 0.0
      z1_ti_line(:)   = 0.0
      target_xics(:)        = 0.0
      sigma_xics(:)         = bigno
      target_xics_bright(:) = 0.0
      sigma_xics_bright(:)  = bigno
      target_xics_w3(:)     = 0.0
      sigma_xics_w3(:)      = bigno
      target_xics_v(:)      = 0.0
      sigma_xics_v(:)       = bigno
      r0_xics(:)            = 0.0
      phi0_xics(:)          = 0.0
      z0_xics(:)            = 0.0
      r1_xics(:)            = 0.0
      phi1_xics(:)          = 0.0
      z1_xics(:)            = 0.0
      target_ti(:)     = 0.0
      sigma_ti(:)     = bigno
      r_ti(:)         = 0.0
      z_ti(:)         = 0.0
      phi_ti(:)       = 0.0
      s_ti(:)         = -1.0
      target_vphi(:)  = 0.0
      sigma_vphi(:)   = bigno
      r_vphi(:)       = 0.0
      z_vphi(:)       = 0.0
      phi_vphi(:)     = 0.0
      s_vphi(:)       = -1.0
      qm_ratio        = 9.57883058054E+07
      target_iota(:)  = 0.0
      sigma_iota(:)   = bigno
      r_iota(:)       = 0.0
      z_iota(:)       = 0.0
      phi_iota(:)     = 0.0
      s_iota(:)       = -1.0
      target_vaciota(:)  = 0.0
      sigma_vaciota(:)   = bigno
      r_vaciota(:)       = 0.0
      z_vaciota(:)       = 0.0
      phi_vaciota(:)     = 0.0
      s_vaciota(:)       = -1.0
      target_mse(:)   = 0.0
      sigma_mse(:)    = bigno
      r_mse(:)        = 0.0
      z_mse(:)        = 0.0
      phi_mse(:)      = 0.0
      s_mse(:)        = -1.0
      a1_mse(:)       = 0.0
      a2_mse(:)       = 0.0
      a3_mse(:)       = 0.0
      a4_mse(:)       = 0.0
      a5_mse(:)       = 0.0
      a6_mse(:)       = 0.0
      a7_mse(:)       = 0.0
      vac_mse(:)      = 0.0
      lmse_extcur(:)  = .false.
      target_faraday(:) = 0.0
      sigma_faraday(:) = bigno_ne
      r0_faraday(:)   = 0.0
      phi0_faraday(:) = 0.0
      z0_faraday(:)   = 0.0
      r1_faraday(:)   = 0.0
      phi1_faraday(:) = 0.0
      z1_faraday(:)   = 0.0
      target_sxr(:) = 0.0
      sigma_sxr(:) = bigno_ne
      r0_sxr(:)   = 0.0
      phi0_sxr(:) = 0.0
      z0_sxr(:)   = 0.0
      r1_sxr(:)   = 0.0
      phi1_sxr(:) = 0.0
      z1_sxr(:)   = 0.0
      target_ece(:,:) = 0
      sigma_ece(:,:) = bigno
      mix_ece        = 0.8
      vessel_ece     = ''
      mirror_ece     = ''
      targettype_ece  = 'cyl'
      antennatype_ece = 'cyl'
      antennaposition_ece = 0
      targetposition_ece = 0
      rbeam_ece = 0
      rfocus_ece = 0
      nra_ece = 0
      nphi_ece = 8
      target_bprobe(:)= 0.0
      sigma_bprobe(:) = bigno
      target_fluxloop(:) = 0.0
      sigma_fluxloop(:) = bigno
      target_segrog(:)= 0.0
      sigma_segrog(:) = bigno
      magdiag_coil = ''
      target_balloon(:)= 0.0
      sigma_balloon(:) = bigno
      balloon_theta(:)= -1.0
      balloon_zeta(:) = -1.0
      target_bootstrap(:) = 0.0
      sigma_bootstrap(:) = bigno
      target_neo(:)   = 0.0
      sigma_neo(:)    = bigno
      target_Jstar(:) = 0.0
      sigma_Jstar(:)  = bigno
      NumJstar        = 4
      target_helicity(:) = 0.0
      sigma_helicity(:)  = bigno
      helicity           = CMPLX(0.0,0.0)
      target_helicity_old(:) = 0.0
      sigma_helicity_old(:)  = bigno
      target_resjac(:)  = 0.0
      sigma_resjac(:)   = bigno
      xn_resjac(:)      = 0
      xm_resjac(:)      = -99
      target_separatrix = 0.0
      sigma_separatrix  = bigno
      r_separatrix      = 0.0
      z_separatrix      = 0.0
      phi_separatrix    = 0.0
      lglobal_txport    = .FALSE.
      nz_txport         = 128
      nalpha_txport     = 1
      alpha_start_txport= 0.0
      alpha_end_txport  = pi2/2
      target_txport     = 0.0
      sigma_txport      = bigno
      s_txport          = -1.0
      txport_proxy      = 'prox1f'
      target_orbit      = 0.0
      sigma_orbit       = bigno
      mass_orbit        = 6.64465675E-27 ! Default to He4
      Z_orbit           = 2.0
      nu_orbit          = 0
      nv_orbit          = 0
      np_orbit          = 0
      vll_orbit         = 0
      mu_orbit          = 0
      vperp_orbit       = 0
      target_dkes       = 0.0
      sigma_dkes        = bigno
      nu_dkes           = 0.01
      target_jdotb      = 0.0
      sigma_jdotb       = bigno
      target_jcurv      = 0.0
      sigma_jcurv       = bigno
      target_bmin       = 0.0
      sigma_bmin        = bigno
      target_bmax       = 0.0
      sigma_bmax        = bigno
      target_limiter    = 0.0
      sigma_limiter     = bigno
      r_limiter         = 0.0
      z_limiter         = 0.0
      phi_limiter       = 0.0
      target_coil_bnorm = 0.0
      sigma_coil_bnorm  = bigno
      nu_bnorm          = 256
      nv_bnorm          = 64
      target_coillen    = 0.0
      sigma_coillen     = bigno
      target_coilcrv    = 0.0
      sigma_coilcrv     = bigno
      npts_curv         = 256
      target_coilsep    = 20.0
      sigma_coilsep     = bigno
      npts_csep         = 128
      target_coilself   = 0.0
      sigma_coilself    = bigno
      npts_cself        = 360
      target_curvature_P2    = 0.0
      sigma_curvature_P2     = bigno
      ! Read name list
      lexist            = .false.
      istat=0
      iunit=12
      INQUIRE(FILE=TRIM(filename),EXIST=lexist)
      IF (.not.lexist) CALL handle_err(FILE_EXIST_ERR,TRIM(filename),istat)
      CALL safe_open(iunit,istat,TRIM(filename),'old','formatted')
      IF (istat /= 0) CALL handle_err(FILE_OPEN_ERR,TRIM(filename),istat)
      READ(iunit,NML=optimum,IOSTAT=istat)
      IF (istat /= 0) THEN
         backspace(iunit)
         read(iunit,fmt='(A)') line
         write(6,'(A)') 'Invalid line in namelist: '//TRIM(line)
         CALL handle_err(NAMELIST_READ_ERR,'OPTIMUM in: '//TRIM(filename),istat)
      END IF
      CALL FLUSH(iunit)
      CLOSE(iunit)

      ! Fix String vars
      equil_type=TRIM(equil_type)
      equil_type=ADJUSTL(equil_type)
      opt_type  =TRIM(opt_type)
      opt_type  = ADJUSTL(opt_type)
      magdiag_coil = TRIM(magdiag_coil)
      magdiag_coil = ADJUSTL(magdiag_coil)
      ne_type = ADJUSTL(ne_type)
      te_type = ADJUSTL(te_type)
      ti_type = ADJUSTL(ti_type)
      th_type = ADJUSTL(th_type)
      zeff_type = ADJUSTL(zeff_type)
      phi_type = ADJUSTL(phi_type)
      beamj_type = ADJUSTL(beamj_type)
      bootj_type = ADJUSTL(bootj_type)
      bootcalc_type = ADJUSTL(bootcalc_type)

      ! Coil Optimization
      IF (ANY(ANY(lcoil_spline,2),1)) THEN
         lcoil_geom = .true.

         IF (LEN_TRIM(windsurfname).gt.0) THEN
            CALL read_winding_surface(windsurfname, ierr)
            IF (ierr.ne.0) CALL handle_err(CWS_READ_ERR, windsurfname, ierr)
            lwindsurf = .TRUE.
         ENDIF

         ! Count knots, error check
         DO i=1,nigroup
            n = COUNT(coil_splinesx(i,:) >= 0.0)
            coil_nctrl(i) = n - 4
            IF ((n > 0).AND.(n < 4)) &
                 CALL handle_err(KNOT_DEF_ERR, 'read_stellopt_input', n)
            IF (COUNT(coil_splinesy(i,:) >= 0.0) - 4 .NE. coil_nctrl(i)) &
                 CALL handle_err(KNOT_MISMATCH_ERR, 'read_stellopt_input', coil_nctrl(i))
            IF ((.NOT.lwindsurf) .AND. (COUNT(coil_splinesz(i,:) >= 0.0) - 4 .NE. coil_nctrl(i))) &
                 CALL handle_err(KNOT_MISMATCH_ERR, 'read_stellopt_input', coil_nctrl(i))
            IF (ANY(lcoil_spline(i,coil_nctrl(i)+1:maxcoilctrl))) &
                 CALL handle_err(KNOT_MISMATCH_ERR, 'read_stellopt_input', coil_nctrl(i))
            IF (n.GE.4) THEN
               DO m=2,n
                  IF (coil_splinesx(i,m).LT.coil_splinesx(i,m-1)) &
                       CALL handle_err(KNOT_ORDER_ERR, 'read_stellopt_input', m)
                  IF (coil_splinesy(i,m).LT.coil_splinesy(i,m-1)) &
                       CALL handle_err(KNOT_ORDER_ERR, 'read_stellopt_input', m)
               ENDDO
               IF ((coil_splinesx(i,2).NE.coil_splinesx(i,1)) .OR. &
                   (coil_splinesx(i,3).NE.coil_splinesx(i,1)) .OR. &
                   (coil_splinesx(i,4).NE.coil_splinesx(i,1))) &
                  CALL handle_err(KNOT_CONST_ERR, 'read_stellopt_input', i)
               IF ((coil_splinesx(i,n-1).NE.coil_splinesx(i,n)) .OR. &
                   (coil_splinesx(i,n-2).NE.coil_splinesx(i,n)) .OR. &
                   (coil_splinesx(i,n-3).NE.coil_splinesx(i,n))) &
                  CALL handle_err(KNOT_CONST_ERR, 'read_stellopt_input', i)
               IF ((coil_splinesy(i,2).NE.coil_splinesy(i,1)) .OR. &
                   (coil_splinesy(i,3).NE.coil_splinesy(i,1)) .OR. &
                   (coil_splinesy(i,4).NE.coil_splinesy(i,1))) &
                  CALL handle_err(KNOT_CONST_ERR, 'read_stellopt_input', i)
               IF ((coil_splinesy(i,n-1).NE.coil_splinesy(i,n)) .OR. &
                   (coil_splinesy(i,n-2).NE.coil_splinesy(i,n)) .OR. &
                   (coil_splinesy(i,n-3).NE.coil_splinesy(i,n))) &
                  CALL handle_err(KNOT_CONST_ERR, 'read_stellopt_input', i)
            ENDIF !n ge 4
         END DO !i
      ENDIF !lcoil_spline

      ! REGCOIL winding surface optimization
      ! If targeting chi2_b on the plasma boundary AND varying the winding
      ! surface Fourier series, then load the nescin file from the regcoil
      ! namelist

!DEC$ IF DEFINED (REGCOIL)
      IF ( ANY(sigma_regcoil_chi2_b < bigno) .and. &
           ( ANY(lregcoil_rcws_rbound_c_opt) .or. ANY(lregcoil_rcws_rbound_s_opt) .or. &
           ANY(lregcoil_rcws_zbound_c_opt) .or. ANY(lregcoil_rcws_zbound_s_opt) ) ) THEN
         rc_nfp = regcoil_num_field_periods
         regcoil_rcws_rbound_c = 0
         regcoil_rcws_rbound_s = 0
         regcoil_rcws_zbound_c = 0
         regcoil_rcws_zbound_s = 0
         IF (myid == master) THEN
            WRITE(6,*) '<----REGCOIL: Reading NESCIN Spectrum from file'
         end if
         !call regcoil_read_nescin_spectrum(regcoil_nescin_filename, (myid == master)) 
         verbose = (myid == master)
         ! We need to read geometry_option_coil and nescin_filename from the input namelist before the coil surface can be loaded.
         CALL safe_open(iunit, istat, TRIM(filename), 'old', 'formatted')
         READ(iunit, nml=regcoil_nml, iostat=istat)
         CLOSE(iunit)
         call regcoil_init_coil_surface() 
         IF (myid == master) THEN
            WRITE(6,*) '<----REGCOIL: Initializing winding surface with NESCIN Spectrum'
         end if
         !call regcoil_initupdate_nescin_coil_surface((myid == master))
         ! parse the rc_(r/z)mn(c/s)_stellopt arrays and populate the regcoil_rcws_(r/z)bound_(c/s) 2D arrays
         !do ii = -mpol_rcws,mpol_rcws
         !   do jj = -ntor_rcws,ntor_rcws
         !      regcoil_rcws_rbound_c(ii, jj) = rc_rmnc_stellopt(ii,jj)
         !      regcoil_rcws_rbound_s(ii, jj) = rc_rmns_stellopt(ii,jj)
         !      regcoil_rcws_zbound_c(ii, jj) = rc_zmnc_stellopt(ii,jj)
         !      regcoil_rcws_zbound_s(ii, jj) = rc_zmns_stellopt(ii,jj)
         !   end do
         !end do
         do imn = 1, mnmax_coil
            m = xm_coil(imn)
            n = xn_coil(imn)/(-regcoil_num_field_periods) ! Convert from regcoil/vmec to nescin convention
            IF (m < -mpol_rcws .or. m > mpol_rcws .or. n < -ntor_rcws .or. n > ntor_rcws) THEN
               WRITE(6,*) "Error! (m,n) values in nescin file exceed mpol_rcws or ntor_rcws."
               WRITE(6,*) "mpol_rcws=",mpol_rcws," ntor_rcws=",ntor_rcws
               WRITE(6,*) "m=",m,"  n=",n
               STOP
            END IF
            regcoil_rcws_rbound_c(m, n) = rmnc_coil(imn)
            regcoil_rcws_rbound_s(m, n) = rmns_coil(imn)
            regcoil_rcws_zbound_c(m, n) = zmnc_coil(imn)
            regcoil_rcws_zbound_s(m, n) = zmns_coil(imn)
         end do
         
         if (myid==master) then
            WRITE(6,*) '<----STELLOPT_INPUT_MOD: Finished parsing nescoil data and', &
                 ' assigning stellopt variables'
         end if
      END IF
!DEC$ ENDIF
      ! End of REGCOIL winding surface optimization initializion steps

      ! If fixed boundary optimization or mapping turn off restart
      IF (ANY(ANY(lbound_opt,2),1) .or. opt_type=='map') lno_restart = .true.
      ! Test for proper normalization on ne profile
      IF (ANY(ne_opt > 1.0E+15) .or. ANY(ne_aux_f > 1.0E+15)) THEN
         IF (myid == master) THEN
            WRITE(6,*) '!!!!!!!!!!!!!!!!!!!! WARNING !!!!!!!!!!!!!!!!!!!!!!!!!'
            WRITE(6,*) '  Electron density profile is set too large.  The'
            WRITE(6,*) '  NE_OPT and NE_AUX_F arrays should be normalized to'
            WRITE(6,*) '  1.0E+18 [m^-3].'
            WRITE(6,*) '  '
            WRITE(6,*) '  This DOES NOT apply to the TARGET_NE or SIGMA_NE'
            WRITE(6,*) '  arrays which are normalized to 1.0E+00 [m^-3].'
            WRITE(6,*) '  '
            WRITE(6,*) '  STELLOPT will now renormalize.'
         END IF
         ne_opt = ne_opt / ne_norm
         ne_aux_f = ne_aux_f / ne_norm
      END IF
         
      ! Print code messages
      CALL tolower(equil_type)
      IF ((myid == master) .and. (TRIM(equil_type(1:4)) == 'vmec') ) THEN
         WRITE(6,*)        " Equilibrium calculation provided by: "
         WRITE(6,"(2X,A)") "================================================================================="
         WRITE(6,"(2X,A)") "=========   Parallel Variational Moments Equilibrium Code (v "//TRIM(version_vmec)//")      ========="
         WRITE(6,"(2X,A)") "=========                (S. Hirshman, J. Whitson)                      ========="
         WRITE(6,"(2X,A)") "=========         http://vmecwiki.pppl.wikispaces.net/VMEC              ========="
         WRITE(6,"(2X,A)") "================================================================================="
         WRITE(6,*)        "    "
      END IF
!DEC$ IF DEFINED (BEAMS3D_OPT)
      IF (myid == master .and. ANY(sigma_orbit < bigno) ) THEN
         WRITE(6,*)               " Energetic Particle calculation provided by: "
         WRITE(6,"(2X,A)")        "================================================================================="
         WRITE(6,"(2X,A,F5.2,A)") "=========                      BEAMS3D (v",BEAMS3D_VERSION,")                         ========="
         WRITE(6,"(2X,A)")        "=========                  (M. McMillan, S. Lazerson)                   ========="
         WRITE(6,"(2X,A)")        "=========                       lazerson@pppl.gov                       ========="
         WRITE(6,"(2X,A)")        "=========          http://vmecwiki.pppl.wikispaces.net/BEAMS3D          ========="
         WRITE(6,"(2X,A)")        "================================================================================="
         WRITE(6,*)        "    "
      END IF
!DEC$ ELSE
      IF (ANY(sigma_orbit < bigno)) THEN
         sigma_orbit = bigno
         IF (myid == master) THEN
            WRITE(6,*) '!!!!!!!!!!!!!!!!!!!! WARNING !!!!!!!!!!!!!!!!!!!!!!!!!'
            WRITE(6,*) '  STELLOPT has not been linked to the BEAMS3D code.   '
            WRITE(6,*) '  Optimization of particle orbits not possible.'
            WRITE(6,*) '  Disabling energetic particle targets.'
         END IF
      END IF
!DEC$ ENDIF
      IF (myid == master .and. ANY(sigma_bootstrap < bigno)) THEN
         WRITE(6,*)        " Bootstrap calculation provided by: "
         WRITE(6,"(2X,A)") "================================================================================="
         WRITE(6,"(2X,A,A,A)") "=========                    BOOTSJ (v",version_,")                             ========="
         WRITE(6,"(2X,A)") "=========            (J. Tolliver, K. Shaing, P. Moroz)                 ========="
         WRITE(6,"(2X,A)") "=========        http://vmecwiki.pppl.wikispaces.net/BOOTSJ             ========="
         WRITE(6,"(2X,A)") "================================================================================="
         WRITE(6,*)        "    "
      END IF
      IF (myid == master .and. ANY(sigma_balloon < bigno)) THEN
         WRITE(6,*)        " Ballooning stability calculation provided by: "
         WRITE(6,"(2X,A)") "================================================================================="
         WRITE(6,"(2X,A,F5.2,A)") "=========                    COBRAVMEC (v",4.10,")                         ========="
         WRITE(6,"(2X,A)") "=========                 (R. Sanchez, S. Hirshman)                     ========="
         WRITE(6,"(2X,A)") "=========                   raul.sanchez@uc3m.es                        ========="
         WRITE(6,"(2X,A)") "================================================================================="
         WRITE(6,*)        "    "
      END IF
!DEC$ IF DEFINED (TERPSICHORE)
      IF (myid == master .and. ANY(sigma_kink < bigno)) THEN
         WRITE(6,*)        " Kink stability calculation provided by: "
         WRITE(6,"(2X,A)") "================================================================================="
         WRITE(6,"(2X,A,F5.2,A)") "=========                    TERPSICHORE (v2016)                        ========="
         WRITE(6,"(2X,A)") "=========    (D. V. ANDERSON, W. A. COOPER, R. GRUBER AND U. SCHWENN)   ========="
         WRITE(6,"(2X,A)") "=========                   wilfred.cooper@epfl.ch                      ========="
         WRITE(6,"(2X,A)") "================================================================================="
         WRITE(6,*)        "    "
      END IF
!DEC$ ELSE
      IF (ANY(sigma_kink < bigno)) THEN
         sigma_kink(:) = bigno
         IF (myid == master) THEN
            WRITE(6,*) '!!!!!!!!!!!!!!!!!!!! WARNING !!!!!!!!!!!!!!!!!!!!!!!!!'
            WRITE(6,*) '  STELLOPT has not been linked to the TERPSICHORE code.   '
            WRITE(6,*) '  Optimization of kink stability not possible.'
            WRITE(6,*) '  Disabling kink stability targets.'
         END IF
      END IF
!DEC$ ENDIF
!DEC$ IF DEFINED (TRAVIS)
      IF (myid == master .and. ANY(sigma_ece < bigno)) THEN
         WRITE(6,*)        " ECE Radiation calculation provided by: "
         WRITE(6,"(2X,A)")        "================================================================================="
         WRITE(6,"(2X,A,F5.2,A)") "=========                            TRAVIS                             ========="
         CALL printversion_f77
         WRITE(6,"(2X,A)")        "=========                    (N. Marushchenko)                          ========="
         WRITE(6,"(2X,A)")        "=========              nikolai.marushchenko@ipp.mpg.de                  ========="
         WRITE(6,"(2X,A)")        "================================================================================="
         WRITE(6,*)               "    "
      END IF
!DEC$ ELSE
      IF (ANY(sigma_ece < bigno)) THEN
         sigma_ece = bigno
         IF (myid == master) THEN
            WRITE(6,*) '!!!!!!!!!!!!!!!!!!!! WARNING !!!!!!!!!!!!!!!!!!!!!!!!!'
            WRITE(6,*) '  STELLOPT has not been linked to the TRAVIS code.   '
            WRITE(6,*) '  Optimization of ECE Radiation not possible.'
            WRITE(6,*) '  Disabling ECE Radiation targets.'
         END IF
      END IF
!DEC$ ENDIF
!DEC$ IF DEFINED (COILOPTPP)
      IF (myid == master .and. (sigma_coil_bnorm < bigno)) THEN
         WRITE(6,*)        " Stellarator Coil Optimization provided by: "
         WRITE(6,"(2X,A)") "================================================================================="
         WRITE(6,"(2X,A)") "=========                            COILOPT++                          ========="
         WRITE(6,"(2X,A)") "=========                    (J. Breslau, S. Lazerson)                  ========="
         WRITE(6,"(2X,A)") "=========                        jbreslau@pppl.gov                      ========="
         WRITE(6,"(2X,A)") "================================================================================="
         WRITE(6,*)        "    "
      END IF
!DEC$ ELSE
      IF (sigma_coil_bnorm < bigno) THEN
         sigma_coil_bnorm = bigno
         IF (myid == master) THEN
            WRITE(6,*) '!!!!!!!!!!!!!!!!!!!! WARNING !!!!!!!!!!!!!!!!!!!!!!!!!'
            WRITE(6,*) '  Coil optimization with the COILOPT++'
            WRITE(6,*) '  code has been disabled.  Coil optimziation'
            WRITE(6,*) '  has been turned off.  Contact your vendor for'
            WRITE(6,*) '  further information.'
         END IF
      END IF
!DEC$ ENDIF
!DEC$ IF DEFINED (REGCOIL)
      IF (myid == master .and. (ANY(sigma_regcoil_chi2_b < bigno) .or. &
                                (sigma_regcoil_current_density < bigno) )) THEN
         WRITE(6,*)        " Stellarator REGCOIL Optimization provided by: "
         WRITE(6,"(2X,A)") "================================================================================="
         WRITE(6,"(2X,A)") "=========                            REGCOIL                            ========="
         WRITE(6,"(2X,A)") "=========                        (M. Landreman)                         ========="
         WRITE(6,"(2X,A)") "=========               Matt dot Landreman at gmail dot com             ========="
         WRITE(6,"(2X,A)") "================================================================================="
         WRITE(6,*)        "    "
      END IF
!DEC$ ELSE
      IF (myid == master .and. (ANY(sigma_regcoil_chi2_b < bigno) .or. &
                                (sigma_regcoil_current_density < bigno) ) ) THEN
         sigma_regcoil_chi2_b = bigno
         sigma_regcoil_current_density = bigno
         WRITE(6,*) '!!!!!!!!!!!!!!!!!!!! WARNING !!!!!!!!!!!!!!!!!!!!!!!!!'
         WRITE(6,*) '  Coil optimization with the REGCOIL'
         WRITE(6,*) '  code has been disabled.  Coil optimziation'
         WRITE(6,*) '  has been turned off.  Contact your vendor for'
         WRITE(6,*) '  further information.'
      END IF
!DEC$ ENDIF
!DEC$ IF DEFINED (DKES_OPT)
      IF (myid == master .and. ANY(sigma_dkes < bigno)) THEN
         WRITE(6,*)        " Drift-Kinetic Equation Solver (DKES) provided by: "
         WRITE(6,"(2X,A)") "================================================================================="
         WRITE(6,"(2X,A)") "=========           Drift Kinetic Equation Solver, Variational          ========="
         WRITE(6,"(2X,A)") "=========                    (S.Hirshman, W. van Rij)                   ========="
         WRITE(6,"(2X,A)") "=========                      hirshmansp@ornl.gov                      ========="
         WRITE(6,"(2X,A)") "================================================================================="
         WRITE(6,*)        "    "
      END IF
!DEC$ ELSE
      IF (ANY(sigma_dkes < bigno)) THEN
         sigma_dkes(:) = bigno
         IF (myid == master) THEN
            WRITE(6,*) '!!!!!!!!!!!!!!!!!!!! WARNING !!!!!!!!!!!!!!!!!!!!!!!!!'
            WRITE(6,*) '  Drift-kinetic optimization with the DKES'
            WRITE(6,*) '  code has been disabled.  Drift-kinetic optimziation'
            WRITE(6,*) '  has been turned off.  Contact your vendor for'
            WRITE(6,*) '  further information.'
         END IF
      END IF
!DEC$ ENDIF
      IF (myid == master .and. (ANY(sigma_fluxloop < bigno) .or. ANY(sigma_bprobe < bigno) .or. ANY(sigma_segrog < bigno) )) THEN
         WRITE(6,*)        " Magnetic Diagnostic calculation provided by: "
         WRITE(6,"(2X,A)") "================================================================================="
         WRITE(6,"(2X,A,F5.2,A)") "=========                    DIAGNO (v",DIAGNO_VERSION,")                             ========="
         WRITE(6,"(2X,A)") "=========            (S.Lazerson, H Gardner, J. Geiger)                 ========="
         WRITE(6,"(2X,A)") "=========                   lazerson@pppl.gov                           ========="
         WRITE(6,"(2X,A)") "=========       http://vmecwiki.pppl.wikispaces.net/DIAGNO              ========="
         WRITE(6,"(2X,A)") "================================================================================="
         WRITE(6,*)        "    "
      END IF
!DEC$ IF DEFINED (NEO_OPT)
      IF (myid == master .and. ANY(sigma_neo < bigno)) THEN
         WRITE(6,*)        " Neoclassical Transport calculation provided by: "
         WRITE(6,"(2X,A)") "================================================================================="
         WRITE(6,"(2X,A)") "=========                      NEO (v3.02)                              ========="
         WRITE(6,"(2X,A)") "=========               (W.Kernbichler and S.Kasilov)                   ========="
         WRITE(6,"(2X,A)") "=========               kernbichler@itp.tu-graz.ac.at                   ========="
         WRITE(6,"(2X,A)") "================================================================================="
         WRITE(6,*)        "    "
      END IF
!DEC$ ELSE
      IF (ANY(sigma_neo < bigno)) THEN
         sigma_neo(:) = bigno
         IF (myid == master) THEN
            WRITE(6,*) '!!!!!!!!!!!!!!!!!!!! WARNING !!!!!!!!!!!!!!!!!!!!!!!!!'
            WRITE(6,*) '  Neoclassical transport optimization with the NEO'
            WRITE(6,*) '  code has been disabled.  Neoclassical optimziation'
            WRITE(6,*) '  has been turned off.  Contact your vendor for'
            WRITE(6,*) '  further information.'
         END IF
      END IF
!DEC$ ENDIF
!DEC$ IF DEFINED (TXPORT_OPT)
      IF (myid == master .and. ANY(sigma_txport < bigno)) THEN
         WRITE(6,*)        " Geometry Interface to Turbulent Transport provided by: "
         WRITE(6,"(2X,A)") "================================================================================="
         WRITE(6,"(2X,A)")       "=========        Geometry Interface for Stellarators and Tokamaks       ========="
         WRITE(6,"(2X,A)")       "=========          (P.Xanthopoulos, W.A.Cooper, and Yu.Turkin)          ========="
         WRITE(6,"(2X,A)")       "=========          pax@ipp.mpg.de  http://www.ipp.mpg.de/~pax/          ========="
         WRITE(6,"(2X,A)") "================================================================================="
         WRITE(6,*)        "    "
         WRITE(6,"(2X,A)") "     NOTICE: New TXPORT variables now used to control execution COORDINATES,"
         WRITE(6,"(2X,A)") "             IN_OUT, and SETUP namelists are ignored.  LGLOBAL_TXPORT,"
         WRITE(6,"(2X,A)") "             NZ_TXPORT, NALPHA_TXPORT, ALPHA0_TXPORT have been added to the"
         WRITE(6,"(2X,A)") "             OPTIMUM namelist."
         WRITE(6,*)        "    "
      END IF
!DEC$ ELSE
      IF (ANY(sigma_txport < bigno)) THEN
         sigma_txport(:) = bigno
         IF (myid == master) THEN
            WRITE(6,*) '!!!!!!!!!!!!!!!!!!!! WARNING !!!!!!!!!!!!!!!!!!!!!!!!!'
            WRITE(6,*) '  Turbulent transport optimization with the GIST/TXPORT'
            WRITE(6,*) '  code has been disabled.  Turbulent optimziation'
            WRITE(6,*) '  has been turned off.  Contact your vendor for'
            WRITE(6,*) '  further information.'
         END IF
      END IF
!DEC$ ENDIF
!DEC$ IF DEFINED (GENE)
      CALL tolower(txport_proxy)
      IF (myid == master .and. ANY(sigma_txport < bigno) .and. (TRIM(txport_proxy(1:4)) == 'gene') ) THEN
         WRITE(6,*)        " Turbulent Transport calculation provided by: "
         WRITE(6,"(2X,A)") "================================================================================="
         WRITE(6,"(2X,A)") "=========       Gyrokinetic Electromagnetic Numerical Experiment        ========="
         WRITE(6,"(2X,A)") "=========                  (F. Jenko, P. Xanthopoulos)                  ========="
         WRITE(6,"(2X,A)") "=========              http://www2.ipp.mpg.de/~fsj/gene/                ========="
         !WRITE(6,"(2X,A)") "=========              GENE11  (release "//release_gene//")                  ========="
         !WRITE(6,"(2X,A)") "=========                      (svn-revision: "//svn_gene//")     ========="
         WRITE(6,"(2X,A)") "=========              GENE11  (git-branch "//release_gene//")                  ========="
         WRITE(6,"(2X,A)") "=========                      (git-master: "//svn_gene//")     ========="
         WRITE(6,"(2X,A)") "================================================================================="
         WRITE(6,*)        "    "
      END IF
!DEC$ ELSE
      CALL tolower(txport_proxy)
      IF (ANY(sigma_txport < bigno) .and. (TRIM(txport_proxy(1:4)) == 'gene')) THEN
         txport_proxy = 'prox1d'
         IF (myid == master) THEN
            WRITE(6,*) '!!!!!!!!!!!!!!!!!!!! WARNING !!!!!!!!!!!!!!!!!!!!!!!!!'
            WRITE(6,*) '  STELLOPT has not been linked to the GENE code.      '
            WRITE(6,*) '  Optimization with linear GENE for turblent'
            WRITE(6,*) '  transport not possible.  Defaulting to proxy function'
            WRITE(6,*) '        txport_proxy = prox1d'
         END IF
      END IF
!DEC$ ENDIF
      ! Force some behavior
      lbooz(1) = .FALSE.
      target_balloon(1)   = 0.0;  sigma_balloon(1)   = bigno
      target_bootstrap(1) = 0.0;  sigma_bootstrap(1) = bigno
      target_neo(1)       = 0.0;  sigma_neo(1)       = bigno
      target_dkes(1)      = 0.0;  sigma_dkes(1)      = bigno
      target_dkes(2)      = 0.0;  sigma_dkes(2)      = bigno
      target_helicity(1)  = 0.0;  sigma_helicity(1)  = bigno
      END SUBROUTINE read_stellopt_input

!!!!!!!!!!!!!!!!!!!!!!!!!!!!!!!!!!!!!!!!!!!!!!!!!!!!!!!!!!!!!!!!!!!!!!!!!!!!!!!!
      SUBROUTINE write_optimum_namelist(iunit,istat)
      INTEGER, INTENT(in) :: iunit
      INTEGER, INTENT(in) :: istat
      INTEGER     :: ik, n, m, u, v, ii
      REAL(rprec) :: norm
      CHARACTER(LEN=*), PARAMETER :: outboo  = "(2X,A,1X,'=',1X,L1)"
      CHARACTER(LEN=*), PARAMETER :: outint  = "(2X,A,1X,'=',1X,I0)"
      CHARACTER(LEN=*), PARAMETER :: outflt  = "(2X,A,1X,'=',1X,ES22.12E3)"
      CHARACTER(LEN=*), PARAMETER :: outexp  = "(2X,A,1X,'=',1X,ES22.12E3)"
      CHARACTER(LEN=*), PARAMETER :: outcmp  = "(2x,A,1X,'=','(',i3,',',i3,')')"
      CHARACTER(LEN=*), PARAMETER :: outstr  = "(2X,A,1X,'=',1X,'''',A,'''')"
      CHARACTER(LEN=*), PARAMETER :: onevar  = "(2X,A,1X,'=',1X,L1,2(2X,A,1X,'=',1X,ES22.12E3))"
      CHARACTER(LEN=*), PARAMETER :: vecvar  = "(2X,A,'(',I3.3,')',1X,'=',1X,L1,2(2X,A,'(',I3.3,')',1X,'=',1X,ES22.12E3))"
      WRITE(iunit,'(A)') '&OPTIMUM'
      WRITE(iunit,'(A)') '!----------------------------------------------------------------------'
      WRITE(iunit,'(A)') '!       Optimizer Run Control Parameters'
      WRITE(iunit,'(A)') '!----------------------------------------------------------------------'
      WRITE(iunit,outint) 'NFUNC_MAX',nfunc_max
      WRITE(iunit,outstr) 'EQUIL_TYPE',TRIM(equil_type)
      WRITE(iunit,outstr) 'OPT_TYPE',TRIM(opt_type)
      WRITE(iunit,outflt) 'FTOL',ftol
      WRITE(iunit,outflt) 'XTOL',xtol
      WRITE(iunit,outflt) 'GTOL',gtol
      WRITE(iunit,outflt) 'EPSFCN',epsfcn
      WRITE(iunit,outflt) 'FACTOR',factor
      WRITE(iunit,outint) 'MODE',mode
      WRITE(iunit,outint) 'CR_STRATEGY',cr_strategy
      WRITE(iunit,outint) 'NPOPULATION',npopulation
      WRITE(iunit,outint) 'NOPTIMIZERS',noptimizers
      WRITE(iunit,outboo) 'LKEEP_MINS',lkeep_mins
      CALL tolower(equil_type)
      IF (TRIM(equil_type(1:5)) == 'vboot') THEN
         WRITE(iunit,outint) 'SFINCS_MIN_PROCS',sfincs_min_procs
         WRITE(iunit,outflt) 'VBOOT_TOLERANCE',vboot_tolerance
         WRITE(iunit,outstr) 'BOOTCALC_TYPE',TRIM(bootcalc_type)
      END IF
      WRITE(iunit,'(A)') '!----------------------------------------------------------------------'
      WRITE(iunit,'(A)') '!       Optimized Quantities'
      WRITE(iunit,'(A)') '!----------------------------------------------------------------------'
      IF (lxval_opt) THEN
         WRITE(iunit,onevar) 'LXVAL_OPT',lxval_opt,'XVAL_MIN',xval_min,'XVAL_MAX',xval_max
         IF (dxval_opt > 0) WRITE(iunit,outflt) 'DXVAL_OPT',dxval_opt
         WRITE(iunit,outflt) 'XVAL',xval
      END IF
      IF (lyval_opt) THEN
         WRITE(iunit,onevar) 'LYVAL_OPT',lyval_opt,'YVAL_MIN',yval_min,'YVAL_MAX',yval_max
         IF (dyval_opt > 0) WRITE(iunit,outflt) 'DYVAL_OPT',dyval_opt
         WRITE(iunit,outflt) 'YVAL',yval
      END IF
      IF (lphiedge_opt) THEN
         WRITE(iunit,onevar) 'LPHIEDGE_OPT',lphiedge_opt,'PHIEDGE_MIN',phiedge_min,'PHIEDGE_MAX',phiedge_max
         IF (dphiedge_opt > 0) WRITE(iunit,outflt) 'DPHIEDGE_OPT',dphiedge_opt
      END IF
      IF (lcurtor_opt) THEN
         WRITE(iunit,onevar) 'LCURTOR_OPT',lcurtor_opt,'CURTOR_MIN',curtor_min,'CURTOR_MAX',curtor_max
         IF (dcurtor_opt > 0)  WRITE(iunit,outflt) 'DCURTOR_OPT',dcurtor_opt
      END IF
      IF (lpscale_opt) THEN
         WRITE(iunit,onevar) 'LPSCALE_OPT',lpscale_opt,'PSCALE_MIN',pscale_min,'PSCALE_MAX',pscale_max
         IF (dpscale_opt > 0)  WRITE(iunit,outflt) 'DPSCALE_OPT',dpscale_opt
      END IF
      IF (lbcrit_opt) THEN
         WRITE(iunit,onevar) 'LBCRIT_OPT',lbcrit_opt,'BCRIT_MIN',bcrit_min,'BCRIT_MAX',bcrit_max
         IF (dbcrit_opt > 0)   WRITE(iunit,outflt) 'DBCRIT_OPT',dbcrit_opt
      END IF
      IF (lmix_ece_opt) THEN
         WRITE(iunit,onevar) 'LMIX_ECE_OPT',lmix_ece_opt,'MIX_ECE_MIN',mix_ece_min,'MIX_ECE_MAX',mix_ece_max
         IF (dmix_ece_opt > 0)   WRITE(iunit,outflt) 'DMIX_ECE_OPT',dmix_ece_opt
      END IF
<<<<<<< HEAD
      IF (ANY(lextcur_opt)) THEN
        n=0
        DO ik = LBOUND(lextcur_opt,DIM=1), UBOUND(lextcur_opt,DIM=1)
           IF(lextcur_opt(ik)) n=ik
        END DO
        DO ik = 1, n
           WRITE(iunit,vecvar) 'LEXTCUR_OPT',ik,lextcur_opt(ik),'EXTCUR_MIN',ik,extcur_min(ik),'EXTCUR_MAX',ik,extcur_max(ik)
        END DO
        IF (ANY(dextcur_opt > 0)) WRITE(iunit,"(2X,A,1X,'=',10(1X,E22.14))") 'DEXTCUR_OPT',(dextcur_opt(ik), ik = 1, n)
      END IF
      IF (ANY(laphi_opt)) THEN
        n=0
        DO ik = LBOUND(laphi_opt,DIM=1), UBOUND(laphi_opt,DIM=1)
           IF(laphi_opt(ik)) n=ik
        END DO
        DO ik = 1, n
           WRITE(iunit,vecvar) 'LAPHI_OPT',ik,laphi_opt(ik),'APHI_MIN',ik,aphi_min(ik),'APHI_MAX',ik,aphi_max(ik)
        END DO
        IF (ANY(daphi_opt > 0)) WRITE(iunit,"(2X,A,1X,'=',10(1X,E22.14))") 'DAPHI_OPT',(daphi_opt(ik), ik = 1, n)
      END IF
      IF (ANY(lam_opt)) THEN
        n=0
        DO ik = LBOUND(lam_opt,DIM=1), UBOUND(lam_opt,DIM=1)
           IF(lam_opt(ik)) n=ik
        END DO
        DO ik = 0, n
           WRITE(iunit,vecvar) 'LAM_OPT',ik,lam_opt(ik),'AM_MIN',ik,am_min(ik),'AM_MAX',ik,am_max(ik)
        END DO
        IF (ANY(dam_opt > 0)) WRITE(iunit,"(2X,A,1X,'=',10(1X,E22.14))") 'DAM_OPT',(dam_opt(ik), ik = 0, n)
      END IF
      IF (ANY(lac_opt)) THEN
        n=0
        DO ik = LBOUND(lac_opt,DIM=1),UBOUND(lac_opt,DIM=1)
           IF(lac_opt(ik)) n=ik
        END DO
        DO ik = 0, n
           WRITE(iunit,vecvar) 'LAC_OPT',ik,lac_opt(ik),'AC_MIN',ik,ac_min(ik),'AC_MAX',ik,ac_max(ik)
        END DO
        IF (ANY(dac_opt > 0)) WRITE(iunit,"(2X,A,1X,'=',10(1X,E22.14))") 'DAC_OPT',(dac_opt(ik), ik = 0, n)
      END IF
      IF (ANY(lai_opt)) THEN
        n=0
        DO ik = LBOUND(lai_opt,DIM=1),UBOUND(lai_opt,DIM=1)
           IF(lai_opt(ik)) n=ik
        END DO
        DO ik = 0, n
           WRITE(iunit,vecvar) 'LAI_OPT',ik,lai_opt(ik),'AI_MIN',ik,ai_min(ik),'AI_MAX',ik,ai_max(ik)
        END DO
        IF (ANY(dai_opt > 0)) WRITE(iunit,"(2X,A,1X,'=',10(1X,E22.14))") 'DAI_OPT',(dai_opt(ik), ik = 0, n)
      END IF
      IF (ANY(lah_opt)) THEN
        n=0
        DO ik = LBOUND(lah_opt,DIM=1), UBOUND(lah_opt,DIM=1)
           IF(lah_opt(ik)) n=ik
        END DO
        DO ik = 0, n
           WRITE(iunit,vecvar) 'LAH_OPT',ik,lah_opt(ik),'AH_MIN',ik,ah_min(ik),'AH_MAX',ik,ah_max(ik)
        END DO
        IF (ANY(dah_opt > 0)) WRITE(iunit,"(2X,A,1X,'=',10(1X,E22.14))") 'DAH_OPT',(dah_opt(ik), ik = 0, n)
      END IF
      IF (ANY(lat_opt)) THEN
        n=0
        DO ik = LBOUND(lat_opt,DIM=1),UBOUND(lat_opt,DIM=1)
           IF(lat_opt(ik)) n=ik
        END DO
        DO ik = 0, n
           WRITE(iunit,vecvar) 'LAT_OPT',ik,lat_opt(ik),'AT_MIN',ik,at_min(ik),'AT_MAX',ik,at_max(ik)
        END DO
        IF (ANY(dat_opt > 0)) WRITE(iunit,"(2X,A,1X,'=',10(1X,E22.14))") 'DAT_OPT',(dat_opt(ik), ik = 0, n)
      END IF
      IF (ANY(lne_opt)) THEN
        n=0
        DO ik = LBOUND(lne_opt,DIM=1), UBOUND(lne_opt,DIM=1)
           IF(lne_opt(ik)) n=ik
        END DO
        DO ik = 0, n
           WRITE(iunit,vecvar) 'LNE_OPT',ik,lne_opt(ik),'NE_MIN',ik,ne_min(ik),'NE_MAX',ik,ne_max(ik)
        END DO
        IF (ANY(dne_opt > 0)) WRITE(iunit,"(2X,A,1X,'=',10(1X,E22.14))") 'DNE_OPT',(dne_opt(ik), ik = 0, n)
      END IF
      IF (ANY(lzeff_opt)) THEN
        n=0
        DO ik = LBOUND(lzeff_opt,DIM=1),UBOUND(lzeff_opt,DIM=1)
           IF(lzeff_opt(ik)) n=ik
        END DO
        DO ik = 0, n
           WRITE(iunit,vecvar) 'LZEFF_OPT',ik,lzeff_opt(ik),'ZEFF_MIN',ik,zeff_min(ik),'ZEFF_MAX',ik,zeff_max(ik)
        END DO
        IF (ANY(dne_opt > 0)) WRITE(iunit,"(2X,A,1X,'=',10(1X,E22.14))") 'DZEFF_OPT',(dzeff_opt(ik), ik = 0, n)
      END IF
      IF (ANY(lte_opt)) THEN
        n=0
        DO ik = LBOUND(lte_opt,DIM=1),UBOUND(lte_opt,DIM=1)
           IF(lte_opt(ik)) n=ik
        END DO
        DO ik = 0, n
           WRITE(iunit,vecvar) 'LTE_OPT',ik,lte_opt(ik),'TE_MIN',ik,te_min(ik),'TE_MAX',ik,te_max(ik)
        END DO
        IF (ANY(dte_opt > 0)) WRITE(iunit,"(2X,A,1X,'=',10(1X,E22.14))") 'DTE_OPT',(dte_opt(ik), ik = 0, n)
      END IF
      IF (ANY(lti_opt)) THEN
        n=0
        DO ik = LBOUND(lti_opt,DIM=1),UBOUND(lti_opt,DIM=1)
           IF(lti_opt(ik)) n=ik
        END DO
        DO ik = 0, n
           WRITE(iunit,vecvar) 'LTI_OPT',ik,lti_opt(ik),'TI_MIN',ik,ti_min(ik),'TI_MAX',ik,ti_max(ik)
        END DO
        IF (ANY(dti_opt > 0)) WRITE(iunit,"(2X,A,1X,'=',10(1X,E22.14))") 'DTI_OPT',(dti_opt(ik), ik = 0, n)
      END IF
      IF (ANY(lth_opt)) THEN
        n=0
        DO ik = LBOUND(lth_opt,DIM=1),UBOUND(lth_opt,DIM=1)
           IF(lth_opt(ik)) n=ik
        END DO
        DO ik = 0, n
           WRITE(iunit,vecvar) 'LTH_OPT',ik,lth_opt(ik),'TH_MIN',ik,th_min(ik),'TH_MAX',ik,th_max(ik)
        END DO
        IF (ANY(dth_opt > 0)) WRITE(iunit,"(2X,A,1X,'=',10(1X,E22.14))") 'DTH_OPT',(dth_opt(ik), ik = 0, n)
      END IF
      IF (ANY(lam_s_opt)) THEN
        n=0
        DO ik = 1,UBOUND(lam_s_opt,DIM=1)
           IF(lam_s_opt(ik)) n=ik
        END DO
        WRITE(iunit,"(2X,A,1X,'=',10(2X,L1))") 'LAM_S_OPT',(lam_s_opt(ik), ik = 1, n)
        IF (ANY(dam_s_opt > 0)) WRITE(iunit,"(2X,A,1X,'=',10(1X,E22.14))") 'DAM_S_OPT',(dam_s_opt(ik), ik = 1, n)
      END IF
      IF (ANY(lam_f_opt)) THEN
        n=0
        DO ik = 1,UBOUND(lam_f_opt,DIM=1)
           IF(lam_f_opt(ik)) n=ik
        END DO
        DO ik = 1, n
           WRITE(iunit,vecvar) 'LAM_F_OPT',ik,lam_f_opt(ik),'AM_F_MIN',ik,am_f_min(ik),'AM_F_MAX',ik,am_f_max(ik)
        END DO
        IF (ANY(dam_f_opt > 0)) WRITE(iunit,"(2X,A,1X,'=',10(1X,E22.14))") 'DAM_F_OPT',(dam_f_opt(ik), ik = 1, n)
      END IF
      
      IF (ANY(lac_s_opt)) THEN
        n=0
        DO ik = 1,UBOUND(lac_s_opt,DIM=1)
           IF(lac_s_opt(ik)) n=ik
        END DO
        WRITE(iunit,"(2X,A,1X,'=',10(2X,L1))") 'LAC_S_OPT',(lac_s_opt(ik), ik = 1, n)
        IF (ANY(dac_s_opt > 0)) WRITE(iunit,"(2X,A,1X,'=',10(1X,E22.14))") 'DAC_S_OPT',(dac_s_opt(ik), ik = 1, n)
      END IF
      IF (ANY(lac_f_opt)) THEN
        n=0
        DO ik = 1,UBOUND(lac_f_opt,DIM=1)
           IF(lac_f_opt(ik)) n=ik
        END DO
        DO ik = 1, n
           WRITE(iunit,vecvar) 'LAC_F_OPT',ik,lac_f_opt(ik),'AC_F_MIN',ik,ac_f_min(ik),'AC_F_MAX',ik,ac_f_max(ik)
        END DO
        IF (ANY(dac_f_opt > 0)) WRITE(iunit,"(2X,A,1X,'=',10(1X,E22.14))") 'DAC_F_OPT',(dac_f_opt(ik), ik = 1, n)
      END IF
      
      IF (ANY(lai_s_opt)) THEN
        n=0
        DO ik = 1,UBOUND(lai_s_opt,DIM=1)
           IF(lai_s_opt(ik)) n=ik
        END DO
        WRITE(iunit,"(2X,A,1X,'=',10(2X,L1))") 'LAI_S_OPT',(lai_s_opt(ik), ik = 1, n)
        IF (ANY(dai_s_opt > 0)) WRITE(iunit,"(2X,A,1X,'=',10(1X,E22.14))") 'DAI_S_OPT',(dai_s_opt(ik), ik = 1, n)
      END IF
      IF (ANY(lai_f_opt)) THEN
        n=0
        DO ik = 1,UBOUND(lai_f_opt,DIM=1)
           IF(lai_f_opt(ik)) n=ik
        END DO
        DO ik = 1, n
           WRITE(iunit,vecvar) 'LAI_F_OPT',ik,lai_f_opt(ik),'AI_F_MIN',ik,ai_f_min(ik),'AI_F_MAX',ik,ai_f_max(ik)
        END DO
        IF (ANY(dai_f_opt > 0)) WRITE(iunit,"(2X,A,1X,'=',10(1X,E22.14))") 'DAI_F_OPT',(dai_f_opt(ik), ik = 1, n)
      END IF
      
      IF (ANY(lphi_s_opt)) THEN
        n=0
        DO ik = 1,UBOUND(lphi_s_opt,DIM=1)
           IF(lphi_s_opt(ik)) n=ik
        END DO
        WRITE(iunit,"(2X,A,1X,'=',10(2X,L1))") 'LPHI_S_OPT',(lphi_s_opt(ik), ik = 1, n)
        IF (ANY(dphi_s_opt > 0)) WRITE(iunit,"(2X,A,1X,'=',10(1X,E22.14))") 'DPHI_S_OPT',(dphi_s_opt(ik), ik = 1, n)
      END IF
      IF (ANY(lphi_f_opt)) THEN
        n=0
        DO ik = 1,UBOUND(lphi_f_opt,DIM=1)
           IF(lphi_f_opt(ik)) n=ik
        END DO
        DO ik = 1, n
           WRITE(iunit,vecvar) 'LPHI_F_OPT',ik,lphi_f_opt(ik),'PHI_F_MIN',ik,phi_f_min(ik),'PHI_F_MAX',ik,phi_f_max(ik)
        END DO
        IF (ANY(dphi_f_opt > 0)) WRITE(iunit,"(2X,A,1X,'=',10(1X,E22.14))") 'DPHI_F_OPT',(dphi_f_opt(ik), ik = 1, n)
      END IF
      
      IF (ANY(lne_f_opt)) THEN
        norm = profile_norm(ne_aux_f,ne_type)
        IF (norm == 0) norm = 1
        n=0
        DO ik = 1,UBOUND(lne_f_opt,DIM=1)
           IF(lne_f_opt(ik)) n=ik
        END DO
        DO ik = 1, n
           WRITE(iunit,vecvar) 'LNE_F_OPT',ik,lne_f_opt(ik),'NE_F_MIN',ik,ne_f_min(ik)*norm,'NE_F_MAX',ik,ne_f_max(ik)*norm
        END DO
        IF (ANY(dne_f_opt > 0)) WRITE(iunit,"(2X,A,1X,'=',10(1X,E22.14))") 'DNE_F_OPT',(dne_f_opt(ik), ik = 1, n)
      END IF
      
      IF (ANY(lzeff_f_opt)) THEN
        norm = profile_norm(zeff_aux_f,zeff_type)
        IF (norm == 0) norm = 1
        n=0
        DO ik = 1,UBOUND(lzeff_f_opt,DIM=1)
           IF(lzeff_f_opt(ik)) n=ik
        END DO
        DO ik = 1, n
           WRITE(iunit,vecvar) 'LZEFF_F_OPT',ik,lzeff_f_opt(ik),'ZEFF_F_MIN',ik,zeff_f_min(ik)*norm,'ZEFF_F_MAX',ik,zeff_f_max(ik)*norm
        END DO
        IF (ANY(dne_f_opt > 0)) WRITE(iunit,"(2X,A,1X,'=',10(1X,E22.14))") 'DZEFF_F_OPT',(dzeff_f_opt(ik), ik = 1, n)
      END IF
      
      IF (ANY(lte_f_opt)) THEN
        norm = profile_norm(te_aux_f,te_type)
        IF (norm == 0) norm = 1
        n=0
        DO ik = 1,UBOUND(lte_f_opt,DIM=1)
           IF(lte_f_opt(ik)) n=ik
        END DO
        DO ik = 1, n
           WRITE(iunit,vecvar) 'LTE_F_OPT',ik,lte_f_opt(ik),'TE_F_MIN',ik,te_f_min(ik)*norm,'TE_F_MAX',ik,te_f_max(ik)*norm
        END DO
        IF (ANY(dte_f_opt > 0)) WRITE(iunit,"(2X,A,1X,'=',10(1X,E22.14))") 'DTE_F_OPT',(dte_f_opt(ik), ik = 1, n)
      END IF
      
      IF (ANY(lti_f_opt)) THEN
        norm = profile_norm(ti_aux_f,ti_type)
        IF (norm == 0) norm = 1
        n=0
        DO ik = 1,UBOUND(lti_f_opt,DIM=1)
           IF(lti_f_opt(ik)) n=ik
        END DO
        DO ik = 1, n
           WRITE(iunit,vecvar) 'LTI_F_OPT',ik,lti_f_opt(ik),'TI_F_MIN',ik,ti_f_min(ik)*norm,'TI_F_MAX',ik,ti_f_max(ik)*norm
        END DO
        IF (ANY(dti_f_opt > 0)) WRITE(iunit,"(2X,A,1X,'=',10(1X,E22.14))") 'DTI_F_OPT',(dti_f_opt(ik), ik = 1, n)
      END IF
      
      IF (ANY(lth_f_opt)) THEN
        n=0
        DO ik = 1,UBOUND(lth_f_opt,DIM=1)
           IF(lth_f_opt(ik)) n=ik
        END DO
        DO ik = 1, n
           WRITE(iunit,vecvar) 'LTH_F_OPT',ik,lth_f_opt(ik),'TH_F_MIN',ik,th_f_min(ik),'TH_F_MAX',ik,th_f_max(ik)
        END DO
        IF (ANY(dth_f_opt > 0)) WRITE(iunit,"(2X,A,1X,'=',10(1X,E22.14))") 'DTH_F_OPT',(dth_f_opt(ik), ik = 1, n)
      END IF
      
      IF (ANY(lah_f_opt)) THEN
        n=0
        DO ik = 1,UBOUND(lah_f_opt,DIM=1)
           IF(lah_f_opt(ik)) n=ik
        END DO
        DO ik = 1, n
           WRITE(iunit,vecvar) 'LAH_F_OPT',ik,lah_f_opt(ik),'AH_F_MIN',ik,ah_f_min(ik),'AH_F_MAX',ik,ah_f_max(ik)
        END DO
        IF (ANY(dah_f_opt > 0)) WRITE(iunit,"(2X,A,1X,'=',10(1X,E22.14))") 'DAH_F_OPT',(dah_f_opt(ik), ik = 1, n)
      END IF
      
      IF (ANY(lat_f_opt)) THEN
        n=0
        DO ik = 1,UBOUND(lat_f_opt,DIM=1)
           IF(lat_f_opt(ik)) n=ik
        END DO
        DO ik = 1, n
           WRITE(iunit,vecvar) 'LAT_F_OPT',ik,lat_f_opt(ik),'AT_F_MIN',ik,at_f_min(ik),'AT_F_MAX',ik,at_f_max(ik)
        END DO
        IF (ANY(dat_f_opt > 0)) WRITE(iunit,"(2X,A,1X,'=',10(1X,E22.14))") 'DAT_F_OPT',(dat_f_opt(ik), ik = 1, n)
      END IF
      
      IF (ANY(lbeamj_f_opt)) THEN
        n=0
        DO ik = 1,UBOUND(lbeamj_f_opt,DIM=1)
           IF(lbeamj_f_opt(ik)) n=ik
        END DO
        DO ik = 1, n
           WRITE(iunit,vecvar) 'LBEAMJ_F_OPT',ik,lbeamj_f_opt(ik),'BEAMJ_F_MIN',ik,beamj_f_min(ik),'BEAMJ_F_MAX',ik,beamj_f_max(ik)
        END DO
        IF (ANY(dbeamj_f_opt > 0)) WRITE(iunit,"(2X,A,1X,'=',10(1X,E22.14))") 'DBEAMJ_F_OPT',(dbeamj_f_opt(ik), ik = 1, n)
      END IF
      
      IF (ANY(lbootj_f_opt)) THEN
        n=0
        DO ik = 1,UBOUND(lbootj_f_opt,DIM=1)
           IF(lbootj_f_opt(ik)) n=ik
        END DO
        DO ik = 1, n
           WRITE(iunit,vecvar) 'LBOOTJ_F_OPT',ik,lbootj_f_opt(ik),'BOOTJ_F_MIN',ik,bootj_f_min(ik),'BOOTJ_F_MAX',ik,bootj_f_max(ik)
        END DO
        IF (ANY(dbootj_f_opt > 0)) WRITE(iunit,"(2X,A,1X,'=',10(1X,E22.14))") 'DBOOTJ_F_OPT',(dbootj_f_opt(ik), ik = 1, n)
      END IF
      
      IF (ANY(lemis_xics_f_opt)) THEN
        norm = profile_norm(emis_xics_f,emis_xics_type)
        IF (norm == 0) norm = 1
        n=0
        DO ik = 1,UBOUND(lemis_xics_f_opt,DIM=1)
           IF(lemis_xics_f_opt(ik)) n=ik
        END DO
        DO ik = 1, n
           WRITE(iunit,vecvar) 'LEMIS_XICS_F_OPT',ik,lemis_xics_f_opt(ik),'EMIS_XICS_F_MIN',ik,emis_xics_f_min(ik)*norm,'EMIS_XICS_F_MAX',ik,emis_xics_f_max(ik)*norm
        END DO
        IF (ANY(demis_xics_f_opt > 0)) WRITE(iunit,"(2X,A,1X,'=',10(1X,E22.14))") 'DEMIS_XICS_F_OPT',(demis_xics_f_opt(ik), ik = 1, n)
      END IF
=======

      ! Vector quantities
      norm = 1.0
      CALL write_stel_lvar_vec(iunit,lextcur_opt,extcur_min,extcur_max,dextcur_opt,norm,'EXTCUR')

      norm = profile_norm(aphi,'power_series')
      CALL write_stel_lvar_vec(iunit,laphi_opt,aphi_min,aphi_max,daphi_opt,norm,'APHI')

      norm = profile_norm(am,pmass_type)
      CALL write_stel_lvar_vec(iunit,lam_opt,am_min,am_max,dam_opt,norm,'AM')

      norm = profile_norm(ac,pcurr_type)
      CALL write_stel_lvar_vec(iunit,lac_opt,ac_min,ac_max,dac_opt,norm,'AC')

      norm = profile_norm(ai,piota_type)
      CALL write_stel_lvar_vec(iunit,lai_opt,ai_min,ai_max,dai_opt,norm,'AI')

      norm = profile_norm(ah,ph_type)
      CALL write_stel_lvar_vec(iunit,lah_opt,ah_min,ah_max,dah_opt,norm,'AH')

      norm = profile_norm(at,pt_type)
      CALL write_stel_lvar_vec(iunit,lat_opt,at_min,at_max,dat_opt,norm,'AT')

      norm = profile_norm(ne_opt,ne_type)
      CALL write_stel_lvar_vec(iunit,lne_opt,ne_min,ne_max,dne_opt,norm,'NE')

      norm = profile_norm(zeff_opt,zeff_type)
      CALL write_stel_lvar_vec(iunit,lzeff_opt,zeff_min,zeff_max,dzeff_opt,norm,'ZEFF')

      norm = profile_norm(te_opt,te_type)
      CALL write_stel_lvar_vec(iunit,lte_opt,te_min,te_max,dte_opt,norm,'TE')

      norm = profile_norm(ti_opt,ti_type)
      CALL write_stel_lvar_vec(iunit,lti_opt,ti_min,ti_max,dti_opt,norm,'TI')

      norm = profile_norm(th_opt,th_type)
      CALL write_stel_lvar_vec(iunit,lth_opt,th_min,th_max,dth_opt,norm,'TH')

!     Disabled due to lack of min and max variables
!      norm = 1.0
!      CALL write_stel_lvar_vec(iunit,lam_s_opt,am_s_min,am_s_max,dam_s_opt,norm,'AM_S')

      norm = profile_norm(am_aux_f,pmass_type)
      CALL write_stel_lvar_vec(iunit,lam_f_opt,am_f_min,am_f_max,dam_f_opt,norm,'AM_F')
 
!     Disabled due to lack of min and max variables
!      norm = 1.0
!      CALL write_stel_lvar_vec(iunit,lac_s_opt,ac_s_min,ac_s_max,dac_s_opt,norm,'AC_S)

      norm = profile_norm(ac_aux_f,pcurr_type)
      CALL write_stel_lvar_vec(iunit,lac_f_opt,ac_f_min,ac_f_max,dac_f_opt,norm,'AC_F')

!     Disabled due to lack of min and max variables
!      norm = 1.0
!      CALL write_stel_lvar_vec(iunit,lai_s_opt,ai_s_min,ai_s_max,dai_s_opt,norm,'AI_S')

      norm = profile_norm(ai_aux_f,piota_type)
      CALL write_stel_lvar_vec(iunit,lai_f_opt,ai_f_min,ai_f_max,dai_f_opt,norm,'AI_F')

!     Disabled due to lack of min and max variables
!      norm = 1.0
!      CALL write_stel_lvar_vec(iunit,lphi_s_opt,phi_s_min,phi_s_max,dphi_s_opt,norm,'PHI_S')

      norm = profile_norm(phi_aux_f,phi_type)
      CALL write_stel_lvar_vec(iunit,lphi_f_opt,phi_f_min,phi_f_max,dphi_f_opt,norm,'PHI_F')

      norm = profile_norm(ne_aux_f,ne_type)
      CALL write_stel_lvar_vec(iunit,lne_f_opt,ne_f_min,ne_f_max,dne_f_opt,norm,'NE_F')

      norm = profile_norm(zeff_aux_f,zeff_type)
      CALL write_stel_lvar_vec(iunit,lzeff_f_opt,zeff_f_min,zeff_f_max,dzeff_f_opt,norm,'ZEFF_F')

      norm = profile_norm(te_aux_f,te_type)
      CALL write_stel_lvar_vec(iunit,lte_f_opt,te_f_min,te_f_max,dte_f_opt,norm,'TE_F')

      norm = profile_norm(ti_aux_f,ti_type)
      CALL write_stel_lvar_vec(iunit,lti_f_opt,ti_f_min,ti_f_max,dti_f_opt,norm,'TI_F')

      norm = profile_norm(th_aux_f,th_type)
      CALL write_stel_lvar_vec(iunit,lth_f_opt,th_f_min,th_f_max,dth_f_opt,norm,'TH_F')

      norm = profile_norm(ah_aux_f,ph_type)
      CALL write_stel_lvar_vec(iunit,lah_f_opt,ah_f_min,ah_f_max,dah_f_opt,norm,'AH_F')

      norm = profile_norm(at_aux_f,pt_type)
      CALL write_stel_lvar_vec(iunit,lat_f_opt,at_f_min,at_f_max,dat_f_opt,norm,'AT_F')

      norm = profile_norm(beamj_aux_f,beamj_type)
      CALL write_stel_lvar_vec(iunit,lbeamj_f_opt,beamj_f_min,beamj_f_max,dbeamj_f_opt,norm,'BEAMJ_F')

      norm = profile_norm(bootj_aux_f,bootj_type)
      CALL write_stel_lvar_vec(iunit,lbootj_f_opt,bootj_f_min,bootj_f_max,dbootj_f_opt,norm,'BOOTJ_F')

      norm = profile_norm(emis_xics_f,emis_xics_type)
      CALL write_stel_lvar_vec(iunit,lemis_xics_f_opt,emis_xics_f_min,emis_xics_f_max,demis_xics_f_opt,norm,'EMIS_XICS_F')
>>>>>>> 422bde35
      
      IF (ANY(laxis_opt)) THEN
         DO n = LBOUND(laxis_opt,DIM=1), UBOUND(laxis_opt,DIM=1)
            IF (laxis_opt(n) .and. (raxis_min(n)>-bigno .or. raxis_max(n)<bigno .or. zaxis_min(n)>-bigno .or. zaxis_max(n)<bigno)) THEN
               WRITE(iunit,"(2X,A,I4.3,A,1X,'=',1X,L1,5(2X,A,I4.3,A,1X,'=',1X,E22.14))")&
                 'LAXIS_OPT(',n,')',laxis_opt(n),&
                 'RAXIS_MIN(',n,')',raxis_min(n),&
                 'RAXIS_MAX(',n,')',raxis_max(n),&
                 'ZAXIS_MIN(',n,')',zaxis_min(n),&
                 'ZAXIS_MAX(',n,')',zaxis_max(n),&
                 'DAXIS_OPT(',n,')',daxis_opt(n)
            ELSEIF (laxis_opt(n)) THEN
               WRITE(iunit,"(2X,A,I4.3,A,1X,'=',1X,L1,1(2X,A,I4.3,A,1X,'=',1X,E22.14))")&
                 'LAXIS_OPT(',n,')',laxis_opt(n),&
                 'DAXIS_OPT(',n,')',daxis_opt(n)
            END IF
         END DO
      END IF
      IF (ANY(lrho_opt)) THEN
         DO m = LBOUND(lrho_opt,DIM=2), UBOUND(lrho_opt,DIM=2)
            DO n = LBOUND(lrho_opt,DIM=1), UBOUND(lrho_opt,DIM=1)
               IF(lrho_opt(n,m) .and. (bound_min(n,m)>-bigno .or. bound_max(n,m)<bigno)) THEN
                 WRITE(iunit,"(2X,A,I4.3,A,I4.3,A,1X,'=',1X,L1,4(2X,A,I4.3,A,I4.3,A,1X,'=',1X,E22.14))")&
                 'LRHO_OPT(',n,',',m,')',lrho_opt(n,m),&
                 'BOUND_MIN(',n,',',m,')',bound_min(n,m),&
                 'BOUND_MAX(',n,',',m,')',bound_max(n,m),&
                 'DRHO_OPT(',n,',',m,')',drho_opt(n,m)
               ELSEIF (lrho_opt(n,m)) THEN
                 WRITE(iunit,"(2X,A,I4.3,A,I4.3,A,1X,'=',1X,L1,1(2X,A,I4.3,A,I4.3,A,1X,'=',1X,E22.14))")&
                 'LRHO_OPT(',n,',',m,')',lrho_opt(n,m),&
                 'DRHO_OPT(',n,',',m,')',drho_opt(n,m)
               END IF
            END DO
         END DO
         WRITE(iunit,outint) 'RHO_EXP',rho_exp
      END IF
      IF (ANY(ldeltamn_opt)) THEN
         DO m = LBOUND(ldeltamn_opt,DIM=2), UBOUND(ldeltamn_opt,DIM=2)
            DO n = LBOUND(ldeltamn_opt,DIM=1), UBOUND(ldeltamn_opt,DIM=1)
               IF(ldeltamn_opt(n,m) .and. (delta_min(n,m)>-bigno .or. delta_max(n,m)<bigno)) THEN
                 WRITE(iunit,"(2X,A,I4.3,A,I4.3,A,1X,'=',1X,L1,4(2X,A,I4.3,A,I4.3,A,1X,'=',1X,E22.14))")&
                 'LDELTAMN_OPT(',n,',',m,')',ldeltamn_opt(n,m),&
                 'DELTA_MIN(',n,',',m,')',delta_min(n,m),&
                 'DELTA_MAX(',n,',',m,')',delta_max(n,m),&
                 'DDELTAMN_OPT(',n,',',m,')',ddeltamn_opt(n,m)
               ELSEIF (ldeltamn_opt(n,m)) THEN
                 WRITE(iunit,"(2X,A,I4.3,A,I4.3,A,1X,'=',1X,L1,1(2X,A,I4.3,A,I4.3,A,1X,'=',1X,E22.14))")&
                 'LDELTAMN_OPT(',n,',',m,')',ldeltamn_opt(n,m),&
                 'DDELTAMN_OPT(',n,',',m,')',ddeltamn_opt(n,m)
               END IF
            END DO
         END DO
      END IF
      IF (ANY(lmode_opt)) THEN
         DO m = LBOUND(lmode_opt,DIM=2), UBOUND(lmode_opt,DIM=2)
           DO n = LBOUND(lmode_opt,DIM=1), UBOUND(lmode_opt,DIM=1)
               IF(lmode_opt(n,m) .and. (bound_min(n,m)>-bigno .or. bound_max(n,m)<bigno)) THEN
                 WRITE(iunit,"(2X,A,I4.3,A,I4.3,A,1X,'=',1X,L1,4(2X,A,I4.3,A,I4.3,A,1X,'=',1X,E22.14))")&
                 'LMODE_OPT(',n,',',m,')',lmode_opt(n,m),&
                 'BOUND_MIN(',n,',',m,')',bound_min(n,m),&
                 'BOUND_MAX(',n,',',m,')',bound_max(n,m),&
                 'DBOUND_OPT(',n,',',m,')',dbound_opt(n,m)
               ELSEIF (lrho_opt(n,m)) THEN
                 WRITE(iunit,"(2X,A,I4.3,A,I4.3,A,1X,'=',1X,L1,1(2X,A,I4.3,A,I4.3,A,1X,'=',1X,E22.14))")&
                 'LMODE_OPT(',n,',',m,')',lmode_opt(n,m),&
                 'DBOUND_OPT(',n,',',m,')',dbound_opt(n,m)
               END IF
           END DO
        END DO
      END IF

      
      IF (ANY(lbound_opt)) THEN
         DO m = LBOUND(lbound_opt,DIM=2), UBOUND(lbound_opt,DIM=2)
           DO n = LBOUND(lbound_opt,DIM=1), UBOUND(lbound_opt,DIM=1)
              IF(lbound_opt(n,m)) THEN
                 WRITE(iunit,"(2X,A,I4.3,A,I4.3,A,1X,'=',1X,L1,5(2X,A,I4.3,A,I4.3,A,1X,'=',1X,E22.14))")&
                 'LBOUND_OPT(',n,',',m,')',lbound_opt(n,m),&
                 'RBC_MIN(',n,',',m,')',rbc_min(n,m),&
                 'RBC_MAX(',n,',',m,')',rbc_max(n,m),&
                 'ZBS_MIN(',n,',',m,')',zbs_min(n,m),&
                 'ZBS_MAX(',n,',',m,')',zbs_max(n,m),&
                 'DBOUND_OPT(',n,',',m,')',dbound_opt(n,m)
                 IF (lasym_local) THEN
                    WRITE(iunit,"(4(2X,A,I4.3,A,I4.3,A,1X,'=',1X,E22.14))")&
                    'RBS_MIN(',n,',',m,')',rbs_min(n,m),&
                    'RBS_MAX(',n,',',m,')',rbs_max(n,m),&
                    'ZBC_MIN(',n,',',m,')',zbc_min(n,m),&
                    'ZBC_MAX(',n,',',m,')',zbc_max(n,m)
                 END IF
              END IF
           END DO
        END DO
      END IF

      IF (ANY(lcoil_spline)) THEN
         IF (lwindsurf) THEN
            WRITE(iunit,'(A,A,A)') "  WINDSURFNAME = '",TRIM(windsurfname),"'"
         ENDIF
         WRITE(iunit,'(A)') '!----------------------------------------------------------------------'
         WRITE(iunit,'(A)') '!       Coil Splines'
         WRITE(iunit,'(A)') '!----------------------------------------------------------------------'
         ! For now assumes sx,sy, and sz are the same size.
         DO n = LBOUND(lcoil_spline,DIM=1), UBOUND(lcoil_spline,DIM=1)
            IF (ANY(coil_splinesx(n,:)>-1)) THEN
               WRITE(iunit,'(A)') '!----------------------------------------------------------------------'
               WRITE(iunit,'(A,I4.3)') '!       Coil Number ',n
               WRITE(iunit,"(2X,A,I4.3,A,1X,'=',1X,A)") 'COIL_TYPE(',n,')',"'"//COIL_TYPE(n)//"'"
               ik = MINLOC(coil_splinesx(n,:),DIM=1) - 1
               WRITE(iunit,"(2X,A,I4.3,A,1X,'=',10(2X,L1))") 'LCOIL_SPLINE(',n,',:)',(lcoil_spline(n,m), m = 1, ik-4)
               WRITE(iunit,"(2X,A,I4.3,A,1X,'=',5(2X,E22.14))") 'DCOIL_SPLINE(',n,',:)',(dcoil_spline(n,m), m = 1, ik-4)
               WRITE(iunit,"(2X,A,I4.3,A,1X,'=',5(2X,E22.14))") 'COIL_SPLINESX(',n,',:)',(coil_splinesx(n,m), m = 1, ik)
               WRITE(iunit,"(2X,A,I4.3,A,1X,'=',5(2X,E22.14))") 'COIL_SPLINEFX(',n,',:)',(coil_splinefx(n,m), m = 1, ik-4)
               WRITE(iunit,"(2X,A,I4.3,A,1X,'=',5(2X,E22.14))") 'COIL_SPLINESY(',n,',:)',(coil_splinesy(n,m), m = 1, ik)
               WRITE(iunit,"(2X,A,I4.3,A,1X,'=',5(2X,E22.14))") 'COIL_SPLINEFY(',n,',:)',(coil_splinefy(n,m), m = 1, ik-4)
               WRITE(iunit,"(2X,A,I4.3,A,1X,'=',5(2X,E22.14))") 'COIL_SPLINESZ(',n,',:)',(coil_splinesz(n,m), m = 1, ik)
               WRITE(iunit,"(2X,A,I4.3,A,1X,'=',5(2X,E22.14))") 'COIL_SPLINEFZ(',n,',:)',(coil_splinefz(n,m), m = 1, ik-4)
               ! Min/Max
               WRITE(iunit,"(2X,A,I4.3,A,1X,'=',5(2X,E22.14))") 'COIL_SPLINEFX_MIN(',n,',:)',(coil_splinefx_min(n,m), m = 1, ik-4)
               WRITE(iunit,"(2X,A,I4.3,A,1X,'=',5(2X,E22.14))") 'COIL_SPLINEFX_MAX(',n,',:)',(coil_splinefx_max(n,m), m = 1, ik-4)
               WRITE(iunit,"(2X,A,I4.3,A,1X,'=',5(2X,E22.14))") 'COIL_SPLINEFY_MIN(',n,',:)',(coil_splinefy_min(n,m), m = 1, ik-4)
               WRITE(iunit,"(2X,A,I4.3,A,1X,'=',5(2X,E22.14))") 'COIL_SPLINEFY_MAX(',n,',:)',(coil_splinefy_max(n,m), m = 1, ik-4)
               WRITE(iunit,"(2X,A,I4.3,A,1X,'=',5(2X,E22.14))") 'COIL_SPLINEFZ_MIN(',n,',:)',(coil_splinefz_min(n,m), m = 1, ik-4)
               WRITE(iunit,"(2X,A,I4.3,A,1X,'=',5(2X,E22.14))") 'COIL_SPLINEFZ_MAX(',n,',:)',(coil_splinefz_max(n,m), m = 1, ik-4)
            END IF
         END DO
      END IF
      
      WRITE(iunit,'(A)') '!----------------------------------------------------------------------'
      WRITE(iunit,'(A)') '!       Profile Functions'
      WRITE(iunit,'(A)') '!----------------------------------------------------------------------'
      ! NE
      n = MINLOC(ne_opt,DIM=1)
      m = MINLOC(ne_aux_s(2:),DIM=1)
      IF (n > 1 .or. m > 4)  WRITE(iunit,outstr) 'NE_TYPE',TRIM(ne_type)
      IF (n > 1) THEN
         WRITE(iunit,"(2X,A,1X,'=',5(2X,E22.14))") 'NE_OPT',(ne_opt(ik), ik = 0, 20)
      END IF
      IF (m > 5) THEN
         WRITE(iunit,"(2X,A,1X,'=',5(1X,E22.14))") 'NE_AUX_S',(ne_aux_s(ik), ik=1,m)
         WRITE(iunit,"(2X,A,1X,'=',5(1X,E22.14))") 'NE_AUX_F',(ne_aux_f(ik), ik=1,m)
      END IF
      ! ZEFF
      n = MINLOC(zeff_opt,DIM=1)
      m = MINLOC(zeff_aux_s(2:),DIM=1)
      IF (n > 1 .or. m > 4)  WRITE(iunit,outstr) 'ZEFF_TYPE',TRIM(zeff_type)
      IF (n > 1) THEN
         WRITE(iunit,"(2X,A,1X,'=',5(2X,E22.14))") 'ZEFF_OPT',(zeff_opt(ik), ik = 0, 20)
      END IF
      IF (m > 4) THEN
         WRITE(iunit,"(2X,A,1X,'=',5(1X,E22.14))") 'ZEFF_AUX_S',(zeff_aux_s(ik), ik=1,m)
         WRITE(iunit,"(2X,A,1X,'=',5(1X,E22.14))") 'ZEFF_AUX_F',(zeff_aux_f(ik), ik=1,m)
      END IF
      ! TE
      n = MINLOC(te_opt,DIM=1)
      m = MINLOC(te_aux_s(2:),DIM=1)
      IF (n > 1 .or. m > 4)  WRITE(iunit,outstr) 'TE_TYPE',TRIM(te_type)
      IF (n > 1) THEN
         WRITE(iunit,"(2X,A,1X,'=',5(2X,E22.14))") 'TE_OPT',(te_opt(ik), ik = 0, 20)
      END IF
      IF (m > 4) THEN
         WRITE(iunit,"(2X,A,1X,'=',5(1X,E22.14))") 'TE_AUX_S',(te_aux_s(ik), ik=1,m)
         WRITE(iunit,"(2X,A,1X,'=',5(1X,E22.14))") 'TE_AUX_F',(te_aux_f(ik), ik=1,m)
      END IF
      ! TI
      n = MINLOC(ti_opt,DIM=1)
      m = MINLOC(ti_aux_s(2:),DIM=1)
      IF (n > 1 .or. m > 4)  WRITE(iunit,outstr) 'TI_TYPE',TRIM(ti_type)
      IF (n > 1) THEN
         WRITE(iunit,"(2X,A,1X,'=',5(2X,E22.14))") 'TI_OPT',(ti_opt(ik), ik = 0, 20)
      END IF
      IF (m > 4) THEN
         WRITE(iunit,"(2X,A,1X,'=',5(1X,E22.14))") 'TI_AUX_S',(ti_aux_s(ik), ik=1,m)
         WRITE(iunit,"(2X,A,1X,'=',5(1X,E22.14))") 'TI_AUX_F',(ti_aux_f(ik), ik=1,m)
      END IF
      ! Currents
      ik = MINLOC(beamj_aux_s(2:),DIM=1)
      IF (ik > 2) THEN
         WRITE(iunit,outstr) 'BEAMJ_TYPE',TRIM(beamj_type)
         WRITE(iunit,"(2X,A,1X,'=',5(1X,E22.14))") 'BEAMJ_AUX_S',(beamj_aux_s(n), n=1,ik)
         WRITE(iunit,"(2X,A,1X,'=',5(1X,E22.14))") 'BEAMJ_AUX_F',(beamj_aux_f(n), n=1,ik)
      END IF
      ik = MINLOC(bootj_aux_s(2:),DIM=1)
      IF (ik > 2) THEN
         WRITE(iunit,outstr) 'BOOTJ_TYPE',TRIM(bootj_type)
         WRITE(iunit,"(2X,A,1X,'=',5(1X,E22.14))") 'BOOTJ_AUX_S',(bootj_aux_s(n), n=1,ik)
         WRITE(iunit,"(2X,A,1X,'=',5(1X,E22.14))") 'BOOTJ_AUX_F',(bootj_aux_f(n), n=1,ik)
      END IF
      ik = MINLOC(sfincs_s(2:),DIM=1)
      IF (ik > 2) THEN
         WRITE(iunit,"(2X,A,1X,'=',5(1X,E22.14))") 'SFINCS_S',(sfincs_s(n), n=1,ik)
      END IF
      ! Emissivities (XICS)
      ik = MINLOC(emis_xics_s(2:),DIM=1)
      IF (ik > 2) THEN
         WRITE(iunit,outstr) 'EMIS_XICS_TYPE',TRIM(emis_xics_type)
         WRITE(iunit,"(2X,A,1X,'=',5(1X,E22.14))") 'EMIS_XICS_S',(emis_xics_s(n), n=1,ik)
         WRITE(iunit,"(2X,A,1X,'=',5(1X,E22.14))") 'EMIS_XICS_F',(emis_xics_f(n), n=1,ik)
      END IF
      ! E-static potential
      ik = MINLOC(phi_aux_s(2:),DIM=1)
      IF (ik > 2) THEN
         WRITE(iunit,outstr) 'PHI_TYPE',TRIM(phi_type)
         WRITE(iunit,"(2X,A,1X,'=',5(1X,E22.14))") 'PHI_AUX_S',(phi_aux_s(n), n=1,ik)
         WRITE(iunit,"(2X,A,1X,'=',5(1X,E22.14))") 'PHI_AUX_F',(phi_aux_f(n), n=1,ik)
      END IF
      WRITE(iunit,'(A)') '!----------------------------------------------------------------------'
      WRITE(iunit,'(A)') '!         EQUILIBRIUM/GEOMETRY OPTIMIZATION PARAMETERS' 
      WRITE(iunit,'(A)') '!----------------------------------------------------------------------'
      IF (sigma_x < bigno) THEN
         WRITE(iunit,outflt) 'TARGET_X',target_x
         WRITE(iunit,outflt) 'SIGMA_X',sigma_x
      END IF 
      IF (sigma_y < bigno) THEN
         WRITE(iunit,outflt) 'TARGET_Y',target_y
         WRITE(iunit,outflt) 'SIGMA_Y',sigma_y
      END IF 
      IF (sigma_phiedge < bigno) THEN
         WRITE(iunit,outflt) 'TARGET_PHIEDGE',target_phiedge
         WRITE(iunit,outflt) 'SIGMA_PHIEDGE',sigma_phiedge
      END IF 
      IF (sigma_curtor < bigno) THEN
         WRITE(iunit,outflt) 'TARGET_CURTOR',target_curtor
         WRITE(iunit,outflt) 'SIGMA_CURTOR',sigma_curtor
      END IF 
      IF (sigma_curtor_max < bigno) THEN
         WRITE(iunit,outflt) 'TARGET_CURTOR_MAX',target_curtor_max
         WRITE(iunit,outflt) 'SIGMA_CURTOR_MAX',sigma_curtor_max
      END IF 
      IF (sigma_rbtor < bigno) THEN
         WRITE(iunit,outflt) 'TARGET_RBTOR',target_rbtor
         WRITE(iunit,outflt) 'SIGMA_RBTOR',sigma_rbtor
      END IF 
      IF (sigma_b0 < bigno) THEN
         WRITE(iunit,outflt) 'TARGET_B0',target_b0
         WRITE(iunit,outflt) 'SIGMA_B0',sigma_b0
      END IF 
      IF (sigma_r0 < bigno) THEN
         WRITE(iunit,outflt) 'TARGET_R0',target_r0
         WRITE(iunit,outflt) 'SIGMA_R0',sigma_r0
      END IF 
      IF (sigma_z0 < bigno) THEN
         WRITE(iunit,outflt) 'TARGET_Z0',target_z0
         WRITE(iunit,outflt) 'SIGMA_Z0',sigma_z0
      END IF 
      IF (sigma_volume < bigno) THEN
         WRITE(iunit,outflt) 'TARGET_VOLUME',target_volume
         WRITE(iunit,outflt) 'SIGMA_VOLUME',sigma_volume
      END IF 
      IF (sigma_beta < bigno) THEN
         WRITE(iunit,outflt) 'TARGET_BETA',target_beta
         WRITE(iunit,outflt) 'SIGMA_BETA',sigma_beta
      END IF 
      IF (sigma_betapol < bigno) THEN
         WRITE(iunit,outflt) 'TARGET_BETAPOL',target_betapol
         WRITE(iunit,outflt) 'SIGMA_BETAPOL',sigma_betapol
      END IF 
      IF (sigma_betator < bigno) THEN
         WRITE(iunit,outflt) 'TARGET_BETATOR',target_betator
         WRITE(iunit,outflt) 'SIGMA_BETATOR',sigma_betator
      END IF 
      IF (sigma_wp < bigno) THEN
         WRITE(iunit,outflt) 'TARGET_WP',target_wp
         WRITE(iunit,outflt) 'SIGMA_WP',sigma_wp
      END IF 
      IF (sigma_aspect < bigno) THEN
         WRITE(iunit,outflt) 'TARGET_ASPECT',target_aspect
         WRITE(iunit,outflt) 'SIGMA_ASPECT',sigma_aspect
      END IF 
      IF (sigma_curvature < bigno) THEN
         WRITE(iunit,outflt) 'TARGET_CURVATURE',target_curvature
         WRITE(iunit,outflt) 'SIGMA_CURVATURE',sigma_curvature
      END IF 
      IF (sigma_kappa < bigno) THEN
         WRITE(iunit,outflt) 'TARGET_KAPPA',target_kappa
         WRITE(iunit,outflt) 'SIGMA_KAPPA',sigma_kappa
         WRITE(iunit,outflt) 'PHI_KAPPA',phi_kappa
      END IF 
      IF (sigma_kappa_box < bigno) THEN
         WRITE(iunit,outflt) 'TARGET_KAPPA_BOX',target_kappa_box
         WRITE(iunit,outflt) 'SIGMA_KAPPA_BOX',sigma_kappa_box
         WRITE(iunit,outflt) 'PHI_KAPPA_BOX',phi_kappa_box
      END IF 
      IF (sigma_kappa_avg < bigno) THEN
         WRITE(iunit,outflt) 'TARGET_KAPPA_AVG',target_kappa_avg
         WRITE(iunit,outflt) 'SIGMA_KAPPA_AVG',sigma_kappa_avg
      END IF 
      IF (sigma_aspect_max < bigno) THEN
         WRITE(iunit,outflt) 'TARGET_ASPECT_MAX',target_aspect_max
         WRITE(iunit,outflt) 'SIGMA_ASPECT_MAX',sigma_aspect_max
         WRITE(iunit,outflt) 'WIDTH_ASPECT_MAX',width_aspect_max
      END IF          
      IF (sigma_gradp_max < bigno) THEN
         WRITE(iunit,outflt) 'TARGET_GRADP_MAX',target_gradp_max
         WRITE(iunit,outflt) 'SIGMA_GRADP_MAX',sigma_gradp_max
         WRITE(iunit,outflt) 'WIDTH_GRADP_MAX',width_gradp_max
      END IF          
      IF (sigma_pmin < bigno) THEN
         WRITE(iunit,outflt) 'TARGET_PMIN',target_pmin
         WRITE(iunit,outflt) 'SIGMA_PMIN',sigma_pmin
         WRITE(iunit,outflt) 'WIDTH_PMIN',width_pmin
      END IF
      IF (sigma_curvature_P2 < bigno) THEN
         WRITE(iunit,outflt) 'TARGET_CURVATURE_P2',target_curvature_P2
         WRITE(iunit,outflt) 'SIGMA_CURVATURE_P2',sigma_curvature_P2
      END IF          
      IF (ANY(lbooz)) THEN
         WRITE(iunit,'(A)') '!----------------------------------------------------------------------'
         WRITE(iunit,'(A)') '!          BOOZER COORDINATE TRANSFORMATION'  
         WRITE(iunit,'(A)') '!----------------------------------------------------------------------'
         WRITE(iunit,outint) 'MBOZ',mboz 
         WRITE(iunit,outint) 'NBOZ',nboz
      END IF
      IF (ANY(sigma_helicity < bigno)) THEN
         WRITE(iunit,'(A)') '!----------------------------------------------------------------------'
         WRITE(iunit,'(A)') '!          BOOZER COORDINATE HELICITY'  
         WRITE(iunit,'(A)') '!----------------------------------------------------------------------'
         WRITE(iunit,outcmp) 'HELICITY',NINT(REAL(helicity)),NINT(AIMAG(helicity))
         n=0
         DO ik = 1,UBOUND(sigma_helicity,DIM=1)
            IF(sigma_helicity(ik) < bigno) n=ik
         END DO
         DO ik = 1, n
            IF (sigma_helicity(ik) < bigno) WRITE(iunit,"(2(2X,A,I3.3,A,E22.14))") &
                          'TARGET_HELICITY(',ik,') = ',target_helicity(ik), &
                          'SIGMA_HELICITY(',ik,') = ',sigma_helicity(ik)
         END DO
      END IF
      IF (ANY(sigma_helicity_old < bigno)) THEN
         WRITE(iunit,'(A)') '!----------------------------------------------------------------------'
         WRITE(iunit,'(A)') '!          BOOZER COORDINATE HELICITY (OLD)'  
         WRITE(iunit,'(A)') '!----------------------------------------------------------------------'
         WRITE(iunit,outcmp) 'HELICITY',NINT(REAL(helicity)),NINT(AIMAG(helicity))
         n=0
         DO ik = 1,UBOUND(sigma_helicity_old,DIM=1)
            IF(sigma_helicity_old(ik) < bigno) n=ik
         END DO
         DO ik = 1, n
            IF (sigma_helicity_old(ik) < bigno) WRITE(iunit,"(2(2X,A,I3.3,A,E22.14))") &
                          'TARGET_HELICITY_OLD(',ik,') = ',target_helicity_old(ik), &
                          'SIGMA_HELICITY_OLD(',ik,') = ',sigma_helicity_old(ik)
         END DO
      END IF
      IF (ANY(sigma_resjac < bigno)) THEN
         WRITE(iunit,'(A)') '!----------------------------------------------------------------------'
         WRITE(iunit,'(A)') '!          BOOZER Resonant Modes'  
         WRITE(iunit,'(A)') '!----------------------------------------------------------------------'
         n=0
         DO ik = 1,UBOUND(sigma_resjac,DIM=1)
            IF(sigma_resjac(ik) < bigno) n=ik
         END DO
         DO ik = 1, n
            IF (sigma_resjac(ik) < bigno) WRITE(iunit,"(2(2X,A,I3.3,A,E22.14))") &
                          'TARGET_RESJAC(',ik,') = ',target_resjac(ik), &
                          'SIGMA_RESJAC(',ik,') = ',sigma_resjac(ik), &
                          'XM_RESJAC(',ik,') = ',xm_resjac(ik), &
                          'XN_RESJAC(',ik,') = ',xn_resjac(ik)
         END DO
      END IF
      IF (ANY(sigma_balloon < bigno)) THEN
         WRITE(iunit,'(A)') '!----------------------------------------------------------------------'
         WRITE(iunit,'(A)') '!          BALLOONING CALCULATION'  
         WRITE(iunit,'(A)') '!----------------------------------------------------------------------'
         n=COUNT(balloon_theta >= 0.0)
         WRITE(iunit,"(2X,A,1X,'=',10(2X,E22.14))") 'BALLOON_THETA',(balloon_theta(ik), ik = 1, n)
         n=COUNT(balloon_zeta >= 0.0)
         WRITE(iunit,"(2X,A,1X,'=',10(2X,E22.14))") 'BALLOON_ZETA',(balloon_zeta(ik), ik = 1, n)
         n=0
         DO ik = 1,UBOUND(sigma_balloon,DIM=1)
            IF(sigma_balloon(ik) < bigno) n=ik
         END DO
         DO ik = 1, n
            IF (sigma_balloon(ik) < bigno) WRITE(iunit,"(2(2X,A,I3.3,A,E22.14))") &
                          'TARGET_BALLOON(',ik,') = ',target_balloon(ik), &
                          'SIGMA_BALLOON(',ik,') = ',sigma_balloon(ik)
         END DO
      END IF
      IF (ANY(sigma_bootstrap < bigno)) THEN
         WRITE(iunit,'(A)') '!----------------------------------------------------------------------'
         WRITE(iunit,'(A)') '!          BOOTSTRAP CALCULATION'  
         WRITE(iunit,'(A)') '!----------------------------------------------------------------------'
         n=0
         DO ik = 1,UBOUND(sigma_bootstrap,DIM=1)
            IF(sigma_bootstrap(ik) < bigno) n=ik
         END DO
         DO ik = 1, n
           IF (sigma_bootstrap(ik) < bigno)  WRITE(iunit,"(2(2X,A,I3.3,A,E22.14))") &
                          'TARGET_BOOTSTRAP(',ik,') = ',target_bootstrap(ik), &
                          'SIGMA_BOOTSTRAP(',ik,') = ',sigma_bootstrap(ik)
         END DO
      END IF
      IF (ANY(sigma_neo < bigno)) THEN
         WRITE(iunit,'(A)') '!----------------------------------------------------------------------'
         WRITE(iunit,'(A)') '!          NEOCLASSICAL TRANSPORT (NEO)'  
         WRITE(iunit,'(A)') '!----------------------------------------------------------------------'
         n=0
         DO ik = 1,UBOUND(sigma_neo,DIM=1)
            IF(sigma_neo(ik) < bigno) n=ik
         END DO
         DO ik = 1, n
            IF (sigma_neo(ik) < bigno) WRITE(iunit,"(2(2X,A,I3.3,A,E22.14))") &
                          'TARGET_NEO(',ik,') = ',target_neo(ik), &
                          'SIGMA_NEO(',ik,') = ',sigma_neo(ik)
         END DO
      END IF
      IF (ANY(sigma_kink < bigno)) THEN
         WRITE(iunit,'(A)') '!----------------------------------------------------------------------'
         WRITE(iunit,'(A)') '!          KINK STABILITY (TERPSICHORE)'  
         WRITE(iunit,'(A)') '!----------------------------------------------------------------------'
         WRITE(iunit,"(2(2X,A,1X,'=',1X,I5))") 'MLMNB_KINK',mlmnb_kink,'IVAC_KINK',ivac_kink
         WRITE(iunit,"(2(2X,A,1X,'=',1X,I5))") 'MMAXDF_KINK',mmaxdf_kink,'NMAXDF_KINK',nmaxdf_kink
         DO ik = 1, UBOUND(sigma_kink,DIM=1)
            IF (sigma_kink(ik) < bigno) WRITE(iunit,"(2(2X,A,I3.3,A,E22.14),5(2X,A,I3.3,A,I6))") &
                          'TARGET_KINK(',ik,') = ',target_kink(ik), &
                          'SIGMA_KINK(',ik,') = ',sigma_kink(ik),&
                          'MLMNS_KINK(',ik,') = ',mlmns_kink(ik),&
                          'NJ_KINK(',ik,') = ',nj_kink(ik),&
                          'NK_KINK(',ik,') = ',nk_kink(ik),&
                          'LSSL_KINK(',ik,') = ',lssl_kink(ik),&
                          'LSSD_KINK(',ik,') = ',lssd_kink(ik)
         END DO
      END IF
      IF (ANY(sigma_dkes < bigno)) THEN
         WRITE(iunit,'(A)') '!----------------------------------------------------------------------'
         WRITE(iunit,'(A)') '!          DRIFT-KINETICS (DKES)'  
         WRITE(iunit,'(A)') '!----------------------------------------------------------------------'
         n=0
         DO ik = 1,UBOUND(sigma_dkes,DIM=1)
            IF(sigma_dkes(ik) < bigno) n=ik
         END DO
         DO ik = 1, n
            IF (sigma_dkes(ik) < bigno) WRITE(iunit,"(3(2X,A,I3.3,A,E22.14))") &
                          'TARGET_DKES(',ik,') = ',target_dkes(ik), &
                          'SIGMA_DKES(',ik,') = ',sigma_dkes(ik), &
                          'NU_DKES(',ik,') = ',nu_dkes(ik)
         END DO
      END IF
      IF (ANY(sigma_jdotb < bigno)) THEN
         WRITE(iunit,'(A)') '!----------------------------------------------------------------------'
         WRITE(iunit,'(A)') '!          Parllel Current (<J.B>)'  
         WRITE(iunit,'(A)') '!----------------------------------------------------------------------'
         n=0
         DO ik = 1,UBOUND(sigma_jdotb,DIM=1)
            IF(sigma_jdotb(ik) < bigno) n=ik
         END DO
         DO ik = 1, n
           IF (sigma_jdotb(ik) < bigno)  WRITE(iunit,"(2(2X,A,I3.3,A,E22.14))") &
                          'TARGET_JDOTB(',ik,') = ',target_jdotb(ik), &
                          'SIGMA_JDOTB(',ik,') = ',sigma_jdotb(ik)
         END DO
      END IF
      IF (ANY(sigma_magwell < bigno)) THEN
         WRITE(iunit,'(A)') '!----------------------------------------------------------------------'
         WRITE(iunit,'(A)') '!          Magnetic Well (W>0 Stable)'  
         WRITE(iunit,'(A)') '!----------------------------------------------------------------------'
         n=0
         DO ik = 1,UBOUND(sigma_magwell,DIM=1)
            IF(sigma_magwell(ik) < bigno) n=ik
         END DO
         DO ik = 1, n
           IF (sigma_magwell(ik) < bigno)  WRITE(iunit,"(2(2X,A,I3.3,A,E22.14))") &
                          'TARGET_MAGWELL(',ik,') = ',target_magwell(ik), &
                          'SIGMA_MAGWELL(',ik,') = ',sigma_magwell(ik)
         END DO
      END IF
      IF (ANY(sigma_jcurv < bigno)) THEN
         WRITE(iunit,'(A)') '!----------------------------------------------------------------------'
         WRITE(iunit,'(A)') '!          Toroidal Current (<JCURV>)'  
         WRITE(iunit,'(A)') '!----------------------------------------------------------------------'
         n=0
         DO ik = 1,UBOUND(sigma_jcurv,DIM=1)
            IF(sigma_jcurv(ik) < bigno) n=ik
         END DO
         DO ik = 1, n
            IF (sigma_jcurv(ik) < bigno) WRITE(iunit,"(2(2X,A,I3.3,A,E22.14))") &
                          'TARGET_JCURV(',ik,') = ',target_jcurv(ik), &
                          'SIGMA_JCURV(',ik,') = ',sigma_jcurv(ik)
         END DO
      END IF
      IF (ANY(sigma_bmin < bigno)) THEN
         WRITE(iunit,'(A)') '!----------------------------------------------------------------------'
         WRITE(iunit,'(A)') '!          |B|_min'  
         WRITE(iunit,'(A)') '!----------------------------------------------------------------------'
         n=0
         DO ik = 1,UBOUND(sigma_bmin,DIM=1)
            IF(sigma_bmin(ik) < bigno) n=ik
         END DO
         DO ik = 1, n
            IF (sigma_bmin(ik) < bigno) WRITE(iunit,"(2(2X,A,I3.3,A,E22.14))") &
                          'TARGET_BMIN(',ik,') = ',target_bmin(ik), &
                          'SIGMA_BMIN(',ik,') = ',sigma_bmin(ik)
         END DO
      END IF
      IF (ANY(sigma_bmax < bigno)) THEN
         WRITE(iunit,'(A)') '!----------------------------------------------------------------------'
         WRITE(iunit,'(A)') '!          |B|_max'  
         WRITE(iunit,'(A)') '!----------------------------------------------------------------------'
         n=0
         DO ik = 1,UBOUND(sigma_bmax,DIM=1)
            IF(sigma_bmax(ik) < bigno) n=ik
         END DO
         DO ik = 1, n
            IF (sigma_bmax(ik) < bigno) WRITE(iunit,"(2(2X,A,I3.3,A,E22.14))") &
                          'TARGET_BMAX(',ik,') = ',target_bmax(ik), &
                          'SIGMA_BMAX(',ik,') = ',sigma_bmax(ik)
         END DO
      END IF
      IF (ANY(sigma_Jstar < bigno)) THEN
         WRITE(iunit,'(A)') '!----------------------------------------------------------------------'
         WRITE(iunit,'(A)') '!          TRAPPED PARTICLE CONFINEMENT (J*)'  
         WRITE(iunit,'(A)') '!----------------------------------------------------------------------'
         WRITE(iunit,"(2X,A,1X,'=',1(2X,I4.4))") 'NumJstar',NumJstar
         n=0
         DO ik = 1,UBOUND(sigma_Jstar,DIM=1)
            IF(sigma_Jstar(ik) < bigno) n=ik
         END DO
         DO ik = 1, n
            IF (sigma_Jstar(ik) < bigno) WRITE(iunit,"(2(2X,A,I3.3,A,E22.14))") &
                          'TARGET_JSTAR(',ik,') = ',target_Jstar(ik), &
                          'SIGMA_JSTAR(',ik,') = ',sigma_Jstar(ik)
         END DO
      END IF
      IF (ANY(sigma_txport < bigno)) THEN
         WRITE(iunit,'(A)') '!----------------------------------------------------------------------'
         WRITE(iunit,'(A)') '!          TURBULENT TRANSPORT'  
         WRITE(iunit,'(A)') '!----------------------------------------------------------------------'
         WRITE(iunit,outstr) 'TXPORT_PROXY',TRIM(txport_proxy)
         WRITE(iunit,outboo) 'LGLOBAL_TXPORT',lglobal_txport
         WRITE(iunit,outint) 'NZ_TXPORT',nz_txport
         WRITE(iunit,outint) 'NALPHA_TXPORT',nalpha_txport
         WRITE(iunit,outflt) 'ALPHA_START_TXPORT',alpha_start_txport
         WRITE(iunit,outflt) 'ALPHA_END_TXPORT',alpha_end_txport
         n=0
         DO ik = 1,UBOUND(sigma_txport,DIM=1)
            IF(sigma_txport(ik) < bigno) n=ik
         END DO
         DO ik = 1, n
            IF (sigma_txport(ik) < bigno) WRITE(iunit,"(3(2X,A,I3.3,A,E22.14))") &
                          'S_TXPORT(',ik,') = ',s_txport(ik), &
                          'TARGET_TXPORT(',ik,') = ',target_txport(ik), &
                          'SIGMA_TXPORT(',ik,') = ',sigma_txport(ik)
         END DO
      END IF
      IF (ANY(sigma_orbit < bigno)) THEN
         WRITE(iunit,'(A)') '!----------------------------------------------------------------------'
         WRITE(iunit,'(A)') '!          ORBIT OPTIMIZATION'  
         WRITE(iunit,'(A)') '!----------------------------------------------------------------------'
         WRITE(iunit,outflt) 'MASS_ORBIT',mass_orbit
         WRITE(iunit,outflt) 'Z_ORBIT',Z_orbit
         WRITE(iunit,outint) 'NU_ORBIT',nu_orbit 
         WRITE(iunit,outint) 'NV_ORBIT',nv_orbit
         n=0
         DO ik = 1,UBOUND(sigma_orbit,DIM=1)
            IF(sigma_orbit(ik) < bigno) WRITE(iunit,"(2(2X,A,I3.3,A,E22.14))") &
                          'TARGET_ORBIT(',ik,') = ',target_orbit(ik), &
                          'SIGMA_ORBIT(',ik,') = ',sigma_orbit(ik)
         END DO
         WRITE(iunit,outint) 'NP_ORBIT',np_orbit
         DO ik = 1, np_orbit
            WRITE(iunit,"(3(2X,A,I3.3,A,E22.14))") &
                          'VLL_ORBIT(',ik,') = ',VLL_orbit(ik), &
                          'MU_ORBIT(',ik,') = ',MU_orbit(ik),&
                          'VPERP_ORBIT(',ik,') = ',VPERP_orbit(ik)
         END DO
      END IF
      IF (sigma_coil_bnorm < bigno) THEN
         WRITE(iunit,'(A)') '!----------------------------------------------------------------------'
         WRITE(iunit,'(A)') '!          COIL OPTIMIZATION'  
         WRITE(iunit,'(A)') '!----------------------------------------------------------------------'
         WRITE(iunit,outint) 'NU_BNORM',nu_bnorm 
         WRITE(iunit,outint) 'NV_BNORM',nv_bnorm
         WRITE(iunit,outflt) 'TARGET_COIL_BNORM',target_coil_bnorm
         WRITE(iunit,outflt) 'SIGMA_COIL_BNORM',sigma_coil_bnorm
      END IF

      ! REGCOIL Options
      ! This section runs if the current density, surface separation or
      ! winding surface are opitmized variables
      !
      IF ((lregcoil_current_density_opt) .or. (lregcoil_winding_surface_separation_opt) .or.  &
          (ANY(lregcoil_rcws_rbound_s_opt)) .or. (ANY(lregcoil_rcws_rbound_c_opt)) .or. &
          (ANY(lregcoil_rcws_zbound_s_opt)) .or. (ANY(lregcoil_rcws_zbound_c_opt)) ) THEN
         WRITE(iunit,'(A)') '!----------------------------------------------------------------------'
         WRITE(iunit,'(A)') '!          REGCOIL OPTIMIZATION'  
         WRITE(iunit,'(A)') '!----------------------------------------------------------------------'
         WRITE(iunit,outflt) 'TARGET_REGCOL_CURRENT_DENSITY',target_regcoil_current_density
         WRITE(iunit,outflt) 'SIGMA_REGCOL_CURRENT_DENSITY',sigma_regcoil_current_density
         WRITE(iunit,outflt) 'REGCOIL_CURRENT_DENSITY',regcoil_current_density
 
         ! Options for uniform winding surface separations
         IF (lregcoil_winding_surface_separation_opt) THEN
            WRITE(iunit,outflt) &
                   'REGCOIL_WINDING_SURFACE_SEPARATION = ', &
                   regcoil_winding_surface_separation
            WRITE(iunit,outboo) 'LREGCOIL_WINDING_SURFACE_SEPARATION', &
                   lregcoil_winding_surface_separation_opt
            WRITE(iunit,outflt) 'REGCOIL_WINDING_SURFACE_SEPARATION_MIN', &
                   regcoil_winding_surface_separation_min, &
                   'REGCOIL_WINDING_SURFACE_SEPARATION_MAX', &
                   regcoil_winding_surface_separation_max
            IF (dregcoil_winding_surface_separation_opt > 0) &
                 WRITE(iunit,outflt) 'DREGCOIL_WINDING_SURFACE_SEPARATION', &
                          dregcoil_winding_surface_separation_opt
         END IF
         ! end of uniform winding surface separation options

         ! Options for current density optimization - Not completely developted/tested
         IF (lregcoil_current_density_opt) THEN
            WRITE(iunit,onevar) 'LREGCOIL_CURRENT_DENSITY', & 
                   lregcoil_current_density_opt, &
                   'REGCOIL_CURRENT_DENSITY_MIN', &
                   regcoil_current_density_min, &
                   'REGCOIL_CURRENT_DENSITY_MAX', &
                  regcoil_current_density_max
            IF (dregcoil_current_density_opt > 0) &
                       WRITE(iunit,outflt) 'DREGCOIL_CURRENT_DENSITY', &
                       dregcoil_current_density_opt
         END IF
         ! end of option for current density optimization

         ! Winding surface component OR separation optimization
         IF ( (ANY(lregcoil_rcws_rbound_s_opt)) .or. (ANY(lregcoil_rcws_rbound_c_opt)) .or. &
              (ANY(lregcoil_rcws_zbound_s_opt)) .or. (ANY(lregcoil_rcws_zbound_c_opt)) .or. &
              lregcoil_winding_surface_separation_opt ) THEN
             DO ii = 1,UBOUND(target_regcoil_chi2_b, 1)
                IF (sigma_regcoil_chi2_b(ii) < bigno) THEN
                    WRITE(iunit,"(2(2X,A,I4.3,A,E22.14))") &
                           'TARGET_REGCOIL_CHI2_B(',ii,') = ', target_regcoil_chi2_b(ii), &
                           'SIGMA_REGCOIL_CHI2_B(',ii,') = ', sigma_regcoil_chi2_b(ii)
                END IF
             END DO
         END IF

         ! Options for winding surface (Fourier Series) variation
         IF (  (ANY(lregcoil_rcws_rbound_c_opt)) .or. (ANY(lregcoil_rcws_rbound_s_opt)) .or. &
               (ANY(lregcoil_rcws_zbound_c_opt)) .or. (ANY(lregcoil_rcws_zbound_s_opt)) ) THEN

             ! Boundary components
             ! r-boundary cos components
             DO m = LBOUND(lregcoil_rcws_rbound_c_opt,DIM=1), UBOUND(lregcoil_rcws_rbound_s_opt,DIM=1)
                 DO n = LBOUND(lregcoil_rcws_rbound_c_opt,DIM=2), UBOUND(lregcoil_rcws_rbound_s_opt,DIM=2)
                     IF(lregcoil_rcws_rbound_c_opt(m,n) ) THEN
                         WRITE(iunit,'(A)') '! REGCOIL Winding surface R-boundary cos component'
                         WRITE(iunit,"(2X,A,I4.3,A,I4.3,A,1X,'=',1X,L1,4(2X,A,I4.3,A,I4.3,A,1X,'=',1X,E19.12))") &
                                'LREGCOIL_RCWS_RBOUND_C_OPT(',m,',',n,')', lregcoil_rcws_rbound_c_opt(m, n), &
                                'REGCOIL_RCWS_RBOUND_C(',m,',',n,')', regcoil_rcws_rbound_c(m, n), &
                                'DREGCOIL_RCWS_RBOUND_C_OPT(',m,',',n,')', dregcoil_rcws_rbound_c_opt(m,n), &
                                'REGCOIL_RCWS_RBOUND_C_MIN(',m,',',n,')', regcoil_rcws_rbound_c_min(m,n), &
                                'REGCOIL_RCWS_RBOUND_C_MAX(',m,',',n,')', regcoil_rcws_rbound_c_max(m,n)
                     END IF
                 END DO
             END DO

             ! r-boundary sin components 
             DO m = LBOUND(lregcoil_rcws_rbound_s_opt,DIM=1), UBOUND(lregcoil_rcws_rbound_s_opt,DIM=1)
                 DO n = LBOUND(lregcoil_rcws_rbound_s_opt,DIM=2), UBOUND(lregcoil_rcws_rbound_s_opt,DIM=2)
                     IF(lregcoil_rcws_rbound_s_opt(m,n)  ) THEN
                         WRITE(iunit,'(A)') '! REGCOIL Winding surface R-boundary sin component'
                         WRITE(iunit,"(2X,A,I4.3,A,I4.3,A,1X,'=',1X,L1,4(2X,A,I4.3,A,I4.3,A,1X,'=',1X,E19.12))") &
                                'LREGCOIL_RCWS_RBOUND_S_OPT(',m,',',n,')', lregcoil_rcws_rbound_s_opt(m, n), &
                                'REGCOIL_RCWS_RBOUND_S(',m,',',n,')', regcoil_rcws_rbound_s(m, n), &
                                'DREGCOIL_RCWS_RBOUND_S_OPT(',m,',',n,')', dregcoil_rcws_rbound_s_opt(m,n), &
                                'REGCOIL_RCWS_RBOUND_S_MIN(',m,',',n,')', regcoil_rcws_rbound_s_min(m,n), &
                                'REGCOIL_RCWS_RBOUND_S_MAX(',m,',',n,')', regcoil_rcws_rbound_s_max(m,n)
                     END IF
                 END DO
             END DO

             ! z-boundary cos components - not implemented yet
             DO m = LBOUND(lregcoil_rcws_zbound_c_opt,DIM=1), UBOUND(lregcoil_rcws_zbound_c_opt,DIM=1)
                 DO n = LBOUND(lregcoil_rcws_zbound_c_opt,DIM=2), UBOUND(lregcoil_rcws_zbound_c_opt,DIM=2)
                     IF(lregcoil_rcws_zbound_c_opt(m,n) ) THEN
                         WRITE(iunit,'(A)') '! REGCOIL Winding surface Z-boundary cos component'
                         WRITE(iunit,"(2X,A,I4.3,A,I4.3,A,1X,'=',1X,L1,4(2X,A,I4.3,A,I4.3,A,1X,'=',1X,E19.12))") &
                                'LREGCOIL_RCWS_ZBOUND_C_OPT(',m,',',n,')', lregcoil_rcws_zbound_c_opt(m, n), &
                                'REGCOIL_RCWS_ZBOUND_C(',m,',',n,')', regcoil_rcws_zbound_c(m, n), &
                                'DREGCOIL_RCWS_ZBOUND_C_OPT(',m,',',n,')', dregcoil_rcws_zbound_c_opt(m,n), &
                                'REGCOIL_RCWS_ZBOUND_C_MIN(',m,',',n,')', regcoil_rcws_zbound_c_min(m,n), &
                                'REGCOIL_RCWS_ZBOUND_C_MAX(',m,',',n,')', regcoil_rcws_zbound_c_max(m,n)
                     END IF
                 END DO
             END DO

             ! z-boundary sin components
             DO m = LBOUND(lregcoil_rcws_zbound_s_opt,DIM=1), UBOUND(lregcoil_rcws_zbound_s_opt,DIM=1)
                 DO n = LBOUND(lregcoil_rcws_zbound_s_opt,DIM=2), UBOUND(lregcoil_rcws_zbound_s_opt,DIM=2)
                     IF( lregcoil_rcws_zbound_s_opt(m,n) ) THEN
                         WRITE(iunit,'(A)') '! REGCOIL Winding surface Z-boundary sin component'
                         WRITE(iunit,"(2X,A,I4.3,A,I4.3,A,1X,'=',1X,L1,4(2X,A,I4.3,A,I4.3,A,1X,'=',1X,E19.12))") &
                                'LREGCOIL_RCWS_ZBOUND_S_OPT(',m,',',n,')', lregcoil_rcws_zbound_s_opt(m, n), &
                                'REGCOIL_RCWS_ZBOUND_S(',m,',',n,')', regcoil_rcws_zbound_s(m, n), &
                                'DREGCOIL_RCWS_ZBOUND_S_OPT(',m,',',n,')', dregcoil_rcws_zbound_s_opt(m,n), &
                                'REGCOIL_RCWS_ZBOUND_S_MIN(',m,',',n,')', regcoil_rcws_zbound_s_min(m,n), &
                                'REGCOIL_RCWS_ZBOUND_S_MAX(',m,',',n,')', regcoil_rcws_zbound_s_max(m,n)
                     END IF
                 END DO
             END DO
        END IF
        ! end of Options for winding surface (Fourier Series) variation
      END IF  ! End of REGCOIL options

      IF (ANY(sigma_extcur < bigno)) THEN
         WRITE(iunit,'(A)') '!----------------------------------------------------------------------'
         WRITE(iunit,'(A)') '!          Coil Current Optimization'
         WRITE(iunit,'(A)') '!----------------------------------------------------------------------'
         DO ik = 1, UBOUND(sigma_extcur,DIM=1)
            IF (sigma_extcur(ik) < bigno) THEN
               WRITE(iunit,"(2(2X,A,I3.3,A,1X,'=',1X,E22.14))") &
                  'TARGET_EXTCUR(',ik,')',target_extcur(ik),& 
                  'SIGMA_EXTCUR(',ik,')',sigma_extcur(ik)
            END IF
         END DO
      END IF
      IF (ANY(sigma_press < bigno)) THEN
         WRITE(iunit,'(A)') '!----------------------------------------------------------------------'
         WRITE(iunit,'(A)') '!          Plasma Pressure OPTIMIZATION'
         WRITE(iunit,'(A)') '!----------------------------------------------------------------------'
         WRITE(iunit,outflt) 'NORM_PRESS',norm_press
         DO ik = 1, UBOUND(sigma_press,DIM=1)
            IF (sigma_press(ik) < bigno .and. s_press(ik) < 0) THEN
               WRITE(iunit,"(5(2X,A,I3.3,A,1X,'=',1X,E22.14))") &
                  'R_PRESS(',ik,')',r_press(ik),&
                  'PHI_PRESS(',ik,')',phi_press(ik),& 
                  'Z_PRESS(',ik,')',z_press(ik),&
                  'TARGET_PRESS(',ik,')',target_press(ik),& 
                  'SIGMA_PRESS(',ik,')',sigma_press(ik)
            ELSE IF (sigma_press(ik) < bigno .and. s_press(ik) >= 0) THEN
               WRITE(iunit,"(3(2X,A,I3.3,A,1X,'=',1X,E22.14))") &
                  'S_PRESS(',ik,')',s_press(ik),&
                  'TARGET_PRESS(',ik,')',target_press(ik),& 
                  'SIGMA_PRESS(',ik,')',sigma_press(ik)
            END IF
         END DO
      END IF
      IF (ANY(sigma_ne < bigno_ne)) THEN
         WRITE(iunit,'(A)') '!----------------------------------------------------------------------'
         WRITE(iunit,'(A)') '!          ELECTRON DENSITY OPTIMIZATION'
         WRITE(iunit,'(A)') '!----------------------------------------------------------------------'
         DO ik = 1, UBOUND(sigma_ne,DIM=1)
            IF (sigma_ne(ik) < bigno_ne .and. s_ne(ik) < 0) THEN
               WRITE(iunit,"(5(2X,A,I3.3,A,1X,'=',1X,E22.14))") &
                  'R_NE(',ik,')',r_ne(ik),&
                  'PHI_NE(',ik,')',phi_ne(ik),& 
                  'Z_NE(',ik,')',z_ne(ik),&
                  'TARGET_NE(',ik,')',target_ne(ik),& 
                  'SIGMA_NE(',ik,')',sigma_ne(ik)
            ELSE IF (sigma_ne(ik) < bigno_ne .and. s_ne(ik) >= 0) THEN
               WRITE(iunit,"(3(2X,A,I3.3,A,1X,'=',1X,E22.14))") &
                  'S_NE(',ik,')',s_ne(ik),&
                  'TARGET_NE(',ik,')',target_ne(ik),& 
                  'SIGMA_NE(',ik,')',sigma_ne(ik)
            END IF
         END DO
      END IF
      IF (ANY(sigma_ne_line < bigno_ne)) THEN
         WRITE(iunit,'(A)') '!----------------------------------------------------------------------'
         WRITE(iunit,'(A)') '!          LINE INTEGRATED ELECTRON DENSITY OPTIMIZATION'
         WRITE(iunit,'(A)') '!----------------------------------------------------------------------'
         DO ik = 1, UBOUND(sigma_ne_line,DIM=1)
            IF (sigma_ne_line(ik) < bigno_ne) THEN
               WRITE(iunit,"(8(2X,A,I3.3,A,1X,'=',1X,E22.14))") &
                  'R0_NE_LINE(',ik,')',r0_ne_line(ik),&
                  'PHI0_NE_LINE(',ik,')',phi0_ne_line(ik),&
                  'Z0_NE_LINE(',ik,')',z0_ne_line(ik),&
                  'R1_NE_LINE(',ik,')',r1_ne_line(ik),&
                  'PHI1_NE_LINE(',ik,')',phi1_ne_line(ik),&
                  'Z1_NE_LINE(',ik,')',z1_ne_line(ik),&
                  'TARGET_NE_LINE(',ik,')',target_ne_line(ik),&
                  'SIGMA_NE_LINE(',ik,')',sigma_ne_line(ik)
            END IF
         END DO
      END IF
      IF (ANY(sigma_te_line < bigno)) THEN
         WRITE(iunit,'(A)') '!----------------------------------------------------------------------'
         WRITE(iunit,'(A)') '!          LINE INTEGRATED ELECTRON TEMPERATURE OPTIMIZATION'
         WRITE(iunit,'(A)') '!----------------------------------------------------------------------'
         WRITE(iunit,outflt) 'CUTOFF_TE_LINE',cutoff_te_line
         DO ik = 1, UBOUND(sigma_te_line,DIM=1)
            IF (sigma_te_line(ik) < bigno) THEN
               WRITE(iunit,"(8(2X,A,I3.3,A,1X,'=',1X,E22.14))") &
                  'R0_TE_LINE(',ik,')',r0_te_line(ik),&
                  'PHI0_TE_LINE(',ik,')',phi0_te_line(ik),&
                  'Z0_TE_LINE(',ik,')',z0_te_line(ik),&
                  'R1_TE_LINE(',ik,')',r1_te_line(ik),&
                  'PHI1_TE_LINE(',ik,')',phi1_te_line(ik),&
                  'Z1_TE_LINE(',ik,')',z1_te_line(ik),&
                  'TARGET_TE_LINE(',ik,')',target_te_line(ik),&
                  'SIGMA_TE_LINE(',ik,')',sigma_te_line(ik)
            END IF
         END DO
      END IF
      IF (ANY(sigma_ti_line < bigno)) THEN
         WRITE(iunit,'(A)') '!----------------------------------------------------------------------'
         WRITE(iunit,'(A)') '!          LINE INTEGRATED ION TEMPERATURE OPTIMIZATION'
         WRITE(iunit,'(A)') '!----------------------------------------------------------------------'
         DO ik = 1, UBOUND(sigma_ti_line,DIM=1)
            IF (sigma_ti_line(ik) < bigno) THEN
               WRITE(iunit,"(8(2X,A,I3.3,A,1X,'=',1X,E22.14))") &
                  'R0_TI_LINE(',ik,')',r0_ti_line(ik),&
                  'PHI0_TI_LINE(',ik,')',phi0_ti_line(ik),&
                  'Z0_TI_LINE(',ik,')',z0_ti_line(ik),&
                  'R1_TI_LINE(',ik,')',r1_ti_line(ik),&
                  'PHI1_TI_LINE(',ik,')',phi1_ti_line(ik),&
                  'Z1_TI_LINE(',ik,')',z1_ti_line(ik),&
                  'TARGET_TI_LINE(',ik,')',target_ti_line(ik),&
                  'SIGMA_TI_LINE(',ik,')',sigma_ti_line(ik)
            END IF
         END DO
      END IF
      IF (ANY(sigma_xics < bigno) .or. ANY(sigma_xics_bright < bigno) .or. &
          ANY(sigma_xics_w3 < bigno) .or. ANY(sigma_xics_v < bigno)) THEN
         WRITE(iunit,'(A)') '!----------------------------------------------------------------------'
         WRITE(iunit,'(A)') '!          XICS Signal Optimization'
         WRITE(iunit,'(A)') '!              BRIGHT: Line integrated emissivity'
         WRITE(iunit,'(A)') '!              XICS:   Line integrated product of Ti and emissivity'
         WRITE(iunit,'(A)') '!              V:      Line integrated perp velocity (function of ExB)'
         WRITE(iunit,'(A)') '!              W3:     Line integrated sat. emissivity (function of Te)'
         WRITE(iunit,'(A)') '!----------------------------------------------------------------------'
         DO ik = 1, UBOUND(sigma_xics,DIM=1)
            IF (sigma_xics(ik)    < bigno .or. sigma_xics_bright(ik) < bigno .or. &
                sigma_xics_w3(ik)     < bigno .or. sigma_xics_v(ik)  < bigno ) &
                WRITE(iunit,"(6(2X,A,I3.3,A,1X,'=',1X,E22.14))") &
                  'R0_XICS(',ik,')',r0_xics(ik),&
                  'PHI0_XICS(',ik,')',phi0_xics(ik),&
                  'Z0_XICS(',ik,')',z0_xics(ik),&
                  'R1_XICS(',ik,')',r1_xics(ik),&
                  'PHI1_XICS(',ik,')',phi1_xics(ik),&
                  'Z1_XICS(',ik,')',z1_xics(ik)
            IF (sigma_xics(ik) < bigno .or. sigma_xics_bright(ik) < bigno) THEN
               WRITE(iunit,"(4(4X,A,I3.3,A,1X,'=',1X,E22.14))") &
                  'TARGET_XICS(',ik,')',target_xics(ik),&
                  'SIGMA_XICS(',ik,')',sigma_xics(ik),&
                  'TARGET_XICS_BRIGHT(',ik,')',target_xics_bright(ik),&
                  'SIGMA_XICS_BRIGHT(',ik,')',sigma_xics_bright(ik)
            END IF
            IF (sigma_xics_w3(ik) < bigno) &
               WRITE(iunit,"(2(4X,A,I3.3,A,1X,'=',1X,E22.14))") &
                  'TARGET_XICS_W3(',ik,')',target_xics_w3(ik),&
                  'SIGMA_XICS_W3(',ik,')',sigma_xics_w3(ik)
            IF (sigma_xics_v(ik) < bigno) &
               WRITE(iunit,"(2(4X,A,I3.3,A,1X,'=',1X,E22.14))") &
                  'TARGET_XICS_V(',ik,')',target_xics_v(ik),&
                  'SIGMA_XICS_V(',ik,')',sigma_xics_v(ik)
         END DO
      END IF
      IF (ANY(sigma_te < bigno)) THEN
         WRITE(iunit,'(A)') '!----------------------------------------------------------------------'
         WRITE(iunit,'(A)') '!          ELECTRON TEMPERATURE OPTIMIZATION'
         WRITE(iunit,'(A)') '!----------------------------------------------------------------------'
         DO ik = 1, UBOUND(sigma_te,DIM=1)
            IF (sigma_te(ik) < bigno .and. s_te(ik) < 0) THEN
               WRITE(iunit,"(5(2X,A,I3.3,A,1X,'=',1X,E22.14))") &
                  'R_TE(',ik,')',r_te(ik),&
                  'PHI_TE(',ik,')',phi_te(ik),& 
                  'Z_TE(',ik,')',z_te(ik),&
                  'TARGET_TE(',ik,')',target_te(ik),& 
                  'SIGMA_TE(',ik,')',sigma_te(ik)
            ELSE IF (sigma_te(ik) < bigno .and. s_te(ik) >= 0) THEN
               WRITE(iunit,"(3(2X,A,I3.3,A,1X,'=',1X,E22.14))") &
                  'S_TE(',ik,')',s_te(ik),&
                  'TARGET_TE(',ik,')',target_te(ik),& 
                  'SIGMA_TE(',ik,')',sigma_te(ik)
            END IF
         END DO
      END IF
      IF (ANY(sigma_ti < bigno)) THEN
         WRITE(iunit,'(A)') '!----------------------------------------------------------------------'
         WRITE(iunit,'(A)') '!          ION TEMPERATURE OPTIMIZATION'
         WRITE(iunit,'(A)') '!----------------------------------------------------------------------'
         DO ik = 1, UBOUND(sigma_ti,DIM=1)
            IF (sigma_ti(ik) < bigno .and. s_ti(ik) < 0) THEN
               WRITE(iunit,"(5(2X,A,I3.3,A,1X,'=',1X,E22.14))") &
                  'R_TI(',ik,')',r_ti(ik),&
                  'PHI_TI(',ik,')',phi_ti(ik),& 
                  'Z_TI(',ik,')',z_ti(ik),&
                  'TARGET_TI(',ik,')',target_ti(ik),& 
                  'SIGMA_TI(',ik,')',sigma_ti(ik)
            ELSE IF (sigma_ti(ik) < bigno .and. s_ti(ik) >= 0) THEN
               WRITE(iunit,"(3(2X,A,I3.3,A,1X,'=',1X,E22.14))") &
                  'S_TI(',ik,')',s_ti(ik),&
                  'TARGET_TI(',ik,')',target_ti(ik),& 
                  'SIGMA_TI(',ik,')',sigma_ti(ik)
            END IF
         END DO
      END IF
      IF (ANY(sigma_vphi < bigno)) THEN
         WRITE(iunit,'(A)') '!----------------------------------------------------------------------'
         WRITE(iunit,'(A)') '!          TOROIDAL ROTATION OPTIMIZATION'
         WRITE(iunit,'(A)') '!----------------------------------------------------------------------'
         WRITE(iunit,'(2X,A,E22.14)') 'QM_RATIO = ',qm_ratio
         DO ik = 1, UBOUND(sigma_vphi,DIM=1)
            IF (sigma_vphi(ik) < bigno .and. s_vphi(ik) < 0) THEN
               WRITE(iunit,"(5(2X,A,I3.3,A,1X,'=',1X,E22.14))") &
                  'R_VPHI(',ik,')',r_vphi(ik),&
                  'PHI_VPHI(',ik,')',phi_vphi(ik),& 
                  'Z_VPHI(',ik,')',z_vphi(ik),&
                  'TARGET_VPHI(',ik,')',target_vphi(ik),& 
                  'SIGMA_VPHI(',ik,')',sigma_vphi(ik)
            ELSE IF (sigma_vphi(ik) < bigno .and. s_vphi(ik) >= 0) THEN
               WRITE(iunit,"(3(2X,A,I3.3,A,1X,'=',1X,E22.14))") &
                  'S_VPHI(',ik,')',s_vphi(ik),&
                  'TARGET_VPHI(',ik,')',target_vphi(ik),& 
                  'SIGMA_VPHI(',ik,')',sigma_vphi(ik)
            END IF
         END DO
      END IF
      IF (ANY(sigma_ece < bigno)) THEN
         WRITE(iunit,'(A)') '!----------------------------------------------------------------------'
         WRITE(iunit,'(A)') '!          ECE Reflectometry OPTIMIZATION'
         WRITE(iunit,'(A)') '!----------------------------------------------------------------------'
         WRITE(iunit,'(2X,A,E22.14)') 'MIX_ECE = ',mix_ece
         WRITE(iunit,'(2X,A,I3.3)') 'NRA_ECE = ',nra_ece
         WRITE(iunit,'(2X,A,I3.3)') 'NPHI_ECE = ',nphi_ece
         IF (LEN_TRIM(vessel_ece) > 1) WRITE(iunit,outstr) 'VESSEL_ECE',TRIM(vessel_ece)
         IF (LEN_TRIM(mirror_ece) > 1) WRITE(iunit,outstr) 'MIRROR_ECE',TRIM(mirror_ece)
         IF (LEN_TRIM(targettype_ece) > 1) WRITE(iunit,outstr) 'TARGETTYPE_ECE',TRIM(targettype_ece)
         IF (LEN_TRIM(antennatype_ece) > 1) WRITE(iunit,outstr) 'ANTENNATYPE_ECE',TRIM(antennatype_ece)
         DO u = 1, UBOUND(sigma_ece,DIM=1)
               IF (ALL(sigma_ece(u,:) >= bigno)) CYCLE
               WRITE(iunit,"(2X,A,I3.3,A,1X,'=',1X,3E22.14)")'ANTENNAPOSITION_ECE(',u,',1:3)',antennaposition_ece(u,1:3)
               WRITE(iunit,"(2X,A,I3.3,A,1X,'=',1X,3E22.14)")'TARGETPOSITION_ECE(',u,',1:3)',targetposition_ece(u,1:3)
               WRITE(iunit,"(2X,A,I3.3,A,1X,'=',1X,3E22.14)")'RBEAM_ECE(',u,',1:3)',rbeam_ece(u,1:3)
               WRITE(iunit,"(2X,A,I3.3,A,1X,'=',1X,3E22.14)")'RFOCUS_ECE(',u,',1:3)',rfocus_ece(u,1:3)
               DO v = 1, UBOUND(sigma_ece,DIM=2)
                  IF (sigma_ece(u,v) >= bigno) CYCLE
                  WRITE(iunit,"(3(5X,A,I3.3,A,I3.3,A,1X,'=',1X,E22.14))") &
                        'TARGET_ECE(',u,',',v,')',target_ece(u,v),&
                        'SIGMA_ECE(',u,',',v,')',sigma_ece(u,v),& 
                        'FREQ_ECE(',u,',',v,')',freq_ece(u,v)
               END DO
         END DO
      END IF
      IF (ANY(sigma_iota < bigno)) THEN
         WRITE(iunit,'(A)') '!----------------------------------------------------------------------'
         WRITE(iunit,'(A)') '!          Rotational Transform OPTIMIZATION'
         WRITE(iunit,'(A)') '!----------------------------------------------------------------------'
         DO ik = 1, UBOUND(sigma_iota,DIM=1)
            IF (sigma_iota(ik) < bigno .and. s_iota(ik) < 0) THEN
               WRITE(iunit,"(5(2X,A,I3.3,A,1X,'=',1X,E22.14))") &
                  'R_IOTA(',ik,')',r_iota(ik),&
                  'PHI_IOTA(',ik,')',phi_iota(ik),& 
                  'Z_IOTA(',ik,')',z_iota(ik),&
                  'TARGET_IOTA(',ik,')',target_iota(ik),& 
                  'SIGMA_IOTA(',ik,')',sigma_iota(ik)
            ELSE IF (sigma_iota(ik) < bigno .and. s_iota(ik) >= 0) THEN
               WRITE(iunit,"(3(2X,A,I3.3,A,1X,'=',1X,E22.14))") &
                  'S_IOTA(',ik,')',s_iota(ik),&
                  'TARGET_IOTA(',ik,')',target_iota(ik),& 
                  'SIGMA_IOTA(',ik,')',sigma_iota(ik)
            END IF
         END DO
      END IF
      IF (ANY(sigma_vaciota < bigno)) THEN
         WRITE(iunit,'(A)') '!----------------------------------------------------------------------'
         WRITE(iunit,'(A)') '!          Vacuum Rotational Transform OPTIMIZATION'
         WRITE(iunit,'(A)') '!----------------------------------------------------------------------'
         DO ik = 1, UBOUND(sigma_vaciota,DIM=1)
            IF (sigma_vaciota(ik) < bigno .and. s_vaciota(ik) < 0) THEN
               WRITE(iunit,"(5(2X,A,I3.3,A,1X,'=',1X,E22.14))") &
                  'R_VACIOTA(',ik,')',r_vaciota(ik),&
                  'PHI_VACIOTA(',ik,')',phi_vaciota(ik),& 
                  'Z_VACIOTA(',ik,')',z_vaciota(ik),&
                  'TARGET_VACIOTA(',ik,')',target_vaciota(ik),& 
                  'SIGMA_VACIOTA(',ik,')',sigma_vaciota(ik)
            ELSE IF (sigma_vaciota(ik) < bigno .and. s_vaciota(ik) >= 0) THEN
               WRITE(iunit,"(3(2X,A,I3.3,A,1X,'=',1X,E22.14))") &
                  'S_VACIOTA(',ik,')',s_vaciota(ik),&
                  'TARGET_VACIOTA(',ik,')',target_vaciota(ik),& 
                  'SIGMA_VACIOTA(',ik,')',sigma_vaciota(ik)
            END IF
         END DO
      END IF
      IF (ANY(sigma_faraday < bigno_ne)) THEN
         WRITE(iunit,'(A)') '!----------------------------------------------------------------------'
         WRITE(iunit,'(A)') '!          FARADAY ROTATION OPTIMIZATION'
         WRITE(iunit,'(A)') '!----------------------------------------------------------------------'
         DO ik = 1, UBOUND(sigma_faraday,DIM=1)
            IF (sigma_faraday(ik) < bigno_ne) THEN
               WRITE(iunit,"(8(2X,A,I3.3,A,1X,'=',1X,E22.14))") &
                  'R0_FARADAY(',ik,')',r0_faraday(ik),&
                  'PHI0_FARADAY(',ik,')',phi0_faraday(ik),&
                  'Z0_FARADAY(',ik,')',z0_faraday(ik),&
                  'R1_FARADAY(',ik,')',r1_faraday(ik),&
                  'PHI1_FARADAY(',ik,')',phi1_faraday(ik),&
                  'Z1_FARADAY(',ik,')',z1_faraday(ik),&
                  'TARGET_FARADAY(',ik,')',target_faraday(ik),&
                  'SIGMA_FARADAY(',ik,')',sigma_faraday(ik)
            END IF
         END DO
      END IF
      IF (ANY(sigma_mse < bigno)) THEN
         WRITE(iunit,'(A)') '!----------------------------------------------------------------------'
         WRITE(iunit,'(A)') '!          MOTIONAL STARK EFFECT OPTIMIZATION'
         WRITE(iunit,'(A)') '!----------------------------------------------------------------------'
         DO ik = 1, UBOUND(lmse_extcur,DIM=1)
            IF (lmse_extcur(ik)) WRITE(iunit,"(2X,A,I3.3,A,1X,'=',1X,L1)") 'LMSE_EXTCUR(',ik,')',lmse_extcur(ik)
         END DO
         DO ik = 1, UBOUND(sigma_mse,DIM=1)
            IF (sigma_mse(ik) < bigno .and. s_mse(ik) < 0) THEN
               WRITE(iunit,"(13(2X,A,I3.3,A,1X,'=',1X,E22.14))") &
                  'R_MSE(',ik,')',r_mse(ik),&
                  'PHI_MSE(',ik,')',phi_mse(ik),& 
                  'Z_MSE(',ik,')',z_mse(ik),&
                  'A1_MSE(',ik,')',a1_mse(ik),&
                  'A2_MSE(',ik,')',a2_mse(ik),&
                  'A3_MSE(',ik,')',a3_mse(ik),&
                  'A4_MSE(',ik,')',a4_mse(ik),&
                  'A5_MSE(',ik,')',a5_mse(ik),&
                  'A6_MSE(',ik,')',a6_mse(ik),&
                  'A7_MSE(',ik,')',a7_mse(ik),&
                  'TARGET_MSE(',ik,')',target_mse(ik),& 
                  'SIGMA_MSE(',ik,')',sigma_mse(ik),& 
                  'VAC_MSE(',ik,')',vac_mse(ik)
            ELSE IF (sigma_mse(ik) < bigno .and. s_mse(ik) >= 0) THEN
               WRITE(iunit,"(11(2X,A,I3.3,A,1X,'=',1X,E22.14))") &
                  'S_MSE(',ik,')',z_mse(ik),&
                  'A1_MSE(',ik,')',a1_mse(ik),&
                  'A2_MSE(',ik,')',a2_mse(ik),&
                  'A3_MSE(',ik,')',a3_mse(ik),&
                  'A4_MSE(',ik,')',a4_mse(ik),&
                  'A5_MSE(',ik,')',a5_mse(ik),&
                  'A6_MSE(',ik,')',a6_mse(ik),&
                  'A7_MSE(',ik,')',a7_mse(ik),&
                  'TARGET_MSE(',ik,')',target_mse(ik),& 
                  'SIGMA_MSE(',ik,')',sigma_mse(ik),& 
                  'VAC_MSE(',ik,')',vac_mse(ik)
            END IF
         END DO
      END IF
      IF (ANY(sigma_bprobe < bigno) .or. ANY(sigma_fluxloop < bigno) .or. ANY(sigma_segrog < bigno)) THEN
         WRITE(iunit,'(A)') '!----------------------------------------------------------------------'
         WRITE(iunit,'(A)') '!          MAGNETIC DIAGNOSTIC OPTIMIZATION'
         WRITE(iunit,'(A)') '!----------------------------------------------------------------------'
         IF (LEN_TRIM(magdiag_coil) > 1) WRITE(iunit,outstr) 'MAGDIAG_COIL',TRIM(magdiag_coil)
         DO ik = 1, UBOUND(sigma_bprobe,DIM=1)
            IF (target_bprobe(ik) /= 0.0) THEN
               WRITE(iunit,"(2(2X,A,I3.3,A,1X,'=',1X,E22.14))")&
                  'TARGET_BPROBE(',ik,')',target_bprobe(ik),&
                  'SIGMA_BPROBE(',ik,')',sigma_bprobe(ik)
            END IF
         END DO
         DO ik = 1, UBOUND(sigma_fluxloop,DIM=1)
            IF (target_fluxloop(ik) /= 0.0) THEN
               WRITE(iunit,"(2(2X,A,I3.3,A,1X,'=',1X,E22.14))")&
                  'TARGET_FLUXLOOP(',ik,')',target_fluxloop(ik),&
                  'SIGMA_FLUXLOOP(',ik,')',sigma_fluxloop(ik)
            END IF
         END DO
         DO ik = 1, UBOUND(sigma_segrog,DIM=1)
            IF (target_segrog(ik) /= 0.0) THEN
               WRITE(iunit,"(2(2X,A,I3.3,A,1X,'=',1X,E22.14))")&
                  'TARGET_SEGROG(',ik,')',target_segrog(ik),&
                  'SIGMA_SEGROG(',ik,')',sigma_segrog(ik)
            END IF
         END DO
      END IF
      IF (sigma_vessel < bigno) THEN
         WRITE(iunit,'(A)') '!----------------------------------------------------------------------'
         WRITE(iunit,'(A)') '!          VACCUM VESSEL LIMITER'
         WRITE(iunit,'(A)') '!----------------------------------------------------------------------'
         IF (LEN_TRIM(vessel_string) > 1) WRITE(iunit,outstr) 'VESSEL_STRING',TRIM(vessel_string)
         WRITE(iunit,outflt) 'TARGET_VESSEL',target_vessel
         WRITE(iunit,outflt) 'SIGMA_VESSEL',sigma_vessel
      END IF
      IF (ANY(sigma_separatrix < bigno)) THEN
         WRITE(iunit,'(A)') '!----------------------------------------------------------------------'
         WRITE(iunit,'(A)') '!          TARGET SEPARATRIX'
         WRITE(iunit,'(A)') '!----------------------------------------------------------------------'
         DO u = 1, nu_max
            DO v = 1, nv_max
               IF (sigma_separatrix(u,v) < bigno) &
                  WRITE(iunit,"(5(2X,A,I3.3,',',I3.3,A,E22.14))") &
                  'R_SEPARATRIX(',u,v,') = ',r_separatrix(u,v),&
                  'PHI_SEPARATRIX(',u,v,') = ',phi_separatrix(u,v),&
                  'Z_SEPARATRIX(',u,v,') = ',z_separatrix(u,v),&
                  'TARGET_SEPARATRIX(',u,v,') = ',target_separatrix(u,v),&
                  'SIGMA_SEPARATRIX(',u,v,') = ',sigma_separatrix(u,v)
            END DO
         END DO
      END IF
      IF (ANY(sigma_limiter < bigno)) THEN
         WRITE(iunit,'(A)') '!----------------------------------------------------------------------'
         WRITE(iunit,'(A)') '!          TARGET LIMITER'
         WRITE(iunit,'(A)') '!----------------------------------------------------------------------'
         DO u = 1, nu_max
            DO v = 1, nv_max
               IF (sigma_limiter(u,v) < bigno) &
                  WRITE(iunit,"(5(2X,A,I3.3,',',I3.3,A,E22.14))") &
                  'R_LIMITER(',u,v,') = ',r_limiter(u,v),&
                  'PHI_LIMITER(',u,v,') = ',phi_limiter(u,v),&
                  'Z_LIMITER(',u,v,') = ',z_limiter(u,v),&
                  'TARGET_LIMITER(',u,v,') = ',target_limiter(u,v),&
                  'SIGMA_LIMITER(',u,v,') = ',sigma_limiter(u,v)
            END DO
         END DO
      END IF
      WRITE(iunit,'(A)') '/'

      RETURN
      END SUBROUTINE write_optimum_namelist

      SUBROUTINE write_stel_lvar_vec(iunit,lvar,var_min,var_max,dvar,norm,str_name)
      IMPLICIT NONE
      INTEGER, INTENT(in) :: iunit
      LOGICAL, INTENT(in) :: lvar(:)
      REAL(rprec), INTENT(in) :: var_min(:), var_max(:), dvar(:)
      REAL(rprec), INTENT(inout) :: norm
      CHARACTER(LEN=*), INTENT(in) :: str_name
      CHARACTER(LEN=256) :: lname,minname,maxname,dname
      INTEGER :: n, ik
      CHARACTER(LEN=*), PARAMETER :: vecvar  = "(2X,A,'(',I3.3,')',1X,'=',1X,L1,2(2X,A,'(',I3.3,')',1X,'=',1X,ES22.12E3))"
      
      IF (norm == 0) norm = 1
      IF (ANY(lvar)) THEN
        lname   = 'L'//TRIM(str_name)//'_OPT'
        minname = TRIM(str_name)//'_MIN'
        maxname = TRIM(str_name)//'_MAX'
        dname   = 'D'//TRIM(str_name)//'_OPT'
        n=0
        DO ik = LBOUND(lvar,DIM=1), UBOUND(lvar,DIM=1)
           IF(lvar(ik)) n=ik
        END DO
        DO ik = 1, n
           WRITE(iunit,vecvar) TRIM(lname),ik,lvar(ik),TRIM(minname),ik,var_min(ik)*norm,TRIM(maxname),ik,var_max(ik)*norm
        END DO
        IF (ANY(dvar > 0)) WRITE(iunit,"(2X,A,1X,'=',10(1X,E22.14))") TRIM(dname),(dvar(ik), ik = 1, n)
      END IF
      RETURN
      END SUBROUTINE write_stel_lvar_vec
      
      END MODULE stellopt_input_mod<|MERGE_RESOLUTION|>--- conflicted
+++ resolved
@@ -1426,323 +1426,6 @@
          WRITE(iunit,onevar) 'LMIX_ECE_OPT',lmix_ece_opt,'MIX_ECE_MIN',mix_ece_min,'MIX_ECE_MAX',mix_ece_max
          IF (dmix_ece_opt > 0)   WRITE(iunit,outflt) 'DMIX_ECE_OPT',dmix_ece_opt
       END IF
-<<<<<<< HEAD
-      IF (ANY(lextcur_opt)) THEN
-        n=0
-        DO ik = LBOUND(lextcur_opt,DIM=1), UBOUND(lextcur_opt,DIM=1)
-           IF(lextcur_opt(ik)) n=ik
-        END DO
-        DO ik = 1, n
-           WRITE(iunit,vecvar) 'LEXTCUR_OPT',ik,lextcur_opt(ik),'EXTCUR_MIN',ik,extcur_min(ik),'EXTCUR_MAX',ik,extcur_max(ik)
-        END DO
-        IF (ANY(dextcur_opt > 0)) WRITE(iunit,"(2X,A,1X,'=',10(1X,E22.14))") 'DEXTCUR_OPT',(dextcur_opt(ik), ik = 1, n)
-      END IF
-      IF (ANY(laphi_opt)) THEN
-        n=0
-        DO ik = LBOUND(laphi_opt,DIM=1), UBOUND(laphi_opt,DIM=1)
-           IF(laphi_opt(ik)) n=ik
-        END DO
-        DO ik = 1, n
-           WRITE(iunit,vecvar) 'LAPHI_OPT',ik,laphi_opt(ik),'APHI_MIN',ik,aphi_min(ik),'APHI_MAX',ik,aphi_max(ik)
-        END DO
-        IF (ANY(daphi_opt > 0)) WRITE(iunit,"(2X,A,1X,'=',10(1X,E22.14))") 'DAPHI_OPT',(daphi_opt(ik), ik = 1, n)
-      END IF
-      IF (ANY(lam_opt)) THEN
-        n=0
-        DO ik = LBOUND(lam_opt,DIM=1), UBOUND(lam_opt,DIM=1)
-           IF(lam_opt(ik)) n=ik
-        END DO
-        DO ik = 0, n
-           WRITE(iunit,vecvar) 'LAM_OPT',ik,lam_opt(ik),'AM_MIN',ik,am_min(ik),'AM_MAX',ik,am_max(ik)
-        END DO
-        IF (ANY(dam_opt > 0)) WRITE(iunit,"(2X,A,1X,'=',10(1X,E22.14))") 'DAM_OPT',(dam_opt(ik), ik = 0, n)
-      END IF
-      IF (ANY(lac_opt)) THEN
-        n=0
-        DO ik = LBOUND(lac_opt,DIM=1),UBOUND(lac_opt,DIM=1)
-           IF(lac_opt(ik)) n=ik
-        END DO
-        DO ik = 0, n
-           WRITE(iunit,vecvar) 'LAC_OPT',ik,lac_opt(ik),'AC_MIN',ik,ac_min(ik),'AC_MAX',ik,ac_max(ik)
-        END DO
-        IF (ANY(dac_opt > 0)) WRITE(iunit,"(2X,A,1X,'=',10(1X,E22.14))") 'DAC_OPT',(dac_opt(ik), ik = 0, n)
-      END IF
-      IF (ANY(lai_opt)) THEN
-        n=0
-        DO ik = LBOUND(lai_opt,DIM=1),UBOUND(lai_opt,DIM=1)
-           IF(lai_opt(ik)) n=ik
-        END DO
-        DO ik = 0, n
-           WRITE(iunit,vecvar) 'LAI_OPT',ik,lai_opt(ik),'AI_MIN',ik,ai_min(ik),'AI_MAX',ik,ai_max(ik)
-        END DO
-        IF (ANY(dai_opt > 0)) WRITE(iunit,"(2X,A,1X,'=',10(1X,E22.14))") 'DAI_OPT',(dai_opt(ik), ik = 0, n)
-      END IF
-      IF (ANY(lah_opt)) THEN
-        n=0
-        DO ik = LBOUND(lah_opt,DIM=1), UBOUND(lah_opt,DIM=1)
-           IF(lah_opt(ik)) n=ik
-        END DO
-        DO ik = 0, n
-           WRITE(iunit,vecvar) 'LAH_OPT',ik,lah_opt(ik),'AH_MIN',ik,ah_min(ik),'AH_MAX',ik,ah_max(ik)
-        END DO
-        IF (ANY(dah_opt > 0)) WRITE(iunit,"(2X,A,1X,'=',10(1X,E22.14))") 'DAH_OPT',(dah_opt(ik), ik = 0, n)
-      END IF
-      IF (ANY(lat_opt)) THEN
-        n=0
-        DO ik = LBOUND(lat_opt,DIM=1),UBOUND(lat_opt,DIM=1)
-           IF(lat_opt(ik)) n=ik
-        END DO
-        DO ik = 0, n
-           WRITE(iunit,vecvar) 'LAT_OPT',ik,lat_opt(ik),'AT_MIN',ik,at_min(ik),'AT_MAX',ik,at_max(ik)
-        END DO
-        IF (ANY(dat_opt > 0)) WRITE(iunit,"(2X,A,1X,'=',10(1X,E22.14))") 'DAT_OPT',(dat_opt(ik), ik = 0, n)
-      END IF
-      IF (ANY(lne_opt)) THEN
-        n=0
-        DO ik = LBOUND(lne_opt,DIM=1), UBOUND(lne_opt,DIM=1)
-           IF(lne_opt(ik)) n=ik
-        END DO
-        DO ik = 0, n
-           WRITE(iunit,vecvar) 'LNE_OPT',ik,lne_opt(ik),'NE_MIN',ik,ne_min(ik),'NE_MAX',ik,ne_max(ik)
-        END DO
-        IF (ANY(dne_opt > 0)) WRITE(iunit,"(2X,A,1X,'=',10(1X,E22.14))") 'DNE_OPT',(dne_opt(ik), ik = 0, n)
-      END IF
-      IF (ANY(lzeff_opt)) THEN
-        n=0
-        DO ik = LBOUND(lzeff_opt,DIM=1),UBOUND(lzeff_opt,DIM=1)
-           IF(lzeff_opt(ik)) n=ik
-        END DO
-        DO ik = 0, n
-           WRITE(iunit,vecvar) 'LZEFF_OPT',ik,lzeff_opt(ik),'ZEFF_MIN',ik,zeff_min(ik),'ZEFF_MAX',ik,zeff_max(ik)
-        END DO
-        IF (ANY(dne_opt > 0)) WRITE(iunit,"(2X,A,1X,'=',10(1X,E22.14))") 'DZEFF_OPT',(dzeff_opt(ik), ik = 0, n)
-      END IF
-      IF (ANY(lte_opt)) THEN
-        n=0
-        DO ik = LBOUND(lte_opt,DIM=1),UBOUND(lte_opt,DIM=1)
-           IF(lte_opt(ik)) n=ik
-        END DO
-        DO ik = 0, n
-           WRITE(iunit,vecvar) 'LTE_OPT',ik,lte_opt(ik),'TE_MIN',ik,te_min(ik),'TE_MAX',ik,te_max(ik)
-        END DO
-        IF (ANY(dte_opt > 0)) WRITE(iunit,"(2X,A,1X,'=',10(1X,E22.14))") 'DTE_OPT',(dte_opt(ik), ik = 0, n)
-      END IF
-      IF (ANY(lti_opt)) THEN
-        n=0
-        DO ik = LBOUND(lti_opt,DIM=1),UBOUND(lti_opt,DIM=1)
-           IF(lti_opt(ik)) n=ik
-        END DO
-        DO ik = 0, n
-           WRITE(iunit,vecvar) 'LTI_OPT',ik,lti_opt(ik),'TI_MIN',ik,ti_min(ik),'TI_MAX',ik,ti_max(ik)
-        END DO
-        IF (ANY(dti_opt > 0)) WRITE(iunit,"(2X,A,1X,'=',10(1X,E22.14))") 'DTI_OPT',(dti_opt(ik), ik = 0, n)
-      END IF
-      IF (ANY(lth_opt)) THEN
-        n=0
-        DO ik = LBOUND(lth_opt,DIM=1),UBOUND(lth_opt,DIM=1)
-           IF(lth_opt(ik)) n=ik
-        END DO
-        DO ik = 0, n
-           WRITE(iunit,vecvar) 'LTH_OPT',ik,lth_opt(ik),'TH_MIN',ik,th_min(ik),'TH_MAX',ik,th_max(ik)
-        END DO
-        IF (ANY(dth_opt > 0)) WRITE(iunit,"(2X,A,1X,'=',10(1X,E22.14))") 'DTH_OPT',(dth_opt(ik), ik = 0, n)
-      END IF
-      IF (ANY(lam_s_opt)) THEN
-        n=0
-        DO ik = 1,UBOUND(lam_s_opt,DIM=1)
-           IF(lam_s_opt(ik)) n=ik
-        END DO
-        WRITE(iunit,"(2X,A,1X,'=',10(2X,L1))") 'LAM_S_OPT',(lam_s_opt(ik), ik = 1, n)
-        IF (ANY(dam_s_opt > 0)) WRITE(iunit,"(2X,A,1X,'=',10(1X,E22.14))") 'DAM_S_OPT',(dam_s_opt(ik), ik = 1, n)
-      END IF
-      IF (ANY(lam_f_opt)) THEN
-        n=0
-        DO ik = 1,UBOUND(lam_f_opt,DIM=1)
-           IF(lam_f_opt(ik)) n=ik
-        END DO
-        DO ik = 1, n
-           WRITE(iunit,vecvar) 'LAM_F_OPT',ik,lam_f_opt(ik),'AM_F_MIN',ik,am_f_min(ik),'AM_F_MAX',ik,am_f_max(ik)
-        END DO
-        IF (ANY(dam_f_opt > 0)) WRITE(iunit,"(2X,A,1X,'=',10(1X,E22.14))") 'DAM_F_OPT',(dam_f_opt(ik), ik = 1, n)
-      END IF
-      
-      IF (ANY(lac_s_opt)) THEN
-        n=0
-        DO ik = 1,UBOUND(lac_s_opt,DIM=1)
-           IF(lac_s_opt(ik)) n=ik
-        END DO
-        WRITE(iunit,"(2X,A,1X,'=',10(2X,L1))") 'LAC_S_OPT',(lac_s_opt(ik), ik = 1, n)
-        IF (ANY(dac_s_opt > 0)) WRITE(iunit,"(2X,A,1X,'=',10(1X,E22.14))") 'DAC_S_OPT',(dac_s_opt(ik), ik = 1, n)
-      END IF
-      IF (ANY(lac_f_opt)) THEN
-        n=0
-        DO ik = 1,UBOUND(lac_f_opt,DIM=1)
-           IF(lac_f_opt(ik)) n=ik
-        END DO
-        DO ik = 1, n
-           WRITE(iunit,vecvar) 'LAC_F_OPT',ik,lac_f_opt(ik),'AC_F_MIN',ik,ac_f_min(ik),'AC_F_MAX',ik,ac_f_max(ik)
-        END DO
-        IF (ANY(dac_f_opt > 0)) WRITE(iunit,"(2X,A,1X,'=',10(1X,E22.14))") 'DAC_F_OPT',(dac_f_opt(ik), ik = 1, n)
-      END IF
-      
-      IF (ANY(lai_s_opt)) THEN
-        n=0
-        DO ik = 1,UBOUND(lai_s_opt,DIM=1)
-           IF(lai_s_opt(ik)) n=ik
-        END DO
-        WRITE(iunit,"(2X,A,1X,'=',10(2X,L1))") 'LAI_S_OPT',(lai_s_opt(ik), ik = 1, n)
-        IF (ANY(dai_s_opt > 0)) WRITE(iunit,"(2X,A,1X,'=',10(1X,E22.14))") 'DAI_S_OPT',(dai_s_opt(ik), ik = 1, n)
-      END IF
-      IF (ANY(lai_f_opt)) THEN
-        n=0
-        DO ik = 1,UBOUND(lai_f_opt,DIM=1)
-           IF(lai_f_opt(ik)) n=ik
-        END DO
-        DO ik = 1, n
-           WRITE(iunit,vecvar) 'LAI_F_OPT',ik,lai_f_opt(ik),'AI_F_MIN',ik,ai_f_min(ik),'AI_F_MAX',ik,ai_f_max(ik)
-        END DO
-        IF (ANY(dai_f_opt > 0)) WRITE(iunit,"(2X,A,1X,'=',10(1X,E22.14))") 'DAI_F_OPT',(dai_f_opt(ik), ik = 1, n)
-      END IF
-      
-      IF (ANY(lphi_s_opt)) THEN
-        n=0
-        DO ik = 1,UBOUND(lphi_s_opt,DIM=1)
-           IF(lphi_s_opt(ik)) n=ik
-        END DO
-        WRITE(iunit,"(2X,A,1X,'=',10(2X,L1))") 'LPHI_S_OPT',(lphi_s_opt(ik), ik = 1, n)
-        IF (ANY(dphi_s_opt > 0)) WRITE(iunit,"(2X,A,1X,'=',10(1X,E22.14))") 'DPHI_S_OPT',(dphi_s_opt(ik), ik = 1, n)
-      END IF
-      IF (ANY(lphi_f_opt)) THEN
-        n=0
-        DO ik = 1,UBOUND(lphi_f_opt,DIM=1)
-           IF(lphi_f_opt(ik)) n=ik
-        END DO
-        DO ik = 1, n
-           WRITE(iunit,vecvar) 'LPHI_F_OPT',ik,lphi_f_opt(ik),'PHI_F_MIN',ik,phi_f_min(ik),'PHI_F_MAX',ik,phi_f_max(ik)
-        END DO
-        IF (ANY(dphi_f_opt > 0)) WRITE(iunit,"(2X,A,1X,'=',10(1X,E22.14))") 'DPHI_F_OPT',(dphi_f_opt(ik), ik = 1, n)
-      END IF
-      
-      IF (ANY(lne_f_opt)) THEN
-        norm = profile_norm(ne_aux_f,ne_type)
-        IF (norm == 0) norm = 1
-        n=0
-        DO ik = 1,UBOUND(lne_f_opt,DIM=1)
-           IF(lne_f_opt(ik)) n=ik
-        END DO
-        DO ik = 1, n
-           WRITE(iunit,vecvar) 'LNE_F_OPT',ik,lne_f_opt(ik),'NE_F_MIN',ik,ne_f_min(ik)*norm,'NE_F_MAX',ik,ne_f_max(ik)*norm
-        END DO
-        IF (ANY(dne_f_opt > 0)) WRITE(iunit,"(2X,A,1X,'=',10(1X,E22.14))") 'DNE_F_OPT',(dne_f_opt(ik), ik = 1, n)
-      END IF
-      
-      IF (ANY(lzeff_f_opt)) THEN
-        norm = profile_norm(zeff_aux_f,zeff_type)
-        IF (norm == 0) norm = 1
-        n=0
-        DO ik = 1,UBOUND(lzeff_f_opt,DIM=1)
-           IF(lzeff_f_opt(ik)) n=ik
-        END DO
-        DO ik = 1, n
-           WRITE(iunit,vecvar) 'LZEFF_F_OPT',ik,lzeff_f_opt(ik),'ZEFF_F_MIN',ik,zeff_f_min(ik)*norm,'ZEFF_F_MAX',ik,zeff_f_max(ik)*norm
-        END DO
-        IF (ANY(dne_f_opt > 0)) WRITE(iunit,"(2X,A,1X,'=',10(1X,E22.14))") 'DZEFF_F_OPT',(dzeff_f_opt(ik), ik = 1, n)
-      END IF
-      
-      IF (ANY(lte_f_opt)) THEN
-        norm = profile_norm(te_aux_f,te_type)
-        IF (norm == 0) norm = 1
-        n=0
-        DO ik = 1,UBOUND(lte_f_opt,DIM=1)
-           IF(lte_f_opt(ik)) n=ik
-        END DO
-        DO ik = 1, n
-           WRITE(iunit,vecvar) 'LTE_F_OPT',ik,lte_f_opt(ik),'TE_F_MIN',ik,te_f_min(ik)*norm,'TE_F_MAX',ik,te_f_max(ik)*norm
-        END DO
-        IF (ANY(dte_f_opt > 0)) WRITE(iunit,"(2X,A,1X,'=',10(1X,E22.14))") 'DTE_F_OPT',(dte_f_opt(ik), ik = 1, n)
-      END IF
-      
-      IF (ANY(lti_f_opt)) THEN
-        norm = profile_norm(ti_aux_f,ti_type)
-        IF (norm == 0) norm = 1
-        n=0
-        DO ik = 1,UBOUND(lti_f_opt,DIM=1)
-           IF(lti_f_opt(ik)) n=ik
-        END DO
-        DO ik = 1, n
-           WRITE(iunit,vecvar) 'LTI_F_OPT',ik,lti_f_opt(ik),'TI_F_MIN',ik,ti_f_min(ik)*norm,'TI_F_MAX',ik,ti_f_max(ik)*norm
-        END DO
-        IF (ANY(dti_f_opt > 0)) WRITE(iunit,"(2X,A,1X,'=',10(1X,E22.14))") 'DTI_F_OPT',(dti_f_opt(ik), ik = 1, n)
-      END IF
-      
-      IF (ANY(lth_f_opt)) THEN
-        n=0
-        DO ik = 1,UBOUND(lth_f_opt,DIM=1)
-           IF(lth_f_opt(ik)) n=ik
-        END DO
-        DO ik = 1, n
-           WRITE(iunit,vecvar) 'LTH_F_OPT',ik,lth_f_opt(ik),'TH_F_MIN',ik,th_f_min(ik),'TH_F_MAX',ik,th_f_max(ik)
-        END DO
-        IF (ANY(dth_f_opt > 0)) WRITE(iunit,"(2X,A,1X,'=',10(1X,E22.14))") 'DTH_F_OPT',(dth_f_opt(ik), ik = 1, n)
-      END IF
-      
-      IF (ANY(lah_f_opt)) THEN
-        n=0
-        DO ik = 1,UBOUND(lah_f_opt,DIM=1)
-           IF(lah_f_opt(ik)) n=ik
-        END DO
-        DO ik = 1, n
-           WRITE(iunit,vecvar) 'LAH_F_OPT',ik,lah_f_opt(ik),'AH_F_MIN',ik,ah_f_min(ik),'AH_F_MAX',ik,ah_f_max(ik)
-        END DO
-        IF (ANY(dah_f_opt > 0)) WRITE(iunit,"(2X,A,1X,'=',10(1X,E22.14))") 'DAH_F_OPT',(dah_f_opt(ik), ik = 1, n)
-      END IF
-      
-      IF (ANY(lat_f_opt)) THEN
-        n=0
-        DO ik = 1,UBOUND(lat_f_opt,DIM=1)
-           IF(lat_f_opt(ik)) n=ik
-        END DO
-        DO ik = 1, n
-           WRITE(iunit,vecvar) 'LAT_F_OPT',ik,lat_f_opt(ik),'AT_F_MIN',ik,at_f_min(ik),'AT_F_MAX',ik,at_f_max(ik)
-        END DO
-        IF (ANY(dat_f_opt > 0)) WRITE(iunit,"(2X,A,1X,'=',10(1X,E22.14))") 'DAT_F_OPT',(dat_f_opt(ik), ik = 1, n)
-      END IF
-      
-      IF (ANY(lbeamj_f_opt)) THEN
-        n=0
-        DO ik = 1,UBOUND(lbeamj_f_opt,DIM=1)
-           IF(lbeamj_f_opt(ik)) n=ik
-        END DO
-        DO ik = 1, n
-           WRITE(iunit,vecvar) 'LBEAMJ_F_OPT',ik,lbeamj_f_opt(ik),'BEAMJ_F_MIN',ik,beamj_f_min(ik),'BEAMJ_F_MAX',ik,beamj_f_max(ik)
-        END DO
-        IF (ANY(dbeamj_f_opt > 0)) WRITE(iunit,"(2X,A,1X,'=',10(1X,E22.14))") 'DBEAMJ_F_OPT',(dbeamj_f_opt(ik), ik = 1, n)
-      END IF
-      
-      IF (ANY(lbootj_f_opt)) THEN
-        n=0
-        DO ik = 1,UBOUND(lbootj_f_opt,DIM=1)
-           IF(lbootj_f_opt(ik)) n=ik
-        END DO
-        DO ik = 1, n
-           WRITE(iunit,vecvar) 'LBOOTJ_F_OPT',ik,lbootj_f_opt(ik),'BOOTJ_F_MIN',ik,bootj_f_min(ik),'BOOTJ_F_MAX',ik,bootj_f_max(ik)
-        END DO
-        IF (ANY(dbootj_f_opt > 0)) WRITE(iunit,"(2X,A,1X,'=',10(1X,E22.14))") 'DBOOTJ_F_OPT',(dbootj_f_opt(ik), ik = 1, n)
-      END IF
-      
-      IF (ANY(lemis_xics_f_opt)) THEN
-        norm = profile_norm(emis_xics_f,emis_xics_type)
-        IF (norm == 0) norm = 1
-        n=0
-        DO ik = 1,UBOUND(lemis_xics_f_opt,DIM=1)
-           IF(lemis_xics_f_opt(ik)) n=ik
-        END DO
-        DO ik = 1, n
-           WRITE(iunit,vecvar) 'LEMIS_XICS_F_OPT',ik,lemis_xics_f_opt(ik),'EMIS_XICS_F_MIN',ik,emis_xics_f_min(ik)*norm,'EMIS_XICS_F_MAX',ik,emis_xics_f_max(ik)*norm
-        END DO
-        IF (ANY(demis_xics_f_opt > 0)) WRITE(iunit,"(2X,A,1X,'=',10(1X,E22.14))") 'DEMIS_XICS_F_OPT',(demis_xics_f_opt(ik), ik = 1, n)
-      END IF
-=======
 
       ! Vector quantities
       norm = 1.0
@@ -1838,7 +1521,6 @@
 
       norm = profile_norm(emis_xics_f,emis_xics_type)
       CALL write_stel_lvar_vec(iunit,lemis_xics_f_opt,emis_xics_f_min,emis_xics_f_max,demis_xics_f_opt,norm,'EMIS_XICS_F')
->>>>>>> 422bde35
       
       IF (ANY(laxis_opt)) THEN
          DO n = LBOUND(laxis_opt,DIM=1), UBOUND(laxis_opt,DIM=1)
