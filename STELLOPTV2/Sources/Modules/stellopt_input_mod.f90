!-----------------------------------------------------------------------
!     Module:        stellopt_input_mod
!     Authors:       S. Lazerson (lazerson@pppl.gov)
!     Date:          05/24/2012
!     Description:   This module contains the STELLOPT input namelist and
!                    subroutine which initializes and reads the
!                    STELLOPT input namelist.
!-----------------------------------------------------------------------
      MODULE stellopt_input_mod
!-----------------------------------------------------------------------
!     Libraries
!-----------------------------------------------------------------------
      USE stel_kinds, ONLY: rprec
      USE vparams, ONLY: ntor_rcws, mpol_rcws
      USE stellopt_runtime
      USE stellopt_vars
      USE windingsurface
      USE stellopt_targets
      USE safe_open_mod, ONLY: safe_open
      USE diagno_runtime, ONLY: DIAGNO_VERSION
      USE vmec0, ONLY: version_
      USE vmec_input, ONLY: lasym_local => lasym
      USE vmec_params, ONLY: version_vmec=> version_
      USE mpi_params                                                    ! MPI
!DEC$ IF DEFINED (GENE)
      !USE par_other, ONLY: svn_gene => svn_rev, release_gene => release !OLD SVN Version
      USE par_other, ONLY: svn_gene => git_master, release_gene => git_branch
!DEC$ ENDIF        
!DEC$ IF DEFINED (BEAMS3D_OPT)
      USE beams3d_runtime, ONLY: BEAMS3D_VERSION
!DEC$ ENDIF        
!DEC$ IF DEFINED (REGCOIL)
      !USE regcoil_nescin_utils_1
      !USE regcoil_nescin_utils_2
      USE regcoil_init_coil_surface
      USE regcoil_variables, ONLY: rc_rmnc_stellopt, rc_rmns_stellopt, &
                                   rc_zmnc_stellopt, rc_zmns_stellopt, &
                                   rc_nfp => nfp
!DEC$ ENDIF
      
!-----------------------------------------------------------------------
!     Module Variables
!         
!-----------------------------------------------------------------------
      IMPLICIT NONE
!DEC$ IF DEFINED (MPI_OPT)
      INCLUDE 'mpif.h'                                                          ! MPI
!DEC$ ENDIF        
!-----------------------------------------------------------------------
!     Input Namelists
!         &optimum
!            nfunc_max          Maximum number of function evaluations
!                               1: Single iteration
!                               2: Single iteration with Jacobian eval (if equil_type=='LMDIF')
!            equil_type         Equilibrium Code:
!                                  'VMEC2000' (default)
!                                  'SPEC'
!            opt_type           Optimizer Type
!                                  'LMDIF'    (default)
!                                  'GADE'
!            ftol               Determines tollerance in sum of squares (LMDIF)
!            xtol               Determines relative errror in approximate solution (LMDIF)
!            gtol               Determines orthagonality of solution (LMDIF)
!            epsfcn             Determines jacobian step length (LMDIF)
!                               Determines crossover factor (GADE)
!                               Determines local attractor scaling, global = 1 (PSO)
!            factor             Determines initial step size (LMDIF)
!                               Determines mutation scaling factor (GADE)
!                               Determines Velocity scaling factor (PSO)
!            mode               Determines if scaling is automatic (1) or user(0) (LMDIF)
!                               Determines strategy (GADE) 
!                               Determines number of divisions if > numprocs (MAP)
!            cr_strategy        Crossover strategy (GADE, 0:exponential, 1: binomial)
!            npopulation        Size of population (defaults to nproc if -1 or not set)
!            lkeep_mins         Keep minimum files.
!            lphiedge_opt       Logical to control PHIEDGE variation
!            lcurtor_opt        Logical to control CURTOR variation
!            lbcrit_opt         Logical to control BCRIT variation
!            lpscale_opt        Logical to control PRES_SCALE variation
!            lextcur_opt        Logical array to control EXTCUR varaition
!            laphi_opt          Logical array to control APHI variation
!            lam_opt            Logical array to control AM variation
!            lac_opt            Logical array to control AC variation
!            lai_opt            Logical array to control AI variation
!            lah_opt            Logical array to control AH variation
!            lat_opt            Logical array to control AT variation
!            lam_s_opt          Logical array to control AM_AUX_S variation
!            lam_f_opt          Logical array to control AM_AUX_F variation
!            lac_s_opt          Logical array to control AC_AUX_S variation
!            lac_f_opt          Logical array to control AC_AUX_F variation
!            lai_s_opt          Logical array to control AI_AUX_S variation
!            lai_f_opt          Logical array to control AI_AUX_F variation                         
!            lphi_s_opt         Logical array to control PHI_AUX_S variation (Electrostatic potential) 
!            lphi_f_opt         Logical array to control PHI_AUX_F variation (Electrostatic potential)
!            lah_f_opt          Logical array to control AH_AUX_F variation
!            lat_f_opt          Logical array to control AT_AUX_F variation
!            lcoil_spline       Logical array to control coil spline knot variation
!            lwindsurf          Logical to embed splined coils in a winding surface
!            windsurfname       Character string naming file containing winding surface
!            lbound_opt         Logical array to control Boundary variation
!            lrho_opt           Logical array to control HB Boundary variation
!            rho_exp            Integer controling value of HB Boundary exponent (default 2)
!            dphiedge_opt       Scale factor for PHIEDGE variation
!            dcurtor_opt        Scale factor for CURTOR variation
!            dbcrit_opt         Scale factor for BCRIT variation
!            dextcur_opt        Scale factor array for EXTCUR variation
!            daphi_opt          Scale factor array for APHI variation
!            dam_opt            Scale factor array for AM variation
!            dac_opt            Scale factor array for AC variation
!            dai_opt            Scale factor array for AI variation
!            dah_opt            Scale factor array for AH variation
!            dat_opt            Scale factor array for AT variation
!            dam_s_opt          Scale factor array for AM_AUX_S variation
!            dam_f_opt          Scale factor array for AM_AUX_F variation
!            dac_s_opt          Scale factor array for AC_AUX_S variation
!            dac_f_opt          Scale factor array for AC_AUX_F variation
!            dai_s_opt          Scale factor array for AI_AUX_S variation
!            dai_f_opt          Scale factor array for AI_AUX_F variation
!            dphi_s_opt         Scale factor array for PHI_AUX_S variation
!            dphi_f_opt         Scale factor array for PHI_AUX_F variation
!            dbound_opt         Scale factor array for Boundarys variation
!            mboz               Boozer Tranfrom Poloidal Fourier Content
!            nboz               Boozer Tranform Toroidal Fourier Content
!            target_phiedge     Target for PHIEDGE
!            target_RBtor       Target for RBtor
!            target_R0          Target for R axis (phi=0 plane)
!            target_Z0          Target for R axis (phi=0 plane)
!            target_curtor      Target for CURTOR
!            target_curtor_max  Target for maximum toroidal current
!            target_volume      Target for volume
!            target_beta        Target for Beta
!            target_betat       Target for Beta Toroidal
!            target_betap       Target for Beta Poloidal
!            target_wp          Target for stored energy
!            target_apsect_max  Target upper limit on aspect ratio
!            width_apsec_max    Width of TANH function which defines wall in parameter space
!            target_aspect      Target for aspect ratio
!            target_gradp_max   Target upper limit on grad(p)
!            width_gradp_max    Width of TANH function which defines wall in parameter space
!            target_pmin        Target lower limit on min(p)
!            width_pmin         Width of TANH function which defines wall in parameter space
!            target_curvature   Target Edge Curvature Kertosis
!            target_press       Target array for pressure
!            target_ne_line     Target array for line integrated electron density
!            r0_ne_line         R starting point for line integrated measurement (R1: endpoint) [m]
!            phi0_ne_line       PHI starting point for line integrated measurement (PHI1: endpoint) [rad]
!            z0_ne_line         Z starting point for line integrated measurement (Z1: endpoint) [m]
!            target_faraday     Target array for line integrated Faraday rotation.
!            r0_faraday         R starting point for line integrated measurement (R1: endpoint) [m]
!            phi0_faraday       PHI starting point for line integrated measurement (PHI1: endpoint) [rad]
!            z0_faraday         Z starting point for line integrated measurement (Z1: endpoint) [m]
!            target_sxr         Target array for soft X-Ray Diagnostic.
!            r0_sxr             R starting point for soft X-Ray Chord (R1: endpoint) [m]
!            phi0_sxr           PHI starting point for soft X-Ray Chord (PHI1: endpoint) [rad]
!            z0_sxr             Z starting point for soft X-Ray Chord (Z1: endpoint) [m]
!            target_te          Target array for electron temperature
!            r_te               R electron temperature location array
!            z_te               Z electron temperature location array
!            phi_te             PHI electron temperature location array
!            s_te               s electron temperature location array
!            target_ne          Target array for electron density
!            r_ne               R electron density location array
!            z_ne               Z electron density location array
!            phi_ne             PHI electron density location array
!            s_ne               s electron denstiy location array
!            target_ti          Target array for ion temperature
!            r_ti               R ion temperature location array
!            z_ti               Z ion temperature location array
!            phi_ti             PHI ion temperature location array
!            s_ti               s ion temperature location array
!            target_vphi        Target array for toroidal rotation
!            r_vphi             R toroidal rotation location array
!            z_vphi             Z toroidal rotation location array
!            phi_vphi           PHI toroidal rotation location array
!            s_vphi             s toroidal rotation location array
!            r_iota             R Rotational Transform location array
!            z_iota             Z Rotational Transform location array
!            phi_iota           PHI Rotational Transform location array
!            s_iota             s Rotational Transform location array
!            target_mse         Target arry of MSE gammas
!            r_mse              R MSE datapoint array
!            phi_mse            PHI MSE datapoint array
!            z_mse              Z MSE datapoint array
!            s_mse              s MSE datapoint array
!            a1_mse             A1 MSE coefficient (A1-A6 defined this way)
!            vac_mse            Vacuum MSE signal
!            lmse_extcur        Logical Controlling Which currents are factored out
!            target_bprobe      Magnetic Field Measurement
!            target_fluxloop    Fluxloop Measurement
!            target_segrog      Rogowski Coil Measurement
!            magdiag_coil       Coils file for magnetic diagnostics
!            target_vessel      Minimum distance between equilibrium and vessel
!            vessel_string      Vessel file
!            target_balloon     Target array for ballooning stability calculation
!            balloon_theta      Array indicating values of theta for ballooning calculation
!            balloon_zeta       Array indicating values of zeta for ballooning calculation
!            target_bootstrap   Target array for boostrap current <J*B> (difference between VMEC and bootstrap>
!            target_neo         Target array for neoclassical transport (should be zero)
!            target_Jstar       Target array for dJ*/du (should = 0)
!            NumJstar           Division of trapped mu's
!            target_helicity    Target arry for Boozer Spectrum Helicity (=0)
!            helicity           Complex number specifying target helicity
!            target_resjac      Target Resonant Jacobian modes in Boozer Spectrum (iota_res = nfp*n/m)
!            xm_resjac          Array of corresponding m values to target
!            xn_resjac          Array of corresponding n values to target
!            target_separatrix  Target array minimum distance between plasma and separatrix
!            r_separatrix       Array of (ntheta,nzeta) radial separatrix values [m]
!            z_separatrix       Array of (ntheta,nzeta) vertical separatrix values [m] 
!            phi_separatrix     Array of (ntheta,nzeta) toroidal angle separatrix values [rad]
!            target_txport      Array of target values for turbulent transport optimization
!            s_txport           Array of normalized toroidal fluxes to calculated turbulent transport
!            target_dkes        Array of target values for drift kinetic optimization
!            nu_dkes            Array of nu values for DKES optimization [m] (Efield from phi array)
!            target_limter      Target array minimum distance between plasma and limiter surface
!            r_limiter          Array of (ntheta,nzeta) radial limiter values [m]
!            z_limiter          Array of (ntheta,nzeta) vertical limiter values [m] 
!            phi_limiter        Array of (ntheta,nzeta) toroidal angle limiter values [rad]
!            txport_proxy       String of proxy function name.
!            curvature_P2       Min value of 2nd principal curvature
!
!             REGCOIL related variables
!                         lregcoil_winding_surface_separation_opt, &
!                         dregcoil_winding_surface_separation_opt, &
!                         lregcoil_current_density_opt, &
!                         dregcoil_current_density_opt, &
!                         target_regcoil_winding_surface_separation, &
!                         sigma_regcoil_winding_surface_separation, &
!                         target_regcoil_chi2_b, sigma_regcoil_chi2_b, &
!                         target_regcoil_current_density, sigma_regcoil_current_density, &
!                         regcoil_winding_surface_separation, &
!                         regcoil_current_density
!      
!-----------------------------------------------------------------------
!     Subroutines
!
!   NOTE:  All varaibles which start with target have an similar
!          varaible starting with sigma which defines the error bars.
!-----------------------------------------------------------------------
      NAMELIST /optimum/ nfunc_max, equil_type, opt_type,&
                         ftol, xtol, gtol, epsfcn, factor, refit_param, &
                         cr_strategy, mode, lkeep_mins, lrefit,&
                         npopulation, noptimizers, &
                         lphiedge_opt, lcurtor_opt, lbcrit_opt, &
                         lpscale_opt, lmix_ece_opt,&
                         lextcur_opt, laphi_opt, lam_opt, lac_opt, &
                         lai_opt, lah_opt, lat_opt, lam_s_opt, &
                         lam_f_opt, lac_s_opt, lac_f_opt, lai_s_opt, &
                         lai_f_opt, lne_f_opt, lte_f_opt, lti_f_opt,&
                         lbeamj_f_opt, lbootj_f_opt, lzeff_f_opt, &
                         lth_f_opt, lphi_s_opt, lphi_f_opt, &
                         lrho_opt, ldeltamn_opt, lbound_opt, laxis_opt, lmode_opt, &
                         lne_opt, lte_opt, lti_opt, lth_opt, lzeff_opt, &
                         lah_f_opt, lat_f_opt, lcoil_spline, lemis_xics_f_opt, &
                         windsurfname, &
                         dphiedge_opt, dcurtor_opt, dbcrit_opt, &
                         dpscale_opt, dmix_ece_opt,&
                         dextcur_opt, daphi_opt, dam_opt, dac_opt, &
                         dai_opt, dah_opt, dat_opt, dam_s_opt, &
                         dam_f_opt, dac_s_opt, dac_f_opt, dai_s_opt, &
                         dai_f_opt, dne_f_opt, dte_f_opt, dti_f_opt,&
                         dth_f_opt, dphi_s_opt, dphi_f_opt,&
                         dbeamj_f_opt, dbootj_f_opt, dzeff_f_opt, dbound_opt, &
                         drho_opt, ddeltamn_opt, &
                         dne_opt, dte_opt, dti_opt, dth_opt, dzeff_opt, &
                         dah_f_opt, dat_f_opt, daxis_opt, &
                         dmix_ece_opt, dcoil_spline, demis_xics_f_opt, &
                         ne_aux_s, te_aux_s, ti_aux_s, th_aux_s, phi_aux_s,&
                         beamj_aux_s, bootj_aux_s, zeff_aux_s, &
                         ne_aux_f, te_aux_f, ti_aux_f, th_aux_f, phi_aux_f,&
                         beamj_aux_f, bootj_aux_f, zeff_aux_f, &
                         ne_opt, te_opt, ti_opt, th_opt, zeff_opt, &
                         ne_type, te_type, ti_type, th_type, &
                         beamj_type, bootj_type, zeff_type, &
                         ne_min, te_min, ti_min, th_min, beamj_f_min, &
                         bootj_f_min, zeff_min, zeff_f_min, &
                         ne_max, te_max, ti_max, th_max, beamj_f_max, &
                         bootj_f_max, zeff_max, zeff_f_max, &
                         ah_f_min, at_f_min, &
                         ah_f_max, at_f_max, &
                         emis_xics_s, emis_xics_f, emis_xics_type,&
                         emis_xics_f_min, emis_xics_f_max, &
                         raxis_min, raxis_max, &
                         zaxis_min, zaxis_max, &
                         rbc_min, rbc_max, zbs_min, zbs_max, &
                         rbs_min, rbs_max, zbc_min, zbc_max, &
                         mboz, nboz, rho_exp, &
                         coil_type, &
                         coil_splinesx,coil_splinesy,coil_splinesz,&
                         coil_splinefx,coil_splinefy,coil_splinefz,&
                         coil_splinefx_min,coil_splinefy_min,coil_splinefz_min,&
                         coil_splinefx_max,coil_splinefy_max,coil_splinefz_max,&
                         target_phiedge, sigma_phiedge, &
                         target_rbtor, sigma_rbtor, &
                         target_r0, sigma_r0, target_z0, sigma_z0, target_b0, sigma_b0, &
                         target_curtor, sigma_curtor, &
                         target_curtor_max, sigma_curtor_max, &
                         target_volume, sigma_volume, &
                         target_beta, sigma_beta, &
                         target_betapol, sigma_betapol, &
                         target_betator, sigma_betator, &
                         target_wp, sigma_wp, &
                         target_aspect, sigma_aspect, &
                         target_extcur, sigma_extcur, &
                         target_aspect_max, sigma_aspect_max, width_aspect_max, &
                         target_gradp_max, sigma_gradp_max, width_gradp_max, &
                         target_pmin, sigma_pmin, width_pmin, &
                         target_curvature, sigma_curvature, &
                         target_kappa, sigma_kappa, phi_kappa, &
                         target_kappa_box, sigma_kappa_box, phi_kappa_box, &
                         target_kappa_avg, sigma_kappa_avg, &
                         target_magwell, sigma_magwell, &
                         target_press, sigma_press, r_press, z_press, phi_press, s_press,&
                         target_te, sigma_te, r_te, z_te, phi_te, s_te,&
                         target_ne, sigma_ne, r_ne, z_ne, phi_ne, s_ne,&
                         target_ne_line, sigma_ne_line, r0_ne_line, phi0_ne_line, z0_ne_line,&
                         r1_ne_line, phi1_ne_line, z1_ne_line, &
                         target_te_line, sigma_te_line, r0_te_line, phi0_te_line, z0_te_line,&
                         r1_te_line, phi1_te_line, z1_te_line, cutoff_te_line, &
                         target_ti_line, sigma_ti_line, r0_ti_line, phi0_ti_line, z0_ti_line,&
                         r1_ti_line, phi1_ti_line, z1_ti_line, &
                         target_ti, sigma_ti, r_ti, z_ti, phi_ti, s_ti,&
                         target_xics, sigma_xics, r0_xics, phi0_xics, z0_xics,&
                         r1_xics, phi1_xics, z1_xics, target_xics_bright, sigma_xics_bright, &
                         target_vphi, sigma_vphi, r_vphi, z_vphi, phi_vphi, s_vphi, qm_ratio,&
                         target_iota, sigma_iota, r_iota, z_iota, phi_iota, s_iota,&
                         target_vaciota, sigma_vaciota, r_vaciota, z_vaciota, phi_vaciota, s_vaciota,&
                         target_mse, sigma_mse, r_mse, z_mse, phi_mse, &
                         a1_mse, a2_mse, a3_mse, a4_mse, a5_mse, a6_mse, &
                         a7_mse, vac_mse, lmse_extcur, &
                         target_faraday, sigma_faraday, r0_faraday, phi0_faraday, z0_faraday,&
                         r1_faraday, phi1_faraday, z1_faraday, &
                         target_sxr, sigma_sxr, r0_sxr, phi0_sxr, z0_sxr,&
                         r1_sxr, phi1_sxr, z1_sxr, &
                         target_bprobe, target_fluxloop, target_segrog,&
                         sigma_bprobe, sigma_fluxloop, sigma_segrog, magdiag_coil,&
                         target_vessel, sigma_vessel, vessel_string, &
                         phiedge_min, phiedge_max, curtor_min, curtor_max, &
                         bcrit_min, bcrit_max, pscale_min, pscale_max, &
                         mix_ece_min, mix_ece_max, &
                         extcur_min, extcur_max, &
                         am_min, am_max, ac_min, ac_max, ai_min, ai_max, &
                         ah_min, ah_max, at_min, at_max, aphi_min, aphi_max, &
                         am_f_min, ac_f_min, ai_f_min, phi_f_min, ne_f_min, &
                         te_f_min, ti_f_min, th_f_min, &
                         am_f_max, ac_f_max, ai_f_max, phi_f_max, ne_f_max, &
                         te_f_max, ti_f_max, th_f_max, bound_min, bound_max, &
                         delta_min, delta_max, &
                         target_balloon, sigma_balloon, balloon_theta, balloon_zeta,&
                         target_bootstrap,sigma_bootstrap, target_neo, sigma_neo,&
                         target_Jstar, sigma_Jstar, NumJstar,&
                         target_helicity, sigma_helicity, helicity,&
                         target_helicity_old, sigma_helicity_old, &
                         target_resjac, sigma_resjac, xm_resjac, xn_resjac,&
                         target_separatrix, sigma_separatrix, &
                         r_separatrix, z_separatrix, phi_separatrix, &
                         target_limiter, sigma_limiter, &
                         r_limiter, z_limiter, phi_limiter, &
                         lglobal_txport, nz_txport, nalpha_txport, alpha_start_txport, alpha_end_txport, &
                         target_txport, sigma_txport, s_txport, txport_proxy,&
                         target_dkes, sigma_dkes, nu_dkes, &
                         target_jdotb,sigma_jdotb,target_bmin,sigma_bmin,&
                         target_bmax,sigma_bmax,target_jcurv,sigma_jcurv,&
                         target_orbit,sigma_orbit,nu_orbit,nv_orbit,&
                         mass_orbit,Z_orbit,vperp_orbit,&
                         np_orbit,vll_orbit,mu_orbit, target_coil_bnorm,&
                         sigma_coil_bnorm, nu_bnorm, nv_bnorm,&
                         target_coillen, sigma_coillen, &
                         target_coilsep, sigma_coilsep, npts_csep, &
                         target_coilcrv, sigma_coilcrv, npts_curv, &
                         target_coilself, sigma_coilself, npts_cself, &
                         target_ece,sigma_ece,freq_ece, mix_ece, vessel_ece, mirror_ece, &
                         antennaposition_ece, targetposition_ece, rbeam_ece, rfocus_ece, &
                         targettype_ece, antennatype_ece, nra_ece, nphi_ece, &
                         target_kink, sigma_kink,mlmnb_kink,mlmns_kink,ivac_kink,&
                         nj_kink, nk_kink, lssl_kink, lssd_kink, mmaxdf_kink, nmaxdf_kink, &
                         lregcoil_winding_surface_separation_opt, &
                         dregcoil_winding_surface_separation_opt, &
                         lregcoil_current_density_opt, &
                         dregcoil_current_density_opt, &
                         target_regcoil_winding_surface_separation, &
                         sigma_regcoil_winding_surface_separation, &
                         target_regcoil_chi2_b, sigma_regcoil_chi2_b, &
                         target_regcoil_current_density, sigma_regcoil_current_density, &
                         regcoil_winding_surface_separation, &
                         regcoil_current_density, &
<<<<<<< HEAD
                         target_curvature_P2, sigma_curvature_P2
=======
                         regcoil_nescin_filename, &
                         regcoil_num_field_periods, &
                         lregcoil_rcws_rbound_c_opt, lregcoil_rcws_rbound_s_opt, &
                         lregcoil_rcws_zbound_c_opt, lregcoil_rcws_zbound_s_opt, &
                         dregcoil_rcws_rbound_c_opt, dregcoil_rcws_rbound_s_opt, &
                         dregcoil_rcws_zbound_c_opt, dregcoil_rcws_zbound_s_opt, &
                         regcoil_rcws_rbound_c_min, regcoil_rcws_rbound_s_min, &
                         regcoil_rcws_zbound_c_min, regcoil_rcws_zbound_s_min, &
                         regcoil_rcws_rbound_c_max, regcoil_rcws_rbound_s_max, &
                         regcoil_rcws_zbound_c_max, regcoil_rcws_zbound_s_max
>>>>>>> cdc20139
      
!-----------------------------------------------------------------------
!     Subroutines
!         read_stellopt_input:   Reads optimum namelist
!-----------------------------------------------------------------------
    CONTAINS

      SUBROUTINE read_stellopt_input(filename, istat, ithread)
      CHARACTER(*), INTENT(in) :: filename
      INTEGER, INTENT(out) :: istat
      INTEGER, INTENT(in) :: ithread
      LOGICAL :: lexist
      INTEGER :: i, ierr, iunit, local_master

      ! Variables used in regcoil section to parse nescin spectrum
      INTEGER :: ii, jj

      ! Initializations to default values
      nfunc_max       = 5000
      opt_type        = 'LMDIF'
      equil_type      = 'VMEC2000'
      ftol            = 1.0D-06
      xtol            = 1.0D-06
      gtol            = 0.0
      epsfcn          = 1.0D-06
      mode            = 1       ! Default in case user forgets
      factor          = 100.
      cr_strategy     = 0
      npopulation     = -1
      noptimizers     = -1
      refit_param     = 0.75
      rho_exp         = 4
      lkeep_mins      = .FALSE.
      lrefit          = .FALSE.
      lphiedge_opt    = .FALSE.
      lcurtor_opt     = .FALSE.
      lpscale_opt     = .FALSE.
      lbcrit_opt      = .FALSE.
      lmix_ece_opt    = .FALSE.
      lextcur_opt(:)  = .FALSE.
      laphi_opt(:)    = .FALSE.
      lam_opt(:)      = .FALSE.
      lac_opt(:)      = .FALSE.
      lai_opt(:)      = .FALSE.
      lah_opt(:)      = .FALSE.
      lat_opt(:)      = .FALSE.
      lne_opt(:)      = .FALSE.
      lzeff_opt(:)    = .FALSE.
      lte_opt(:)      = .FALSE.
      lti_opt(:)      = .FALSE.
      lth_opt(:)      = .FALSE.
      lam_s_opt(:)    = .FALSE.
      lam_f_opt(:)    = .FALSE.
      lac_s_opt(:)    = .FALSE.
      lac_f_opt(:)    = .FALSE.
      lai_s_opt(:)    = .FALSE.
      lai_f_opt(:)    = .FALSE.
      lphi_s_opt(:)   = .FALSE.
      lphi_f_opt(:)   = .FALSE.
      lne_f_opt(:)    = .FALSE.
      lzeff_f_opt(:)  = .FALSE.
      lte_f_opt(:)    = .FALSE.
      lti_f_opt(:)    = .FALSE.
      lth_f_opt(:)        = .FALSE.
      lbeamj_f_opt(:)     = .FALSE.
      lbootj_f_opt(:)     = .FALSE.
      lah_f_opt(:)        = .FALSE.
      lat_f_opt(:)        = .FALSE.
      lemis_xics_f_opt(:) = .FALSE.
      lbound_opt(:,:)     = .FALSE.
      lrho_opt(:,:)       = .FALSE.
      ldeltamn_opt(:,:)   = .FALSE.
      lmode_opt(:,:)      = .FALSE.
      laxis_opt(:)        = .FALSE.
      lcoil_spline(:,:)   = .FALSE.
      lwindsurf           = .FALSE.
      dphiedge_opt    = -1.0
      dcurtor_opt     = -1.0
      dpscale_opt     = -1.0
      dbcrit_opt      = -1.0
      dmix_ece_opt    = -1.0
      dextcur_opt(:)  = -1.0
      daphi_opt(:)    = -1.0
      dam_opt(:)      = -1.0
      dac_opt(:)      = -1.0
      dai_opt(:)      = -1.0
      dah_opt(:)      = -1.0
      dat_opt(:)      = -1.0
      dne_opt(:)      = -1.0
      dzeff_opt(:)    = -1.0
      dte_opt(:)      = -1.0
      dti_opt(:)      = -1.0
      dth_opt(:)      = -1.0
      dam_s_opt(:)    = -1.0
      dam_f_opt(:)    = -1.0
      dac_s_opt(:)    = -1.0
      dac_f_opt(:)    = -1.0
      dai_s_opt(:)    = -1.0
      dai_f_opt(:)    = -1.0
      dphi_s_opt(:)   = -1.0
      dphi_f_opt(:)   = -1.0
      dne_f_opt(:)    = -1.0
      dzeff_f_opt(:)  = -1.0
      dte_f_opt(:)    = -1.0
      dti_f_opt(:)    = -1.0
      dth_f_opt(:)    = -1.0
      dbeamj_f_opt(:) = -1.0
      dbootj_f_opt(:) = -1.0
      dah_f_opt(:)    = -1.0
      dat_f_opt(:)    = -1.0
      daxis_opt(:)    = -1.0
      demis_xics_f_opt(:) = -1.0
      dbound_opt(:,:) = -1.0
      drho_opt(:,:) = -1.0
      ddeltamn_opt(:,:) = -1.0
      dcoil_spline(:,:) = -1.0
      ! REGCOIL Winding surface options
      regcoil_nescin_filename = ''
      regcoil_num_field_periods = -1.0
      lregcoil_winding_surface_separation_opt    = .FALSE.
      dregcoil_winding_surface_separation_opt    = -1.0
      lregcoil_current_density_opt    = .FALSE.
      dregcoil_current_density_opt    = -1.0
      lregcoil_rcws_rbound_c_opt = .FALSE.
      lregcoil_rcws_rbound_s_opt = .FALSE.
      lregcoil_rcws_zbound_c_opt = .FALSE.
      lregcoil_rcws_zbound_s_opt = .FALSE.
      dregcoil_rcws_rbound_c_opt = -1.0
      dregcoil_rcws_rbound_s_opt = -1.0
      dregcoil_rcws_zbound_c_opt = -1.0
      dregcoil_rcws_zbound_s_opt = -1.0

      IF (.not.ltriangulate) THEN  ! This is done because values may be set by trinagulate
         phiedge_min     = -bigno;  phiedge_max     = bigno
         curtor_min      = -bigno;  curtor_max      = bigno
         bcrit_min       = -bigno;  bcrit_max       = bigno
         pscale_min      = 0.0   ;  pscale_max      = bigno
         extcur_min      = -bigno;  extcur_max      = bigno
         aphi_min        = -bigno;  aphi_max        = bigno
         am_min          = -bigno;  am_max          = bigno
         ac_min          = -bigno;  ac_max          = bigno
         ai_min          = -bigno;  ai_max          = bigno
         ah_min          = -bigno;  ah_max          = bigno
         at_min          = -bigno;  at_max          = bigno
         am_f_min        = 0.0;     am_f_max        = bigno
         ac_f_min        = -bigno;  ac_f_max        = bigno
         ai_f_min        = -bigno;  ai_f_max        = bigno
         phi_f_min       = -bigno;  phi_f_max       = bigno
         ah_f_min        = -bigno;  ah_f_max        = bigno
         at_f_min        = -bigno;  at_f_max        = bigno
         raxis_min        = -bigno; raxis_max        = bigno
         zaxis_min        = -bigno; zaxis_max        = bigno
         rbc_min         = -bigno;  rbc_max         = bigno
         zbs_min         = -bigno;  zbs_max         = bigno
         bound_min       = -bigno;  bound_max       = bigno
         delta_min       = -bigno;  delta_max       = bigno
      END IF
      mix_ece_min     = 0.0   ;  mix_ece_max     = 1.0
      ne_min          = -bigno;  ne_max          = bigno
      zeff_min        = -bigno;  zeff_max        = bigno
      te_min          = -bigno;  te_max          = bigno
      ti_min          = -bigno;  ti_max          = bigno
      th_min          = -bigno;  th_max          = bigno
      ne_f_min        = 0.0;     ne_f_max        = bigno_ne
      zeff_f_min      = 0.0;     zeff_f_max      = bigno
      te_f_min        = 0.0;     te_f_max        = bigno
      ti_f_min        = 0.0;     ti_f_max        = bigno
      th_f_min        = 0.0;     th_f_max        = bigno
      beamj_f_min     = -bigno;  beamj_f_max     = bigno
      bootj_f_min     = -bigno;  bootj_f_max     = bigno
      emis_xics_f_min = -bigno;  emis_xics_f_max = bigno
      coil_splinefx_min       = -bigno;  coil_splinefx_max       = bigno
      coil_splinefy_min       = -bigno;  coil_splinefy_max       = bigno
      coil_splinefz_min       = -bigno;  coil_splinefz_max       = bigno
      ! More REGCOIL Options
      target_regcoil_winding_surface_separation = 0.0
      sigma_regcoil_winding_surface_separation = bigno
      regcoil_winding_surface_separation = 1.0
      regcoil_winding_surface_separation_min = 1.0e-3
      regcoil_winding_surface_separation_max = 10.
      target_regcoil_current_density = 0.0
      sigma_regcoil_current_density = bigno
      regcoil_current_density = 8.0e6
      regcoil_current_density_min = 0.0
      regcoil_current_density_max = bigno
      regcoil_rcws_rbound_c_min = -bigno;  regcoil_rcws_rbound_c_max = bigno
      regcoil_rcws_rbound_s_min = -bigno;  regcoil_rcws_rbound_s_max = bigno
      regcoil_rcws_zbound_c_min = -bigno;  regcoil_rcws_zbound_c_max = bigno
      regcoil_rcws_zbound_s_min = -bigno;  regcoil_rcws_zbound_s_max = bigno
      target_regcoil_chi2_b = 0.0
      sigma_regcoil_chi2_b  = bigno
      target_regcoil_current_density = 8.0e6
      sigma_regcoil_current_density  = bigno
      
      ne_type         = 'akima_spline'
      zeff_type       = 'akima_spline'
      te_type         = 'akima_spline'
      ti_type         = 'akima_spline'
      th_type         = 'akima_spline'
      beamj_type      = 'power_series'
      bootj_type      = 'power_series'
      emis_xics_type  = 'power_series'
      ne_opt(0:20)       = 0.0
      zeff_opt(0:20)     = 0.0
      te_opt(0:20)       = 0.0
      ti_opt(0:20)       = 0.0
      th_opt(0:20)       = 0.0
      ne_aux_s(:)     = -1.0
      ne_aux_s(1:5)   = (/0.0,0.25,0.50,0.75,1.0/)
      ne_aux_f(:)     = 0.0 ! Do this so profile norm doesn't get screwy
      ne_aux_f(1:5)   = 1.0 ! Do this so we can scale T to P
      zeff_aux_s(:)   = -1.0
      zeff_aux_s(1:5) = (/0.0,0.25,0.50,0.75,1.0/)
      zeff_aux_f(:)   = 0.0 
      zeff_aux_f(1:5) = 1.0 
      te_aux_s(:)     = -1.0
      te_aux_f(:)     = 0.0
      ti_aux_s(:)     = -1.0
      ti_aux_f(:)     = 0.0
      th_aux_s(:)     = -1.0
      th_aux_f(:)     = 0.0 ! Probably need to recast th as ph later
      phi_aux_s(:)    = -1.0
      phi_aux_f(:)    = 0.0
      beamj_aux_s(:)   = -1.0
      beamj_aux_s(1:5) = (/0.0,0.25,0.50,0.75,1.0/)
      beamj_aux_f(:)   = 0.0
      bootj_aux_s(:)   = -1.0
      bootj_aux_s(1:5) = (/0.0,0.25,0.50,0.75,1.0/)
      bootj_aux_f(:)   = 0.0
      emis_xics_s(1:5) = (/0.0,0.25,0.50,0.75,1.0/)
      emis_xics_f(:)   = 0.0
      coil_splinesx(:,:) = -1
      coil_splinesy(:,:) = -1
      coil_splinesz(:,:) = -1
      coil_splinefx(:,:) = 0
      coil_splinefy(:,:) = 0
      coil_splinefz(:,:) = 0
      coil_nknots(:)  = 0
      coil_type(:)    = 'U'    ! Default to "unknown"
      windsurfname    = ''
      windsurf%mmax   = -1
      windsurf%nmax   = -1
      mboz            = 64
      nboz            = 64
      target_phiedge  = 0.0
      sigma_phiedge   = bigno
      target_rbtor    = 0.0
      sigma_rbtor     = bigno
      target_b0       = 0.0
      sigma_b0        = bigno
      target_r0       = 0.0
      sigma_r0        = bigno
      target_z0       = 0.0
      sigma_z0        = bigno
      target_curtor   = 0.0
      sigma_curtor    = bigno
      target_curtor_max = 0.0
      sigma_curtor_max  = bigno
      target_volume   = 0.0
      sigma_volume    = bigno
      target_beta     = 0.0
      sigma_beta      = bigno
      target_betapol  = 0.0
      sigma_betapol   = bigno
      target_betator   = 0.0
      sigma_betator    = bigno
      target_wp        = 0.0
      sigma_wp         = bigno
      target_aspect    = 0.0
      sigma_aspect     = bigno
      target_aspect_max= 0.0
      sigma_aspect_max = bigno
      width_aspect_max = 0.5 ! Ideally we'd want it to be something like N*EPSFCN
      target_gradp_max = 0.0
      sigma_gradp_max  = bigno
      width_gradp_max  = 0.5
      target_pmin      = 0.0
      sigma_pmin       = bigno
      width_pmin       = 0.5
      target_curvature = 0.0
      sigma_curvature  = bigno
      target_magwell   = 0.0
      sigma_magwell    = bigno
      target_kappa     = 0.0
      sigma_kappa      = bigno
      phi_kappa        = 0.0
      target_kappa_box = 0.0
      sigma_kappa_box  = bigno
      phi_kappa_box    = 0.0
      target_kappa_avg = 0.0
      sigma_kappa_avg  = bigno
      target_kink(:)  = 0.0
      sigma_kink(:)   = bigno
      mlmnb_kink      = 264
      mlmns_kink(:)   = 91
      ivac_kink       = 24
      nj_kink         = 512
      nk_kink         = 512
      mmaxdf_kink     = 127
      nmaxdf_kink     = 31
      lssl_kink(:)    = 4096
      lssd_kink(:)    = 4096
      target_vessel   = 0.0
      sigma_vessel    = bigno
      vessel_string   = ''
      target_te(:)    = 0.0
      sigma_te(:)     = bigno
      target_extcur   = 0.0
      sigma_extcur    = bigno
      norm_press      = 1.0
      r_press(:)         = 0.0
      z_press(:)         = 0.0
      phi_press(:)       = 0.0
      s_press(:)         = -1.0
      target_press(:)    = 0.0
      sigma_press(:)     = bigno
      r_te(:)         = 0.0
      z_te(:)         = 0.0
      phi_te(:)       = 0.0
      s_te(:)         = -1.0
      target_ne(:)    = 0.0
      sigma_ne(:)     = bigno_ne
      r_ne(:)         = 0.0
      z_ne(:)         = 0.0
      phi_ne(:)       = 0.0
      s_ne(:)         = -1.0
      target_ne_line(:) = 0.0
      sigma_ne_line(:) = bigno_ne
      r0_ne_line(:)   = 0.0
      phi0_ne_line(:) = 0.0
      z0_ne_line(:)   = 0.0
      r1_ne_line(:)   = 0.0
      phi1_ne_line(:) = 0.0
      z1_ne_line(:)   = 0.0
      target_te_line(:) = 0.0
      sigma_te_line(:) = bigno
      r0_te_line(:)   = 0.0
      phi0_te_line(:) = 0.0
      z0_te_line(:)   = 0.0
      r1_te_line(:)   = 0.0
      phi1_te_line(:) = 0.0
      z1_te_line(:)   = 0.0
      cutoff_te_line  = 3000.0
      target_ti_line(:) = 0.0
      sigma_ti_line(:) = bigno
      r0_ti_line(:)   = 0.0
      phi0_ti_line(:) = 0.0
      z0_ti_line(:)   = 0.0
      r1_ti_line(:)   = 0.0
      phi1_ti_line(:) = 0.0
      z1_ti_line(:)   = 0.0
      target_xics(:)  = 0.0
      sigma_xics(:)   = bigno
      target_xics_bright(:) = 0.0
      sigma_xics_bright(:)  = bigno
      r0_xics(:)            = 0.0
      phi0_xics(:)          = 0.0
      z0_xics(:)            = 0.0
      r1_xics(:)            = 0.0
      phi1_xics(:)          = 0.0
      z1_xics(:)            = 0.0
      target_ti(:)     = 0.0
      sigma_ti(:)     = bigno
      r_ti(:)         = 0.0
      z_ti(:)         = 0.0
      phi_ti(:)       = 0.0
      s_ti(:)         = -1.0
      target_vphi(:)  = 0.0
      sigma_vphi(:)   = bigno
      r_vphi(:)       = 0.0
      z_vphi(:)       = 0.0
      phi_vphi(:)     = 0.0
      s_vphi(:)       = -1.0
      qm_ratio        = 9.57883058054E+07
      target_iota(:)  = 0.0
      sigma_iota(:)   = bigno
      r_iota(:)       = 0.0
      z_iota(:)       = 0.0
      phi_iota(:)     = 0.0
      s_iota(:)       = -1.0
      target_vaciota(:)  = 0.0
      sigma_vaciota(:)   = bigno
      r_vaciota(:)       = 0.0
      z_vaciota(:)       = 0.0
      phi_vaciota(:)     = 0.0
      s_vaciota(:)       = -1.0
      target_mse(:)   = 0.0
      sigma_mse(:)    = bigno
      r_mse(:)        = 0.0
      z_mse(:)        = 0.0
      phi_mse(:)      = 0.0
      s_mse(:)        = -1.0
      a1_mse(:)       = 0.0
      a2_mse(:)       = 0.0
      a3_mse(:)       = 0.0
      a4_mse(:)       = 0.0
      a5_mse(:)       = 0.0
      a6_mse(:)       = 0.0
      a7_mse(:)       = 0.0
      vac_mse(:)      = 0.0
      lmse_extcur(:)  = .false.
      target_faraday(:) = 0.0
      sigma_faraday(:) = bigno_ne
      r0_faraday(:)   = 0.0
      phi0_faraday(:) = 0.0
      z0_faraday(:)   = 0.0
      r1_faraday(:)   = 0.0
      phi1_faraday(:) = 0.0
      z1_faraday(:)   = 0.0
      target_sxr(:) = 0.0
      sigma_sxr(:) = bigno_ne
      r0_sxr(:)   = 0.0
      phi0_sxr(:) = 0.0
      z0_sxr(:)   = 0.0
      r1_sxr(:)   = 0.0
      phi1_sxr(:) = 0.0
      z1_sxr(:)   = 0.0
      target_ece(:,:) = 0
      sigma_ece(:,:) = bigno
      mix_ece        = 0.8
      vessel_ece     = ''
      mirror_ece     = ''
      targettype_ece  = 'cyl'
      antennatype_ece = 'cyl'
      antennaposition_ece = 0
      targetposition_ece = 0
      rbeam_ece = 0
      rfocus_ece = 0
      nra_ece = 0
      nphi_ece = 8
      target_bprobe(:)= 0.0
      sigma_bprobe(:) = bigno
      target_fluxloop(:) = 0.0
      sigma_fluxloop(:) = bigno
      target_segrog(:)= 0.0
      sigma_segrog(:) = bigno
      magdiag_coil = ''
      target_balloon(:)= 0.0
      sigma_balloon(:) = bigno
      balloon_theta(:)= -1.0
      balloon_zeta(:) = -1.0
      target_bootstrap(:) = 0.0
      sigma_bootstrap(:) = bigno
      target_neo(:)   = 0.0
      sigma_neo(:)    = bigno
      target_Jstar(:) = 0.0
      sigma_Jstar(:)  = bigno
      NumJstar        = 4
      target_helicity(:) = 0.0
      sigma_helicity(:)  = bigno
      helicity           = CMPLX(0.0,0.0)
      target_helicity_old(:) = 0.0
      sigma_helicity_old(:)  = bigno
      target_resjac(:)  = 0.0
      sigma_resjac(:)   = bigno
      xn_resjac(:)      = 0
      xm_resjac(:)      = -99
      target_separatrix = 0.0
      sigma_separatrix  = bigno
      r_separatrix      = 0.0
      z_separatrix      = 0.0
      phi_separatrix    = 0.0
      lglobal_txport    = .FALSE.
      nz_txport         = 128
      nalpha_txport     = 1
      alpha_start_txport= 0.0
      alpha_end_txport  = pi2/2
      target_txport     = 0.0
      sigma_txport      = bigno
      s_txport          = -1.0
      txport_proxy      = 'prox1f'
      target_orbit      = 0.0
      sigma_orbit       = bigno
      mass_orbit        = 6.64465675E-27 ! Default to He4
      Z_orbit           = 2.0
      nu_orbit          = 0
      nv_orbit          = 0
      np_orbit          = 0
      vll_orbit         = 0
      mu_orbit          = 0
      vperp_orbit       = 0
      target_dkes       = 0.0
      sigma_dkes        = bigno
      nu_dkes           = 0.01
      target_jdotb      = 0.0
      sigma_jdotb       = bigno
      target_jcurv      = 0.0
      sigma_jcurv       = bigno
      target_bmin       = 0.0
      sigma_bmin        = bigno
      target_bmax       = 0.0
      sigma_bmax        = bigno
      target_limiter    = 0.0
      sigma_limiter     = bigno
      r_limiter         = 0.0
      z_limiter         = 0.0
      phi_limiter       = 0.0
      target_coil_bnorm = 0.0
      sigma_coil_bnorm  = bigno
      nu_bnorm          = 256
      nv_bnorm          = 64
      target_coillen    = 0.0
      sigma_coillen     = bigno
      target_coilcrv    = 0.0
      sigma_coilcrv     = bigno
      npts_curv         = 256
      target_coilsep    = 20.0
      sigma_coilsep     = bigno
      npts_csep         = 128
      target_coilself   = 0.0
      sigma_coilself    = bigno
      npts_cself        = 360
      target_curvature_P2    = 0.0
      sigma_curvature_P2     = bigno
      ! Read name list
      lexist            = .false.
      istat=0
      iunit=12
      INQUIRE(FILE=TRIM(filename),EXIST=lexist)
      IF (.not.lexist) CALL handle_err(FILE_EXIST_ERR,TRIM(filename),istat)
      CALL safe_open(iunit,istat,TRIM(filename),'old','formatted')
      IF (istat /= 0) CALL handle_err(FILE_OPEN_ERR,TRIM(filename),istat)
      READ(iunit,NML=optimum,IOSTAT=istat)
      IF (istat /= 0) CALL handle_err(NAMELIST_READ_ERR,'OPTIMUM in: '//TRIM(filename),istat)
      CALL FLUSH(iunit)
      CLOSE(iunit)

      ! Fix String vars
      equil_type=TRIM(equil_type)
      equil_type=ADJUSTL(equil_type)
      opt_type  =TRIM(opt_type)
      opt_type  = ADJUSTL(opt_type)
      magdiag_coil = TRIM(magdiag_coil)
      magdiag_coil = ADJUSTL(magdiag_coil)
      ne_type = ADJUSTL(ne_type)
      te_type = ADJUSTL(te_type)
      ti_type = ADJUSTL(ti_type)
      th_type = ADJUSTL(th_type)
      beamj_type = ADJUSTL(beamj_type)
      bootj_type = ADJUSTL(bootj_type)

      ! Coil Optimization
      IF (ANY(ANY(lcoil_spline,2),1)) THEN
         lcoil_geom = .true.

         IF (LEN_TRIM(windsurfname).gt.0) THEN
            CALL read_winding_surface(windsurfname, ierr)
            IF (ierr.ne.0) CALL handle_err(CWS_READ_ERR, windsurfname, ierr)
            lwindsurf = .TRUE.
         ENDIF

         ! Count knots, error check
         DO i=1,nigroup
            coil_nknots(i) = COUNT(coil_splinesx(i,:) >= 0)
            IF ((coil_nknots(i) > 0).AND.(coil_nknots(i) < 4)) &
                 CALL handle_err(KNOT_DEF_ERR, 'read_stellopt_input', coil_nknots(i))
            IF (COUNT(coil_splinesy(i,:) >= 0) .NE. coil_nknots(i)) &
                 CALL handle_err(KNOT_MISMATCH_ERR, 'read_stellopt_input', coil_nknots(i))
            IF ((.NOT.lwindsurf) .AND. (COUNT(coil_splinesz(i,:) >= 0) .NE. coil_nknots(i))) &
                 CALL handle_err(KNOT_MISMATCH_ERR, 'read_stellopt_input', coil_nknots(i))
            IF (ANY(lcoil_spline(i,coil_nknots(i)+1:maxcoilknots))) &
                 CALL handle_err(KNOT_MISMATCH_ERR, 'read_stellopt_input', coil_nknots(i))
         END DO
      ENDIF

      ! REGCOIL winding surface optimization
      ! If targeting chi2_b on the plasma boundary AND varying the winding
      ! surface Fourier series, then load the nescin file from the regcoil
      ! namelist

!DEC$ IF DEFINED (REGCOIL)
      IF ( ANY(sigma_regcoil_chi2_b < bigno) .and. &
            ( ANY(lregcoil_rcws_rbound_c_opt) .or. ANY(lregcoil_rcws_rbound_s_opt) .or. &
              ANY(lregcoil_rcws_zbound_c_opt) .or. ANY(lregcoil_rcws_zbound_s_opt) ) ) THEN
           rc_nfp = regcoil_num_field_periods
           regcoil_rcws_rbound_c = 0
           regcoil_rcws_rbound_s = 0
           regcoil_rcws_zbound_c = 0
           regcoil_rcws_zbound_s = 0
           IF (myid == master) THEN
             WRITE(6,*) '<----REGCOIL: Reading NESCIN Spectrum from file'
           end if
             call regcoil_read_nescin_spectrum(regcoil_nescin_filename, (myid == master)) 
           IF (myid == master) THEN
             WRITE(6,*) '<----REGCOIL: Initializing winding surface with NESCIN Spectrum'
           end if
           call regcoil_initupdate_nescin_coil_surface((myid == master))
           ! parse the rc_(r/z)mn(c/s)_stellopt arrays and populate the regcoil_rcws_(r/z)bound_(c/s) 2D arrays
           do ii = -mpol_rcws,mpol_rcws
             do jj = -ntor_rcws,ntor_rcws
              regcoil_rcws_rbound_c(ii, jj) = rc_rmnc_stellopt(ii,jj)
              regcoil_rcws_rbound_s(ii, jj) = rc_rmns_stellopt(ii,jj)
              regcoil_rcws_zbound_c(ii, jj) = rc_zmnc_stellopt(ii,jj)
              regcoil_rcws_zbound_s(ii, jj) = rc_zmns_stellopt(ii,jj)
           end do
         end do
         
         if (myid==master) then
            WRITE(6,*) '<----STELLOPT_INPUT_MOD: Finished parsing nescoil data and', &
                       ' assigning stellopt variables'
         end if
      END IF
!DEC$ ENDIF
      ! End of REGCOIL winding surface optimization initializion steps

      ! If fixed boundary optimization or mapping turn off restart
      IF (ANY(ANY(lbound_opt,2),1) .or. opt_type=='map') lno_restart = .true.
      ! Test for proper normalization on ne profile
      IF (ANY(ne_opt > 1.0E+15) .or. ANY(ne_aux_f > 1.0E+15)) THEN
         IF (myid == master) THEN
            WRITE(6,*) '!!!!!!!!!!!!!!!!!!!! WARNING !!!!!!!!!!!!!!!!!!!!!!!!!'
            WRITE(6,*) '  Electron density profile is set too large.  The'
            WRITE(6,*) '  NE_OPT and NE_AUX_F arrays should be normalized to'
            WRITE(6,*) '  1.0E+18 [m^-3].'
            WRITE(6,*) '  '
            WRITE(6,*) '  This DOES NOT apply to the TARGET_NE or SIGMA_NE'
            WRITE(6,*) '  arrays which are normalized to 1.0E+00 [m^-3].'
            WRITE(6,*) '  '
            WRITE(6,*) '  STELLOPT will now renormalize.'
         END IF
         ne_opt = ne_opt / ne_norm
         ne_aux_f = ne_aux_f / ne_norm
      END IF
         
      ! Print code messages
      CALL tolower(equil_type)
      IF ((myid == master) .and. (TRIM(equil_type(1:4)) == 'vmec') ) THEN
         WRITE(6,*)        " Equilibrium calculation provided by: "
         WRITE(6,"(2X,A)") "================================================================================="
         WRITE(6,"(2X,A)") "=========   Parallel Variational Moments Equilibrium Code (v "//TRIM(version_vmec)//")      ========="
         WRITE(6,"(2X,A)") "=========                (S. Hirshman, J. Whitson)                      ========="
         WRITE(6,"(2X,A)") "=========         http://vmecwiki.pppl.wikispaces.net/VMEC              ========="
         WRITE(6,"(2X,A)") "================================================================================="
         WRITE(6,*)        "    "
      END IF
      !IF ((myid == master) .and. (TRIM(equil_type(1:8)) == 'paravmec') ) THEN
      !   WRITE(6,*)        " Equilibrium calculation provided by: "
      !   WRITE(6,"(2X,A)") "================================================================================="
      !   WRITE(6,"(2X,A)") "=========   Parallel Variational Moments Equilibrium Code (v "//TRIM(version_vmec)//")      ========="
      !   WRITE(6,"(2X,A)") "=========                (S. Hirshman, J. Whitson)                      ========="
      !   WRITE(6,"(2X,A)") "=========         http://vmecwiki.pppl.wikispaces.net/VMEC              ========="
      !   WRITE(6,"(2X,A)") "================================================================================="
      !   WRITE(6,*)        "    "
      !END IF
!DEC$ IF DEFINED (BEAMS3D_OPT)
      IF (myid == master .and. ANY(sigma_orbit < bigno) ) THEN
         WRITE(6,*)               " Energetic Particle calculation provided by: "
         WRITE(6,"(2X,A)")        "================================================================================="
         WRITE(6,"(2X,A,F5.2,A)") "=========                      BEAMS3D (v",BEAMS3D_VERSION,")                         ========="
         WRITE(6,"(2X,A)")        "=========                  (M. McMillan, S. Lazerson)                   ========="
         WRITE(6,"(2X,A)")        "=========                       lazerson@pppl.gov                       ========="
         WRITE(6,"(2X,A)")        "=========          http://vmecwiki.pppl.wikispaces.net/BEAMS3D          ========="
         WRITE(6,"(2X,A)")        "================================================================================="
         WRITE(6,*)        "    "
      END IF
!DEC$ ELSE
      IF (ANY(sigma_orbit < bigno)) THEN
         sigma_orbit = bigno
         IF (myid == master) THEN
            WRITE(6,*) '!!!!!!!!!!!!!!!!!!!! WARNING !!!!!!!!!!!!!!!!!!!!!!!!!'
            WRITE(6,*) '  STELLOPT has not been linked to the BEAMS3D code.   '
            WRITE(6,*) '  Optimization of particle orbits not possible.'
            WRITE(6,*) '  Disabling energetic particle targets.'
         END IF
      END IF
!DEC$ ENDIF
      IF (myid == master .and. ANY(sigma_bootstrap < bigno)) THEN
         WRITE(6,*)        " Bootstrap calculation provided by: "
         WRITE(6,"(2X,A)") "================================================================================="
         WRITE(6,"(2X,A,A,A)") "=========                    BOOTSJ (v",version_,")                             ========="
         WRITE(6,"(2X,A)") "=========            (J. Tolliver, K. Shaing, P. Moroz)                 ========="
         WRITE(6,"(2X,A)") "=========        http://vmecwiki.pppl.wikispaces.net/BOOTSJ             ========="
         WRITE(6,"(2X,A)") "================================================================================="
         WRITE(6,*)        "    "
      END IF
      IF (myid == master .and. ANY(sigma_balloon < bigno)) THEN
         WRITE(6,*)        " Ballooning stability calculation provided by: "
         WRITE(6,"(2X,A)") "================================================================================="
         WRITE(6,"(2X,A,F5.2,A)") "=========                    COBRAVMEC (v",4.10,")                         ========="
         WRITE(6,"(2X,A)") "=========                 (R. Sanchez, S. Hirshman)                     ========="
         WRITE(6,"(2X,A)") "=========                   raul.sanchez@uc3m.es                        ========="
         WRITE(6,"(2X,A)") "================================================================================="
         WRITE(6,*)        "    "
      END IF
!DEC$ IF DEFINED (TERPSICHORE)
      IF (myid == master .and. ANY(sigma_kink < bigno)) THEN
         WRITE(6,*)        " Kink stability calculation provided by: "
         WRITE(6,"(2X,A)") "================================================================================="
         WRITE(6,"(2X,A,F5.2,A)") "=========                    TERPSICHORE (v2016)                        ========="
         WRITE(6,"(2X,A)") "=========    (D. V. ANDERSON, W. A. COOPER, R. GRUBER AND U. SCHWENN)   ========="
         WRITE(6,"(2X,A)") "=========                   wilfred.cooper@epfl.ch                      ========="
         WRITE(6,"(2X,A)") "================================================================================="
         WRITE(6,*)        "    "
      END IF
!DEC$ ELSE
      IF (ANY(sigma_kink < bigno)) THEN
         sigma_kink(:) = bigno
         IF (myid == master) THEN
            WRITE(6,*) '!!!!!!!!!!!!!!!!!!!! WARNING !!!!!!!!!!!!!!!!!!!!!!!!!'
            WRITE(6,*) '  STELLOPT has not been linked to the TERPSICHORE code.   '
            WRITE(6,*) '  Optimization of kink stability not possible.'
            WRITE(6,*) '  Disabling kink stability targets.'
         END IF
      END IF
!DEC$ ENDIF
!DEC$ IF DEFINED (TRAVIS)
      IF (myid == master .and. ANY(sigma_ece < bigno)) THEN
         WRITE(6,*)        " ECE Radiation calculation provided by: "
         WRITE(6,"(2X,A)")        "================================================================================="
         WRITE(6,"(2X,A,F5.2,A)") "=========                            TRAVIS                             ========="
         CALL printversion_f77
         WRITE(6,"(2X,A)")        "=========                    (N. Marushchenko)                          ========="
         WRITE(6,"(2X,A)")        "=========              nikolai.marushchenko@ipp.mpg.de                  ========="
         WRITE(6,"(2X,A)")        "================================================================================="
         WRITE(6,*)               "    "
      END IF
!DEC$ ELSE
      IF (ANY(sigma_ece < bigno)) THEN
         sigma_ece = bigno
         IF (myid == master) THEN
            WRITE(6,*) '!!!!!!!!!!!!!!!!!!!! WARNING !!!!!!!!!!!!!!!!!!!!!!!!!'
            WRITE(6,*) '  STELLOPT has not been linked to the TRAVIS code.   '
            WRITE(6,*) '  Optimization of ECE Radiation not possible.'
            WRITE(6,*) '  Disabling ECE Radiation targets.'
         END IF
      END IF
!DEC$ ENDIF
!DEC$ IF DEFINED (COILOPTPP)
      IF (myid == master .and. (sigma_coil_bnorm < bigno)) THEN
         WRITE(6,*)        " Stellarator Coil Optimization provided by: "
         WRITE(6,"(2X,A)") "================================================================================="
         WRITE(6,"(2X,A)") "=========                            COILOPT++                          ========="
         WRITE(6,"(2X,A)") "=========                    (J. Breslau, S. Lazerson)                  ========="
         WRITE(6,"(2X,A)") "=========                        jbreslau@pppl.gov                      ========="
         WRITE(6,"(2X,A)") "================================================================================="
         WRITE(6,*)        "    "
      END IF
!DEC$ ELSE
      IF (sigma_coil_bnorm < bigno) THEN
         sigma_coil_bnorm = bigno
         IF (myid == master) THEN
            WRITE(6,*) '!!!!!!!!!!!!!!!!!!!! WARNING !!!!!!!!!!!!!!!!!!!!!!!!!'
            WRITE(6,*) '  Coil optimization with the COILOPT++'
            WRITE(6,*) '  code has been disabled.  Coil optimziation'
            WRITE(6,*) '  has been turned off.  Contact your vendor for'
            WRITE(6,*) '  further information.'
         END IF
      END IF
!DEC$ ENDIF
!DEC$ IF DEFINED (REGCOIL)
      IF (myid == master .and. (ANY(sigma_regcoil_chi2_b < bigno) .or. &
                                (sigma_regcoil_current_density < bigno) )) THEN
         WRITE(6,*)        " Stellarator REGCOIL Optimization provided by: "
         WRITE(6,"(2X,A)") "================================================================================="
         WRITE(6,"(2X,A)") "=========                            REGCOIL                            ========="
         WRITE(6,"(2X,A)") "=========                        (M. Landreman)                         ========="
         WRITE(6,"(2X,A)") "=========               Matt dot Landreman at gmail dot com             ========="
         WRITE(6,"(2X,A)") "================================================================================="
         WRITE(6,*)        "    "
      END IF
!DEC$ ELSE
      IF (myid == master .and. (ANY(sigma_regcoil_chi2_b < bigno) .or. &
                                (sigma_regcoil_current_density < bigno) ) ) THEN
         sigma_regcoil_chi2_b = bigno
         sigma_regcoil_current_density = bigno
         WRITE(6,*) '!!!!!!!!!!!!!!!!!!!! WARNING !!!!!!!!!!!!!!!!!!!!!!!!!'
         WRITE(6,*) '  Coil optimization with the REGCOIL'
         WRITE(6,*) '  code has been disabled.  Coil optimziation'
         WRITE(6,*) '  has been turned off.  Contact your vendor for'
         WRITE(6,*) '  further information.'
      END IF
!DEC$ ENDIF
!DEC$ IF DEFINED (DKES_OPT)
      IF (myid == master .and. ANY(sigma_dkes < bigno)) THEN
         WRITE(6,*)        " Drift-Kinetic Equation Solver (DKES) provided by: "
         WRITE(6,"(2X,A)") "================================================================================="
         WRITE(6,"(2X,A)") "=========           Drift Kinetic Equation Solver, Variational          ========="
         WRITE(6,"(2X,A)") "=========                    (S.Hirshman, W. van Rij)                   ========="
         WRITE(6,"(2X,A)") "=========                      hirshmansp@ornl.gov                      ========="
         WRITE(6,"(2X,A)") "================================================================================="
         WRITE(6,*)        "    "
      END IF
!DEC$ ELSE
      IF (ANY(sigma_dkes < bigno)) THEN
         sigma_dkes(:) = bigno
         IF (myid == master) THEN
            WRITE(6,*) '!!!!!!!!!!!!!!!!!!!! WARNING !!!!!!!!!!!!!!!!!!!!!!!!!'
            WRITE(6,*) '  Drift-kinetic optimization with the DKES'
            WRITE(6,*) '  code has been disabled.  Drift-kinetic optimziation'
            WRITE(6,*) '  has been turned off.  Contact your vendor for'
            WRITE(6,*) '  further information.'
         END IF
      END IF
!DEC$ ENDIF
      IF (myid == master .and. (ANY(sigma_fluxloop < bigno) .or. ANY(sigma_bprobe < bigno) .or. ANY(sigma_segrog < bigno) )) THEN
         WRITE(6,*)        " Magnetic Diagnostic calculation provided by: "
         WRITE(6,"(2X,A)") "================================================================================="
         WRITE(6,"(2X,A,F5.2,A)") "=========                    DIAGNO (v",DIAGNO_VERSION,")                             ========="
         WRITE(6,"(2X,A)") "=========            (S.Lazerson, H Gardner, J. Geiger)                 ========="
         WRITE(6,"(2X,A)") "=========                   lazerson@pppl.gov                           ========="
         WRITE(6,"(2X,A)") "=========       http://vmecwiki.pppl.wikispaces.net/DIAGNO              ========="
         WRITE(6,"(2X,A)") "================================================================================="
         WRITE(6,*)        "    "
      END IF
!DEC$ IF DEFINED (NEO_OPT)
      IF (myid == master .and. ANY(sigma_neo < bigno)) THEN
         WRITE(6,*)        " Neoclassical Transport calculation provided by: "
         WRITE(6,"(2X,A)") "================================================================================="
         WRITE(6,"(2X,A)") "=========                      NEO (v3.02)                              ========="
         WRITE(6,"(2X,A)") "=========               (W.Kernbichler and S.Kasilov)                   ========="
         WRITE(6,"(2X,A)") "=========               kernbichler@itp.tu-graz.ac.at                   ========="
         WRITE(6,"(2X,A)") "================================================================================="
         WRITE(6,*)        "    "
      END IF
!DEC$ ELSE
      IF (ANY(sigma_neo < bigno)) THEN
         sigma_neo(:) = bigno
         IF (myid == master) THEN
            WRITE(6,*) '!!!!!!!!!!!!!!!!!!!! WARNING !!!!!!!!!!!!!!!!!!!!!!!!!'
            WRITE(6,*) '  Neoclassical transport optimization with the NEO'
            WRITE(6,*) '  code has been disabled.  Neoclassical optimziation'
            WRITE(6,*) '  has been turned off.  Contact your vendor for'
            WRITE(6,*) '  further information.'
         END IF
      END IF
!DEC$ ENDIF
!DEC$ IF DEFINED (TXPORT_OPT)
      IF (myid == master .and. ANY(sigma_txport < bigno)) THEN
         WRITE(6,*)        " Geometry Interface to Turbulent Transport provided by: "
         WRITE(6,"(2X,A)") "================================================================================="
         WRITE(6,"(2X,A)")       "=========        Geometry Interface for Stellarators and Tokamaks       ========="
         WRITE(6,"(2X,A)")       "=========          (P.Xanthopoulos, W.A.Cooper, and Yu.Turkin)          ========="
         WRITE(6,"(2X,A)")       "=========          pax@ipp.mpg.de  http://www.ipp.mpg.de/~pax/          ========="
         WRITE(6,"(2X,A)") "================================================================================="
         WRITE(6,*)        "    "
         WRITE(6,"(2X,A)") "     NOTICE: New TXPORT variables now used to control execution COORDINATES,"
         WRITE(6,"(2X,A)") "             IN_OUT, and SETUP namelists are ignored.  LGLOBAL_TXPORT,"
         WRITE(6,"(2X,A)") "             NZ_TXPORT, NALPHA_TXPORT, ALPHA0_TXPORT have been added to the"
         WRITE(6,"(2X,A)") "             OPTIMUM namelist."
         WRITE(6,*)        "    "
      END IF
!DEC$ ELSE
      IF (ANY(sigma_txport < bigno)) THEN
         sigma_txport(:) = bigno
         IF (myid == master) THEN
            WRITE(6,*) '!!!!!!!!!!!!!!!!!!!! WARNING !!!!!!!!!!!!!!!!!!!!!!!!!'
            WRITE(6,*) '  Turbulent transport optimization with the GIST/TXPORT'
            WRITE(6,*) '  code has been disabled.  Turbulent optimziation'
            WRITE(6,*) '  has been turned off.  Contact your vendor for'
            WRITE(6,*) '  further information.'
         END IF
      END IF
!DEC$ ENDIF
!DEC$ IF DEFINED (GENE)
      CALL tolower(txport_proxy)
      IF (myid == master .and. ANY(sigma_txport < bigno) .and. (TRIM(txport_proxy(1:4)) == 'gene') ) THEN
         WRITE(6,*)        " Turbulent Transport calculation provided by: "
         WRITE(6,"(2X,A)") "================================================================================="
         WRITE(6,"(2X,A)") "=========       Gyrokinetic Electromagnetic Numerical Experiment        ========="
         WRITE(6,"(2X,A)") "=========                  (F. Jenko, P. Xanthopoulos)                  ========="
         WRITE(6,"(2X,A)") "=========              http://www2.ipp.mpg.de/~fsj/gene/                ========="
         !WRITE(6,"(2X,A)") "=========              GENE11  (release "//release_gene//")                  ========="
         !WRITE(6,"(2X,A)") "=========                      (svn-revision: "//svn_gene//")     ========="
         WRITE(6,"(2X,A)") "=========              GENE11  (git-branch "//release_gene//")                  ========="
         WRITE(6,"(2X,A)") "=========                      (git-master: "//svn_gene//")     ========="
         WRITE(6,"(2X,A)") "================================================================================="
         WRITE(6,*)        "    "
      END IF
!DEC$ ELSE
      CALL tolower(txport_proxy)
      IF (ANY(sigma_txport < bigno) .and. (TRIM(txport_proxy(1:4)) == 'gene')) THEN
         txport_proxy = 'prox1d'
         IF (myid == master) THEN
            WRITE(6,*) '!!!!!!!!!!!!!!!!!!!! WARNING !!!!!!!!!!!!!!!!!!!!!!!!!'
            WRITE(6,*) '  STELLOPT has not been linked to the GENE code.      '
            WRITE(6,*) '  Optimization with linear GENE for turblent'
            WRITE(6,*) '  transport not possible.  Defaulting to proxy function'
            WRITE(6,*) '        txport_proxy = prox1d'
         END IF
      END IF
!DEC$ ENDIF
      ! Force some behavior
      lbooz(1) = .FALSE.
      target_balloon(1)   = 0.0;  sigma_balloon(1)   = bigno
      target_bootstrap(1) = 0.0;  sigma_bootstrap(1) = bigno
      target_neo(1)       = 0.0;  sigma_neo(1)       = bigno
      target_dkes(1)      = 0.0;  sigma_dkes(1)      = bigno
      target_dkes(2)      = 0.0;  sigma_dkes(2)      = bigno
      target_helicity(1)  = 0.0;  sigma_helicity(1)  = bigno
      END SUBROUTINE read_stellopt_input

!!!!!!!!!!!!!!!!!!!!!!!!!!!!!!!!!!!!!!!!!!!!!!!!!!!!!!!!!!!!!!!!!!!!!!!!!!!!!!!!
      SUBROUTINE write_optimum_namelist(iunit,istat)
      INTEGER, INTENT(in) :: iunit
      INTEGER, INTENT(in) :: istat
      INTEGER :: ik, n, m, u, v, ii
      CHARACTER(LEN=*), PARAMETER :: outboo  = "(2X,A,1X,'=',1X,L1)"
      CHARACTER(LEN=*), PARAMETER :: outint  = "(2X,A,1X,'=',1X,I0)"
      CHARACTER(LEN=*), PARAMETER :: outflt  = "(2X,A,1X,'=',1X,ES22.12E3)"
      CHARACTER(LEN=*), PARAMETER :: outexp  = "(2X,A,1X,'=',1X,ES22.12E3)"
      CHARACTER(LEN=*), PARAMETER :: outcmp  = "(2x,A,1X,'=','(',i3,',',i3,')')"
      CHARACTER(LEN=*), PARAMETER :: outstr  = "(2X,A,1X,'=',1X,'''',A,'''')"
      CHARACTER(LEN=*), PARAMETER :: onevar  = "(2X,A,1X,'=',1X,L1,2(2X,A,1X,'=',1X,ES22.12E3))"
      CHARACTER(LEN=*), PARAMETER :: vecvar  = "(2X,A,'(',I3.3,')',1X,'=',1X,L1,2(2X,A,'(',I3.3,')',1X,'=',1X,ES22.12E3))"
      WRITE(iunit,'(A)') '&OPTIMUM'
      WRITE(iunit,'(A)') '!----------------------------------------------------------------------'
      WRITE(iunit,'(A)') '!       Optimizer Run Control Parameters'
      WRITE(iunit,'(A)') '!----------------------------------------------------------------------'
      WRITE(iunit,outint) 'NFUNC_MAX',nfunc_max
      WRITE(iunit,outstr) 'EQUIL_TYPE',TRIM(equil_type)
      WRITE(iunit,outstr) 'OPT_TYPE',TRIM(opt_type)
      WRITE(iunit,outflt) 'FTOL',ftol
      WRITE(iunit,outflt) 'XTOL',xtol
      WRITE(iunit,outflt) 'GTOL',gtol
      WRITE(iunit,outflt) 'EPSFCN',epsfcn
      WRITE(iunit,outflt) 'FACTOR',factor
      WRITE(iunit,outint) 'MODE',mode
      WRITE(iunit,outint) 'CR_STRATEGY',cr_strategy
      WRITE(iunit,outint) 'NPOPULATION',npopulation
      WRITE(iunit,outint) 'NOPTIMIZERS',noptimizers
      WRITE(iunit,outboo) 'LKEEP_MINS',lkeep_mins
      !WRITE(iunit,outboo) 'LREFIT',lrefit
      !WRITE(iunit,outflt) 'REFIT_PARAM',refit_param
      WRITE(iunit,'(A)') '!----------------------------------------------------------------------'
      WRITE(iunit,'(A)') '!       Optimized Quantities'
      WRITE(iunit,'(A)') '!----------------------------------------------------------------------'

      IF (lphiedge_opt) THEN
         WRITE(iunit,onevar) 'LPHIEDGE_OPT',lphiedge_opt,'PHIEDGE_MIN',phiedge_min,'PHIEDGE_MAX',phiedge_max
         IF (dphiedge_opt > 0) WRITE(iunit,outflt) 'DPHIEDGE_OPT',dphiedge_opt
      END IF
      IF (lcurtor_opt) THEN
         WRITE(iunit,onevar) 'LCURTOR_OPT',lcurtor_opt,'CURTOR_MIN',curtor_min,'CURTOR_MAX',curtor_max
         IF (dcurtor_opt > 0)  WRITE(iunit,outflt) 'DCURTOR_OPT',dcurtor_opt
      END IF
      IF (lpscale_opt) THEN
         WRITE(iunit,onevar) 'LPSCALE_OPT',lpscale_opt,'PSCALE_MIN',pscale_min,'PSCALE_MAX',pscale_max
         IF (dpscale_opt > 0)  WRITE(iunit,outflt) 'DPSCALE_OPT',dpscale_opt
      END IF
      IF (lbcrit_opt) THEN
         WRITE(iunit,onevar) 'LBCRIT_OPT',lbcrit_opt,'BCRIT_MIN',bcrit_min,'BCRIT_MAX',bcrit_max
         IF (dbcrit_opt > 0)   WRITE(iunit,outflt) 'DBCRIT_OPT',dbcrit_opt
      END IF
      IF (lmix_ece_opt) THEN
         WRITE(iunit,onevar) 'LMIX_ECE_OPT',lmix_ece_opt,'MIX_ECE_MIN',mix_ece_min,'MIX_ECE_MAX',mix_ece_max
         IF (dmix_ece_opt > 0)   WRITE(iunit,outflt) 'DMIX_ECE_OPT',dmix_ece_opt
      END IF
      IF (ANY(lextcur_opt)) THEN
        n=0
        DO ik = LBOUND(lextcur_opt,DIM=1), UBOUND(lextcur_opt,DIM=1)
           IF(lextcur_opt(ik)) n=ik
        END DO
        DO ik = 1, n
           WRITE(iunit,vecvar) 'LEXTCUR_OPT',ik,lextcur_opt(ik),'EXTCUR_MIN',ik,extcur_min(ik),'EXTCUR_MAX',ik,extcur_max(ik)
        END DO
        IF (ANY(dextcur_opt > 0)) WRITE(iunit,"(2X,A,1X,'=',10(1X,E22.14))") 'DEXTCUR_OPT',(dextcur_opt(ik), ik = 1, n)
      END IF
      IF (ANY(laphi_opt)) THEN
        n=0
        DO ik = LBOUND(laphi_opt,DIM=1), UBOUND(laphi_opt,DIM=1)
           IF(laphi_opt(ik)) n=ik
        END DO
        DO ik = 1, n
           WRITE(iunit,vecvar) 'LAPHI_OPT',ik,laphi_opt(ik),'APHI_MIN',ik,aphi_min(ik),'APHI_MAX',ik,aphi_max(ik)
        END DO
        IF (ANY(daphi_opt > 0)) WRITE(iunit,"(2X,A,1X,'=',10(1X,E22.14))") 'DAPHI_OPT',(daphi_opt(ik), ik = 1, n)
      END IF
      IF (ANY(lam_opt)) THEN
        n=0
        DO ik = LBOUND(lam_opt,DIM=1), UBOUND(lam_opt,DIM=1)
           IF(lam_opt(ik)) n=ik
        END DO
        DO ik = 0, n
           WRITE(iunit,vecvar) 'LAM_OPT',ik,lam_opt(ik),'AM_MIN',ik,am_min(ik),'AM_MAX',ik,am_max(ik)
        END DO
        IF (ANY(dam_opt > 0)) WRITE(iunit,"(2X,A,1X,'=',10(1X,E22.14))") 'DAM_OPT',(dam_opt(ik), ik = 0, n)
      END IF
      IF (ANY(lac_opt)) THEN
        n=0
        DO ik = LBOUND(lac_opt,DIM=1),UBOUND(lac_opt,DIM=1)
           IF(lac_opt(ik)) n=ik
        END DO
        DO ik = 0, n
           WRITE(iunit,vecvar) 'LAC_OPT',ik,lac_opt(ik),'AC_MIN',ik,ac_min(ik),'AC_MAX',ik,ac_max(ik)
        END DO
        IF (ANY(dac_opt > 0)) WRITE(iunit,"(2X,A,1X,'=',10(1X,E22.14))") 'DAC_OPT',(dac_opt(ik), ik = 0, n)
      END IF
      IF (ANY(lai_opt)) THEN
        n=0
        DO ik = LBOUND(lai_opt,DIM=1),UBOUND(lai_opt,DIM=1)
           IF(lai_opt(ik)) n=ik
        END DO
        DO ik = 0, n
           WRITE(iunit,vecvar) 'LAI_OPT',ik,lai_opt(ik),'AI_MIN',ik,ai_min(ik),'AI_MAX',ik,ai_max(ik)
        END DO
        IF (ANY(dai_opt > 0)) WRITE(iunit,"(2X,A,1X,'=',10(1X,E22.14))") 'DAI_OPT',(dai_opt(ik), ik = 0, n)
      END IF
      IF (ANY(lah_opt)) THEN
        n=0
        DO ik = LBOUND(lah_opt,DIM=1), UBOUND(lah_opt,DIM=1)
           IF(lah_opt(ik)) n=ik
        END DO
        DO ik = 0, n
           WRITE(iunit,vecvar) 'LAH_OPT',ik,lah_opt(ik),'AH_MIN',ik,ah_min(ik),'AH_MAX',ik,ah_max(ik)
        END DO
        IF (ANY(dah_opt > 0)) WRITE(iunit,"(2X,A,1X,'=',10(1X,E22.14))") 'DAH_OPT',(dah_opt(ik), ik = 0, n)
      END IF
      IF (ANY(lat_opt)) THEN
        n=0
        DO ik = LBOUND(lat_opt,DIM=1),UBOUND(lat_opt,DIM=1)
           IF(lat_opt(ik)) n=ik
        END DO
        DO ik = 0, n
           WRITE(iunit,vecvar) 'LAT_OPT',ik,lat_opt(ik),'AT_MIN',ik,at_min(ik),'AT_MAX',ik,at_max(ik)
        END DO
        IF (ANY(dat_opt > 0)) WRITE(iunit,"(2X,A,1X,'=',10(1X,E22.14))") 'DAT_OPT',(dat_opt(ik), ik = 0, n)
      END IF
      IF (ANY(lne_opt)) THEN
        n=0
        DO ik = LBOUND(lne_opt,DIM=1), UBOUND(lne_opt,DIM=1)
           IF(lne_opt(ik)) n=ik
        END DO
        DO ik = 0, n
           WRITE(iunit,vecvar) 'LNE_OPT',ik,lne_opt(ik),'NE_MIN',ik,ne_min(ik),'NE_MAX',ik,ne_max(ik)
        END DO
        IF (ANY(dne_opt > 0)) WRITE(iunit,"(2X,A,1X,'=',10(1X,E22.14))") 'DNE_OPT',(dne_opt(ik), ik = 0, n)
      END IF
      IF (ANY(lzeff_opt)) THEN
        n=0
        DO ik = LBOUND(lzeff_opt,DIM=1),UBOUND(lzeff_opt,DIM=1)
           IF(lzeff_opt(ik)) n=ik
        END DO
        DO ik = 0, n
           WRITE(iunit,vecvar) 'LZEFF_OPT',ik,lzeff_opt(ik),'ZEFF_MIN',ik,zeff_min(ik),'ZEFF_MAX',ik,zeff_max(ik)
        END DO
        IF (ANY(dne_opt > 0)) WRITE(iunit,"(2X,A,1X,'=',10(1X,E22.14))") 'DZEFF_OPT',(dne_opt(ik), ik = 0, n)
      END IF
      IF (ANY(lte_opt)) THEN
        n=0
        DO ik = LBOUND(lte_opt,DIM=1),UBOUND(lte_opt,DIM=1)
           IF(lte_opt(ik)) n=ik
        END DO
        DO ik = 0, n
           WRITE(iunit,vecvar) 'LTE_OPT',ik,lte_opt(ik),'TE_MIN',ik,te_min(ik),'TE_MAX',ik,te_max(ik)
        END DO
        IF (ANY(dte_opt > 0)) WRITE(iunit,"(2X,A,1X,'=',10(1X,E22.14))") 'DTE_OPT',(dte_opt(ik), ik = 0, n)
      END IF
      IF (ANY(lti_opt)) THEN
        n=0
        DO ik = LBOUND(lti_opt,DIM=1),UBOUND(lti_opt,DIM=1)
           IF(lti_opt(ik)) n=ik
        END DO
        DO ik = 0, n
           WRITE(iunit,vecvar) 'LTI_OPT',ik,lti_opt(ik),'TI_MIN',ik,ti_min(ik),'TI_MAX',ik,ti_max(ik)
        END DO
        IF (ANY(dti_opt > 0)) WRITE(iunit,"(2X,A,1X,'=',10(1X,E22.14))") 'DTI_OPT',(dti_opt(ik), ik = 0, n)
      END IF
      IF (ANY(lth_opt)) THEN
        n=0
        DO ik = LBOUND(lth_opt,DIM=1),UBOUND(lth_opt,DIM=1)
           IF(lth_opt(ik)) n=ik
        END DO
        DO ik = 0, n
           WRITE(iunit,vecvar) 'LTH_OPT',ik,lth_opt(ik),'TH_MIN',ik,th_min(ik),'TH_MAX',ik,th_max(ik)
        END DO
        IF (ANY(dth_opt > 0)) WRITE(iunit,"(2X,A,1X,'=',10(1X,E22.14))") 'DTH_OPT',(dth_opt(ik), ik = 0, n)
      END IF
      IF (ANY(lam_s_opt)) THEN
        n=0
        DO ik = 1,UBOUND(lam_s_opt,DIM=1)
           IF(lam_s_opt(ik)) n=ik
        END DO
        WRITE(iunit,"(2X,A,1X,'=',10(2X,L1))") 'LAM_S_OPT',(lam_s_opt(ik), ik = 1, n)
        IF (ANY(dam_s_opt > 0)) WRITE(iunit,"(2X,A,1X,'=',10(1X,E22.14))") 'DAM_S_OPT',(dam_s_opt(ik), ik = 1, n)
      END IF
      IF (ANY(lam_f_opt)) THEN
        n=0
        DO ik = 1,UBOUND(lam_f_opt,DIM=1)
           IF(lam_f_opt(ik)) n=ik
        END DO
        DO ik = 1, n
           WRITE(iunit,vecvar) 'LAM_F_OPT',ik,lam_f_opt(ik),'AM_F_MIN',ik,am_f_min(ik),'AM_F_MAX',ik,am_f_max(ik)
        END DO
        IF (ANY(dam_f_opt > 0)) WRITE(iunit,"(2X,A,1X,'=',10(1X,E22.14))") 'DAM_F_OPT',(dam_f_opt(ik), ik = 1, n)
      END IF
      
      IF (ANY(lac_s_opt)) THEN
        n=0
        DO ik = 1,UBOUND(lac_s_opt,DIM=1)
           IF(lac_s_opt(ik)) n=ik
        END DO
        WRITE(iunit,"(2X,A,1X,'=',10(2X,L1))") 'LAC_S_OPT',(lac_s_opt(ik), ik = 1, n)
        IF (ANY(dac_s_opt > 0)) WRITE(iunit,"(2X,A,1X,'=',10(1X,E22.14))") 'DAC_S_OPT',(dac_s_opt(ik), ik = 1, n)
      END IF
      IF (ANY(lac_f_opt)) THEN
        n=0
        DO ik = 1,UBOUND(lac_f_opt,DIM=1)
           IF(lac_f_opt(ik)) n=ik
        END DO
        DO ik = 1, n
           WRITE(iunit,vecvar) 'LAC_F_OPT',ik,lac_f_opt(ik),'AC_F_MIN',ik,ac_f_min(ik),'AC_F_MAX',ik,ac_f_max(ik)
        END DO
        IF (ANY(dac_f_opt > 0)) WRITE(iunit,"(2X,A,1X,'=',10(1X,E22.14))") 'DAC_F_OPT',(dac_f_opt(ik), ik = 1, n)
      END IF
      
      IF (ANY(lai_s_opt)) THEN
        n=0
        DO ik = 1,UBOUND(lai_s_opt,DIM=1)
           IF(lai_s_opt(ik)) n=ik
        END DO
        WRITE(iunit,"(2X,A,1X,'=',10(2X,L1))") 'LAI_S_OPT',(lai_s_opt(ik), ik = 1, n)
        IF (ANY(dai_s_opt > 0)) WRITE(iunit,"(2X,A,1X,'=',10(1X,E22.14))") 'DAI_S_OPT',(dai_s_opt(ik), ik = 1, n)
      END IF
      IF (ANY(lai_f_opt)) THEN
        n=0
        DO ik = 1,UBOUND(lai_f_opt,DIM=1)
           IF(lai_f_opt(ik)) n=ik
        END DO
        DO ik = 1, n
           WRITE(iunit,vecvar) 'LAI_F_OPT',ik,lai_f_opt(ik),'AI_F_MIN',ik,ai_f_min(ik),'AI_F_MAX',ik,ai_f_max(ik)
        END DO
        IF (ANY(dai_f_opt > 0)) WRITE(iunit,"(2X,A,1X,'=',10(1X,E22.14))") 'DAI_F_OPT',(dai_f_opt(ik), ik = 1, n)
      END IF
      
      IF (ANY(lphi_s_opt)) THEN
        n=0
        DO ik = 1,UBOUND(lphi_s_opt,DIM=1)
           IF(lphi_s_opt(ik)) n=ik
        END DO
        WRITE(iunit,"(2X,A,1X,'=',10(2X,L1))") 'LPHI_S_OPT',(lphi_s_opt(ik), ik = 1, n)
        IF (ANY(dphi_s_opt > 0)) WRITE(iunit,"(2X,A,1X,'=',10(1X,E22.14))") 'DPHI_S_OPT',(dphi_s_opt(ik), ik = 1, n)
      END IF
      IF (ANY(lphi_f_opt)) THEN
        n=0
        DO ik = 1,UBOUND(lphi_f_opt,DIM=1)
           IF(lphi_f_opt(ik)) n=ik
        END DO
        DO ik = 1, n
           WRITE(iunit,vecvar) 'LPHI_F_OPT',ik,lphi_f_opt(ik),'PHI_F_MIN',ik,phi_f_min(ik),'PHI_F_MAX',ik,phi_f_max(ik)
        END DO
        IF (ANY(dphi_f_opt > 0)) WRITE(iunit,"(2X,A,1X,'=',10(1X,E22.14))") 'DPHI_F_OPT',(dphi_f_opt(ik), ik = 1, n)
      END IF
      
      IF (ANY(lne_f_opt)) THEN
        n=0
        DO ik = 1,UBOUND(lne_f_opt,DIM=1)
           IF(lne_f_opt(ik)) n=ik
        END DO
        DO ik = 1, n
           WRITE(iunit,vecvar) 'LNE_F_OPT',ik,lne_f_opt(ik),'NE_F_MIN',ik,ne_f_min(ik),'NE_F_MAX',ik,ne_f_max(ik)
        END DO
        IF (ANY(dne_f_opt > 0)) WRITE(iunit,"(2X,A,1X,'=',10(1X,E22.14))") 'DNE_F_OPT',(dne_f_opt(ik), ik = 1, n)
      END IF
      
      IF (ANY(lzeff_f_opt)) THEN
        n=0
        DO ik = 1,UBOUND(lzeff_f_opt,DIM=1)
           IF(lzeff_f_opt(ik)) n=ik
        END DO
        DO ik = 1, n
           WRITE(iunit,vecvar) 'LZEFF_F_OPT',ik,lzeff_f_opt(ik),'ZEFF_F_MIN',ik,zeff_f_min(ik),'ZEFF_F_MAX',ik,zeff_f_max(ik)
        END DO
        IF (ANY(dne_f_opt > 0)) WRITE(iunit,"(2X,A,1X,'=',10(1X,E22.14))") 'DZEFF_F_OPT',(dzeff_f_opt(ik), ik = 1, n)
      END IF
      
      IF (ANY(lte_f_opt)) THEN
        n=0
        DO ik = 1,UBOUND(lte_f_opt,DIM=1)
           IF(lte_f_opt(ik)) n=ik
        END DO
        DO ik = 1, n
           WRITE(iunit,vecvar) 'LTE_F_OPT',ik,lte_f_opt(ik),'TE_F_MIN',ik,te_f_min(ik),'TE_F_MAX',ik,te_f_max(ik)
        END DO
        IF (ANY(dte_f_opt > 0)) WRITE(iunit,"(2X,A,1X,'=',10(1X,E22.14))") 'DTE_F_OPT',(dte_f_opt(ik), ik = 1, n)
      END IF
      
      IF (ANY(lti_f_opt)) THEN
        n=0
        DO ik = 1,UBOUND(lti_f_opt,DIM=1)
           IF(lti_f_opt(ik)) n=ik
        END DO
        DO ik = 1, n
           WRITE(iunit,vecvar) 'LTI_F_OPT',ik,lti_f_opt(ik),'TI_F_MIN',ik,ti_f_min(ik),'TI_F_MAX',ik,ti_f_max(ik)
        END DO
        IF (ANY(dti_f_opt > 0)) WRITE(iunit,"(2X,A,1X,'=',10(1X,E22.14))") 'dti_f_opt',(dti_f_opt(ik), ik = 1, n)
      END IF
      
      IF (ANY(lth_f_opt)) THEN
        n=0
        DO ik = 1,UBOUND(lth_f_opt,DIM=1)
           IF(lth_f_opt(ik)) n=ik
        END DO
        DO ik = 1, n
           WRITE(iunit,vecvar) 'LTH_F_OPT',ik,lth_f_opt(ik),'TH_F_MIN',ik,th_f_min(ik),'TH_F_MAX',ik,th_f_max(ik)
        END DO
        IF (ANY(dth_f_opt > 0)) WRITE(iunit,"(2X,A,1X,'=',10(1X,E22.14))") 'DTH_F_OPT',(dth_f_opt(ik), ik = 1, n)
      END IF
      
      IF (ANY(lah_f_opt)) THEN
        n=0
        DO ik = 1,UBOUND(lah_f_opt,DIM=1)
           IF(lah_f_opt(ik)) n=ik
        END DO
        DO ik = 1, n
           WRITE(iunit,vecvar) 'LAH_F_OPT',ik,lah_f_opt(ik),'AH_F_MIN',ik,ah_f_min(ik),'AH_F_MAX',ik,ah_f_max(ik)
        END DO
        IF (ANY(dah_f_opt > 0)) WRITE(iunit,"(2X,A,1X,'=',10(1X,E22.14))") 'DAH_F_OPT',(dah_f_opt(ik), ik = 1, n)
      END IF
      
      IF (ANY(lat_f_opt)) THEN
        n=0
        DO ik = 1,UBOUND(lat_f_opt,DIM=1)
           IF(lat_f_opt(ik)) n=ik
        END DO
        DO ik = 1, n
           WRITE(iunit,vecvar) 'LAT_F_OPT',ik,lat_f_opt(ik),'AT_F_MIN',ik,at_f_min(ik),'AT_F_MAX',ik,at_f_max(ik)
        END DO
        IF (ANY(dat_f_opt > 0)) WRITE(iunit,"(2X,A,1X,'=',10(1X,E22.14))") 'DAT_F_OPT',(dat_f_opt(ik), ik = 1, n)
      END IF
      
      IF (ANY(lbeamj_f_opt)) THEN
        n=0
        DO ik = 1,UBOUND(lbeamj_f_opt,DIM=1)
           IF(lbeamj_f_opt(ik)) n=ik
        END DO
        DO ik = 1, n
           WRITE(iunit,vecvar) 'LBEAMJ_F_OPT',ik,lbeamj_f_opt(ik),'BEAMJ_F_MIN',ik,beamj_f_min(ik),'BEAMJ_F_MAX',ik,beamj_f_max(ik)
        END DO
        IF (ANY(dbeamj_f_opt > 0)) WRITE(iunit,"(2X,A,1X,'=',10(1X,E22.14))") 'DBEAMJ_F_OPT',(dbeamj_f_opt(ik), ik = 1, n)
      END IF
      
      IF (ANY(lbootj_f_opt)) THEN
        n=0
        DO ik = 1,UBOUND(lbootj_f_opt,DIM=1)
           IF(lbootj_f_opt(ik)) n=ik
        END DO
        DO ik = 1, n
           WRITE(iunit,vecvar) 'LBOOTJ_F_OPT',ik,lbootj_f_opt(ik),'BOOTJ_F_MIN',ik,bootj_f_min(ik),'BOOTJ_F_MAX',ik,bootj_f_max(ik)
        END DO
        IF (ANY(dbootj_f_opt > 0)) WRITE(iunit,"(2X,A,1X,'=',10(1X,E22.14))") 'DBOOTJ_F_OPT',(dbootj_f_opt(ik), ik = 1, n)
      END IF
      
      IF (ANY(lemis_xics_f_opt)) THEN
        n=0
        DO ik = 1,UBOUND(lemis_xics_f_opt,DIM=1)
           IF(lemis_xics_f_opt(ik)) n=ik
        END DO
        DO ik = 1, n
           WRITE(iunit,vecvar) 'LEMIS_XICS_F_OPT',ik,lemis_xics_f_opt(ik),'EMIS_XICS_F_MIN',ik,emis_xics_f_min(ik),'EMIS_XICS_F_MAX',ik,emis_xics_f_max(ik)
        END DO
        IF (ANY(demis_xics_f_opt > 0)) WRITE(iunit,"(2X,A,1X,'=',10(1X,E22.14))") 'DEMIS_XICS_F_OPT',(demis_xics_f_opt(ik), ik = 1, n)
      END IF
      
      IF (ANY(laxis_opt)) THEN
         DO n = LBOUND(laxis_opt,DIM=1), UBOUND(laxis_opt,DIM=1)
            IF (laxis_opt(n) .and. (raxis_min(n)>-bigno .or. raxis_max(n)<bigno .or. zaxis_min(n)>-bigno .or. zaxis_max(n)<bigno)) THEN
               WRITE(iunit,"(2X,A,I4.3,A,1X,'=',1X,L1,5(2X,A,I4.3,A,1X,'=',1X,E22.14))")&
                 'LAXIS_OPT(',n,')',laxis_opt(n),&
                 'RAXIS_MIN(',n,')',raxis_min(n),&
                 'RAXIS_MAX(',n,')',raxis_max(n),&
                 'ZAXIS_MIN(',n,')',zaxis_min(n),&
                 'ZAXIS_MAX(',n,')',zaxis_max(n),&
                 'DAXIS_OPT(',n,')',daxis_opt(n)
            ELSEIF (laxis_opt(n)) THEN
               WRITE(iunit,"(2X,A,I4.3,A,1X,'=',1X,L1,1(2X,A,I4.3,A,1X,'=',1X,E22.14))")&
                 'LAXIS_OPT(',n,')',laxis_opt(n),&
                 'DAXIS_OPT(',n,')',daxis_opt(n)
            END IF
         END DO
      END IF
      IF (ANY(lrho_opt)) THEN
         DO m = LBOUND(lrho_opt,DIM=2), UBOUND(lrho_opt,DIM=2)
            DO n = LBOUND(lrho_opt,DIM=1), UBOUND(lrho_opt,DIM=1)
               IF(lrho_opt(n,m) .and. (bound_min(n,m)>-bigno .or. bound_max(n,m)<bigno)) THEN
                 WRITE(iunit,"(2X,A,I4.3,A,I4.3,A,1X,'=',1X,L1,4(2X,A,I4.3,A,I4.3,A,1X,'=',1X,E22.14))")&
                 'LRHO_OPT(',n,',',m,')',lrho_opt(n,m),&
                 'BOUND_MIN(',n,',',m,')',bound_min(n,m),&
                 'BOUND_MAX(',n,',',m,')',bound_max(n,m),&
                 'DRHO_OPT(',n,',',m,')',drho_opt(n,m)
               ELSEIF (lrho_opt(n,m)) THEN
                 WRITE(iunit,"(2X,A,I4.3,A,I4.3,A,1X,'=',1X,L1,1(2X,A,I4.3,A,I4.3,A,1X,'=',1X,E22.14))")&
                 'LRHO_OPT(',n,',',m,')',lrho_opt(n,m),&
                 'DRHO_OPT(',n,',',m,')',drho_opt(n,m)
               END IF
            END DO
         END DO
         WRITE(iunit,outint) 'RHO_EXP',rho_exp
      END IF
      IF (ANY(ldeltamn_opt)) THEN
         DO m = LBOUND(ldeltamn_opt,DIM=2), UBOUND(ldeltamn_opt,DIM=2)
            DO n = LBOUND(ldeltamn_opt,DIM=1), UBOUND(ldeltamn_opt,DIM=1)
               IF(ldeltamn_opt(n,m) .and. (delta_min(n,m)>-bigno .or. delta_max(n,m)<bigno)) THEN
                 WRITE(iunit,"(2X,A,I4.3,A,I4.3,A,1X,'=',1X,L1,4(2X,A,I4.3,A,I4.3,A,1X,'=',1X,E22.14))")&
                 'LDELTAMN_OPT(',n,',',m,')',ldeltamn_opt(n,m),&
                 'DELTA_MIN(',n,',',m,')',delta_min(n,m),&
                 'DELTA_MAX(',n,',',m,')',delta_max(n,m),&
                 'DDELTAMN_OPT(',n,',',m,')',ddeltamn_opt(n,m)
               ELSEIF (ldeltamn_opt(n,m)) THEN
                 WRITE(iunit,"(2X,A,I4.3,A,I4.3,A,1X,'=',1X,L1,1(2X,A,I4.3,A,I4.3,A,1X,'=',1X,E22.14))")&
                 'LDELTAMN_OPT(',n,',',m,')',ldeltamn_opt(n,m),&
                 'DDELTAMN_OPT(',n,',',m,')',ddeltamn_opt(n,m)
               END IF
            END DO
         END DO
      END IF
      IF (ANY(lmode_opt)) THEN
         DO m = LBOUND(lmode_opt,DIM=2), UBOUND(lmode_opt,DIM=2)
           DO n = LBOUND(lmode_opt,DIM=1), UBOUND(lmode_opt,DIM=1)
               IF(lmode_opt(n,m) .and. (bound_min(n,m)>-bigno .or. bound_max(n,m)<bigno)) THEN
                 WRITE(iunit,"(2X,A,I4.3,A,I4.3,A,1X,'=',1X,L1,4(2X,A,I4.3,A,I4.3,A,1X,'=',1X,E22.14))")&
                 'LMODE_OPT(',n,',',m,')',lmode_opt(n,m),&
                 'BOUND_MIN(',n,',',m,')',bound_min(n,m),&
                 'BOUND_MAX(',n,',',m,')',bound_max(n,m),&
                 'DBOUND_OPT(',n,',',m,')',dbound_opt(n,m)
               ELSEIF (lrho_opt(n,m)) THEN
                 WRITE(iunit,"(2X,A,I4.3,A,I4.3,A,1X,'=',1X,L1,1(2X,A,I4.3,A,I4.3,A,1X,'=',1X,E22.14))")&
                 'LMODE_OPT(',n,',',m,')',lmode_opt(n,m),&
                 'DBOUND_OPT(',n,',',m,')',dbound_opt(n,m)
               END IF
           END DO
        END DO
      END IF

      
      IF (ANY(lbound_opt)) THEN
         DO m = LBOUND(lbound_opt,DIM=2), UBOUND(lbound_opt,DIM=2)
           DO n = LBOUND(lbound_opt,DIM=1), UBOUND(lbound_opt,DIM=1)
              IF(lbound_opt(n,m)) THEN
                 WRITE(iunit,"(2X,A,I4.3,A,I4.3,A,1X,'=',1X,L1,5(2X,A,I4.3,A,I4.3,A,1X,'=',1X,E22.14))")&
                 'LBOUND_OPT(',n,',',m,')',lbound_opt(n,m),&
                 'RBC_MIN(',n,',',m,')',rbc_min(n,m),&
                 'RBC_MAX(',n,',',m,')',rbc_max(n,m),&
                 'ZBS_MIN(',n,',',m,')',zbs_min(n,m),&
                 'ZBS_MAX(',n,',',m,')',zbs_max(n,m),&
                 'DBOUND_OPT(',n,',',m,')',dbound_opt(n,m)
                 IF (lasym_local) THEN
                    WRITE(iunit,"(4(2X,A,I4.3,A,I4.3,A,1X,'=',1X,E22.14))")&
                    'RBS_MIN(',n,',',m,')',rbs_min(n,m),&
                    'RBS_MAX(',n,',',m,')',rbs_max(n,m),&
                    'ZBC_MIN(',n,',',m,')',zbc_min(n,m),&
                    'ZBC_MAX(',n,',',m,')',zbc_max(n,m)
                 END IF
              END IF
           END DO
        END DO
      END IF

      IF (ANY(lcoil_spline)) THEN
         IF (lwindsurf) THEN
            WRITE(iunit,'(A,A,A)') "  WINDSURFNAME = '",TRIM(windsurfname),"'"
         ENDIF
         WRITE(iunit,'(A)') '!----------------------------------------------------------------------'
         WRITE(iunit,'(A)') '!       Coil Splines'
         WRITE(iunit,'(A)') '!----------------------------------------------------------------------'
         ! For now assumes sx,sy, and sz are the same size.
         DO n = LBOUND(lcoil_spline,DIM=1), UBOUND(lcoil_spline,DIM=1)
            IF (ANY(coil_splinesx(n,:)>-1)) THEN
               WRITE(iunit,'(A)') '!----------------------------------------------------------------------'
               WRITE(iunit,'(A,I4.3)') '!       Coil Number ',n
               WRITE(iunit,"(2X,A,I4.3,A,1X,'=',1X,A)") 'COIL_TYPE(',n,')',COIL_TYPE(n)
               ik = MINLOC(coil_splinesx(n,:),DIM=1) - 1
               WRITE(iunit,"(2X,A,I4.3,A,1X,'=',10(2X,L1))") 'LCOIL_SPLINE(',n,',:)',(lcoil_spline(n,m), m = 1, ik)
               WRITE(iunit,"(2X,A,I4.3,A,1X,'=',5(2X,E22.14))") 'DCOIL_SPLINE(',n,',:)',(dcoil_spline(n,m), m = 1, ik)
               WRITE(iunit,"(2X,A,I4.3,A,1X,'=',5(2X,E22.14))") 'COIL_SPLINESX(',n,',:)',(coil_splinesx(n,m), m = 1, ik)
               WRITE(iunit,"(2X,A,I4.3,A,1X,'=',5(2X,E22.14))") 'COIL_SPLINEFX(',n,',:)',(coil_splinefx(n,m), m = 1, ik)
               WRITE(iunit,"(2X,A,I4.3,A,1X,'=',5(2X,E22.14))") 'COIL_SPLINESY(',n,',:)',(coil_splinesy(n,m), m = 1, ik)
               WRITE(iunit,"(2X,A,I4.3,A,1X,'=',5(2X,E22.14))") 'COIL_SPLINEFY(',n,',:)',(coil_splinefy(n,m), m = 1, ik)
               WRITE(iunit,"(2X,A,I4.3,A,1X,'=',5(2X,E22.14))") 'COIL_SPLINESZ(',n,',:)',(coil_splinesz(n,m), m = 1, ik)
               WRITE(iunit,"(2X,A,I4.3,A,1X,'=',5(2X,E22.14))") 'COIL_SPLINEFZ(',n,',:)',(coil_splinefz(n,m), m = 1, ik)
               ! Min/Max
               WRITE(iunit,"(2X,A,I4.3,A,1X,'=',5(2X,E22.14))") 'COIL_SPLINEFX_MIN(',n,',:)',(coil_splinefx_min(n,m), m = 1, ik)
               WRITE(iunit,"(2X,A,I4.3,A,1X,'=',5(2X,E22.14))") 'COIL_SPLINEFX_MAX(',n,',:)',(coil_splinefx_max(n,m), m = 1, ik)
               WRITE(iunit,"(2X,A,I4.3,A,1X,'=',5(2X,E22.14))") 'COIL_SPLINEFY_MIN(',n,',:)',(coil_splinefy_min(n,m), m = 1, ik)
               WRITE(iunit,"(2X,A,I4.3,A,1X,'=',5(2X,E22.14))") 'COIL_SPLINEFY_MAX(',n,',:)',(coil_splinefy_max(n,m), m = 1, ik)
               WRITE(iunit,"(2X,A,I4.3,A,1X,'=',5(2X,E22.14))") 'COIL_SPLINEFZ_MIN(',n,',:)',(coil_splinefz_min(n,m), m = 1, ik)
               WRITE(iunit,"(2X,A,I4.3,A,1X,'=',5(2X,E22.14))") 'COIL_SPLINEFZ_MAX(',n,',:)',(coil_splinefz_max(n,m), m = 1, ik)
            END IF
         END DO
      END IF
      
      WRITE(iunit,'(A)') '!----------------------------------------------------------------------'
      WRITE(iunit,'(A)') '!       Profile Functions'
      WRITE(iunit,'(A)') '!----------------------------------------------------------------------'
      ! NE
      n = MINLOC(ne_opt,DIM=1)
      m = MINLOC(ne_aux_s(2:),DIM=1)
      IF (n > 1 .or. m > 4)  WRITE(iunit,outstr) 'NE_TYPE',TRIM(ne_type)
      IF (n > 1) THEN
         WRITE(iunit,"(2X,A,1X,'=',5(2X,E22.14))") 'NE_OPT',(ne_opt(ik), ik = 0, 20)
      END IF
      IF (m > 5) THEN
         WRITE(iunit,"(2X,A,1X,'=',5(1X,E22.14))") 'NE_AUX_S',(ne_aux_s(ik), ik=1,m)
         WRITE(iunit,"(2X,A,1X,'=',5(1X,E22.14))") 'NE_AUX_F',(ne_aux_f(ik), ik=1,m)
      END IF
      ! ZEFF
      n = MINLOC(zeff_opt,DIM=1)
      m = MINLOC(zeff_aux_s(2:),DIM=1)
      IF (n > 1 .or. m > 4)  WRITE(iunit,outstr) 'ZEFF_TYPE',TRIM(zeff_type)
      IF (n > 1) THEN
         WRITE(iunit,"(2X,A,1X,'=',5(2X,E22.14))") 'ZEFF_OPT',(zeff_opt(ik), ik = 0, 20)
      END IF
      IF (m > 4) THEN
         WRITE(iunit,"(2X,A,1X,'=',5(1X,E22.14))") 'ZEFF_AUX_S',(zeff_aux_s(ik), ik=1,m)
         WRITE(iunit,"(2X,A,1X,'=',5(1X,E22.14))") 'ZEFF_AUX_F',(zeff_aux_f(ik), ik=1,m)
      END IF
      ! TE
      n = MINLOC(te_opt,DIM=1)
      m = MINLOC(te_aux_s(2:),DIM=1)
      IF (n > 1 .or. m > 4)  WRITE(iunit,outstr) 'TE_TYPE',TRIM(te_type)
      IF (n > 1) THEN
         WRITE(iunit,"(2X,A,1X,'=',5(2X,E22.14))") 'TE_OPT',(te_opt(ik), ik = 0, 20)
      END IF
      IF (m > 4) THEN
         WRITE(iunit,"(2X,A,1X,'=',5(1X,E22.14))") 'TE_AUX_S',(te_aux_s(ik), ik=1,m)
         WRITE(iunit,"(2X,A,1X,'=',5(1X,E22.14))") 'TE_AUX_F',(te_aux_f(ik), ik=1,m)
      END IF
      ! TI
      n = MINLOC(ti_opt,DIM=1)
      m = MINLOC(ti_aux_s(2:),DIM=1)
      IF (n > 1 .or. m > 4)  WRITE(iunit,outstr) 'TI_TYPE',TRIM(ti_type)
      IF (n > 1) THEN
         WRITE(iunit,"(2X,A,1X,'=',5(2X,E22.14))") 'TI_OPT',(ti_opt(ik), ik = 0, 20)
      END IF
      IF (m > 4) THEN
         WRITE(iunit,"(2X,A,1X,'=',5(1X,E22.14))") 'TI_AUX_S',(ti_aux_s(ik), ik=1,m)
         WRITE(iunit,"(2X,A,1X,'=',5(1X,E22.14))") 'TI_AUX_F',(ti_aux_f(ik), ik=1,m)
      END IF
      ! Currents
      ik = MINLOC(beamj_aux_s(2:),DIM=1)
      IF (ik > 2) THEN
         WRITE(iunit,outstr) 'BEAMJ_TYPE',TRIM(beamj_type)
         WRITE(iunit,"(2X,A,1X,'=',5(1X,E22.14))") 'BEAMJ_AUX_S',(beamj_aux_s(n), n=1,ik)
         WRITE(iunit,"(2X,A,1X,'=',5(1X,E22.14))") 'BEAMJ_AUX_F',(beamj_aux_f(n), n=1,ik)
      END IF
      ik = MINLOC(bootj_aux_s(2:),DIM=1)
      IF (ik > 2) THEN
         WRITE(iunit,outstr) 'BOOTJ_TYPE',TRIM(bootj_type)
         WRITE(iunit,"(2X,A,1X,'=',5(1X,E22.14))") 'BOOTJ_AUX_S',(bootj_aux_s(n), n=1,ik)
         WRITE(iunit,"(2X,A,1X,'=',5(1X,E22.14))") 'BOOTJ_AUX_F',(bootj_aux_f(n), n=1,ik)
      END IF
      ! Emissivities
      ik = MINLOC(emis_xics_s(2:),DIM=1)
      IF (ik > 2) THEN
         WRITE(iunit,outstr) 'EMIS_XICS_TYPE',TRIM(emis_xics_type)
         WRITE(iunit,"(2X,A,1X,'=',5(1X,E22.14))") 'EMIS_XICS_S',(emis_xics_s(n), n=1,ik)
         WRITE(iunit,"(2X,A,1X,'=',5(1X,E22.14))") 'EMIS_XICS_F',(emis_xics_f(n), n=1,ik)
      END IF
      ! E-static potential
      ik = MINLOC(phi_aux_s(2:),DIM=1)
      IF (ik > 4) THEN
         WRITE(iunit,"(2X,A,1X,'=',5(1X,E22.14))") 'PHI_AUX_S',(phi_aux_s(n), n=1,ik)
         WRITE(iunit,"(2X,A,1X,'=',5(1X,E22.14))") 'PHI_AUX_F',(phi_aux_f(n), n=1,ik)
      END IF
      IF (ANY(lbooz)) THEN
         WRITE(iunit,'(A)') '!----------------------------------------------------------------------'
         WRITE(iunit,'(A)') '!          BOOZER COORDINATE TRANSFORMATION'  
         WRITE(iunit,'(A)') '!----------------------------------------------------------------------'
         WRITE(iunit,outint) 'MBOZ',mboz 
         WRITE(iunit,outint) 'NBOZ',nboz
      END IF
      IF (ANY(sigma_helicity < bigno)) THEN
         WRITE(iunit,'(A)') '!----------------------------------------------------------------------'
         WRITE(iunit,'(A)') '!          BOOZER COORDINATE HELICITY'  
         WRITE(iunit,'(A)') '!----------------------------------------------------------------------'
         WRITE(iunit,outcmp) 'HELICITY',NINT(REAL(helicity)),NINT(AIMAG(helicity))
         n=0
         DO ik = 1,UBOUND(sigma_helicity,DIM=1)
            IF(sigma_helicity(ik) < bigno) n=ik
         END DO
         DO ik = 1, n
            IF (sigma_helicity(ik) < bigno) WRITE(iunit,"(2(2X,A,I3.3,A,E22.14))") &
                          'TARGET_HELICITY(',ik,') = ',target_helicity(ik), &
                          'SIGMA_HELICITY(',ik,') = ',sigma_helicity(ik)
         END DO
      END IF
      IF (ANY(sigma_helicity_old < bigno)) THEN
         WRITE(iunit,'(A)') '!----------------------------------------------------------------------'
         WRITE(iunit,'(A)') '!          BOOZER COORDINATE HELICITY (OLD)'  
         WRITE(iunit,'(A)') '!----------------------------------------------------------------------'
         WRITE(iunit,outcmp) 'HELICITY',NINT(REAL(helicity)),NINT(AIMAG(helicity))
         n=0
         DO ik = 1,UBOUND(sigma_helicity_old,DIM=1)
            IF(sigma_helicity_old(ik) < bigno) n=ik
         END DO
         DO ik = 1, n
            IF (sigma_helicity_old(ik) < bigno) WRITE(iunit,"(2(2X,A,I3.3,A,E22.14))") &
                          'TARGET_HELICITY_OLD(',ik,') = ',target_helicity_old(ik), &
                          'SIGMA_HELICITY_OLD(',ik,') = ',sigma_helicity_old(ik)
         END DO
      END IF
      IF (ANY(sigma_resjac < bigno)) THEN
         WRITE(iunit,'(A)') '!----------------------------------------------------------------------'
         WRITE(iunit,'(A)') '!          BOOZER Resonant Modes'  
         WRITE(iunit,'(A)') '!----------------------------------------------------------------------'
         n=0
         DO ik = 1,UBOUND(sigma_resjac,DIM=1)
            IF(sigma_resjac(ik) < bigno) n=ik
         END DO
         DO ik = 1, n
            IF (sigma_resjac(ik) < bigno) WRITE(iunit,"(2(2X,A,I3.3,A,E22.14))") &
                          'TARGET_RESJAC(',ik,') = ',target_resjac(ik), &
                          'SIGMA_RESJAC(',ik,') = ',sigma_resjac(ik), &
                          'XM_RESJAC(',ik,') = ',xm_resjac(ik), &
                          'XN_RESJAC(',ik,') = ',xn_resjac(ik)
         END DO
      END IF
      IF (ANY(sigma_balloon < bigno)) THEN
         WRITE(iunit,'(A)') '!----------------------------------------------------------------------'
         WRITE(iunit,'(A)') '!          BALLOONING CALCULATION'  
         WRITE(iunit,'(A)') '!----------------------------------------------------------------------'
         n=COUNT(balloon_theta >= 0.0)
         WRITE(iunit,"(2X,A,1X,'=',10(2X,E22.14))") 'BALLOON_THETA',(balloon_theta(ik), ik = 1, n)
         n=COUNT(balloon_zeta >= 0.0)
         WRITE(iunit,"(2X,A,1X,'=',10(2X,E22.14))") 'BALLOON_ZETA',(balloon_zeta(ik), ik = 1, n)
         n=0
         DO ik = 1,UBOUND(sigma_balloon,DIM=1)
            IF(sigma_balloon(ik) < bigno) n=ik
         END DO
         DO ik = 1, n
            IF (sigma_balloon(ik) < bigno) WRITE(iunit,"(2(2X,A,I3.3,A,E22.14))") &
                          'TARGET_BALLOON(',ik,') = ',target_balloon(ik), &
                          'SIGMA_BALLOON(',ik,') = ',sigma_balloon(ik)
         END DO
      END IF
      IF (ANY(sigma_bootstrap < bigno)) THEN
         WRITE(iunit,'(A)') '!----------------------------------------------------------------------'
         WRITE(iunit,'(A)') '!          BOOTSTRAP CALCULATION'  
         WRITE(iunit,'(A)') '!----------------------------------------------------------------------'
         n=0
         DO ik = 1,UBOUND(sigma_bootstrap,DIM=1)
            IF(sigma_bootstrap(ik) < bigno) n=ik
         END DO
         DO ik = 1, n
           IF (sigma_bootstrap(ik) < bigno)  WRITE(iunit,"(2(2X,A,I3.3,A,E22.14))") &
                          'TARGET_BOOTSTRAP(',ik,') = ',target_bootstrap(ik), &
                          'SIGMA_BOOTSTRAP(',ik,') = ',sigma_bootstrap(ik)
         END DO
      END IF
      IF (ANY(sigma_neo < bigno)) THEN
         WRITE(iunit,'(A)') '!----------------------------------------------------------------------'
         WRITE(iunit,'(A)') '!          NEOCLASSICAL TRANSPORT (NEO)'  
         WRITE(iunit,'(A)') '!----------------------------------------------------------------------'
         n=0
         DO ik = 1,UBOUND(sigma_neo,DIM=1)
            IF(sigma_neo(ik) < bigno) n=ik
         END DO
         DO ik = 1, n
            IF (sigma_neo(ik) < bigno) WRITE(iunit,"(2(2X,A,I3.3,A,E22.14))") &
                          'TARGET_NEO(',ik,') = ',target_neo(ik), &
                          'SIGMA_NEO(',ik,') = ',sigma_neo(ik)
         END DO
      END IF
      IF (ANY(sigma_kink < bigno)) THEN
         WRITE(iunit,'(A)') '!----------------------------------------------------------------------'
         WRITE(iunit,'(A)') '!          KINK STABILITY (TERPSICHORE)'  
         WRITE(iunit,'(A)') '!----------------------------------------------------------------------'
         WRITE(iunit,"(2(2X,A,1X,'=',1X,I5))") 'MLMNB_KINK',mlmnb_kink,'IVAC_KINK',ivac_kink
         WRITE(iunit,"(2(2X,A,1X,'=',1X,I5))") 'MMAXDF_KINK',mmaxdf_kink,'NMAXDF_KINK',nmaxdf_kink
         DO ik = 1, UBOUND(sigma_kink,DIM=1)
            IF (sigma_kink(ik) < bigno) WRITE(iunit,"(2(2X,A,I3.3,A,E22.14),5(2X,A,I3.3,A,I6))") &
                          'TARGET_KINK(',ik,') = ',target_kink(ik), &
                          'SIGMA_KINK(',ik,') = ',sigma_kink(ik),&
                          'MLMNS_KINK(',ik,') = ',mlmns_kink(ik),&
                          'NJ_KINK(',ik,') = ',nj_kink(ik),&
                          'NK_KINK(',ik,') = ',nk_kink(ik),&
                          'LSSL_KINK(',ik,') = ',lssl_kink(ik),&
                          'LSSD_KINK(',ik,') = ',lssd_kink(ik)
         END DO
      END IF
      IF (ANY(sigma_dkes < bigno)) THEN
         WRITE(iunit,'(A)') '!----------------------------------------------------------------------'
         WRITE(iunit,'(A)') '!          DRIFT-KINETICS (DKES)'  
         WRITE(iunit,'(A)') '!----------------------------------------------------------------------'
         n=0
         DO ik = 1,UBOUND(sigma_dkes,DIM=1)
            IF(sigma_dkes(ik) < bigno) n=ik
         END DO
         DO ik = 1, n
            IF (sigma_dkes(ik) < bigno) WRITE(iunit,"(3(2X,A,I3.3,A,E22.14))") &
                          'TARGET_DKES(',ik,') = ',target_dkes(ik), &
                          'SIGMA_DKES(',ik,') = ',sigma_dkes(ik), &
                          'NU_DKES(',ik,') = ',nu_dkes(ik)
         END DO
      END IF
      IF (ANY(sigma_jdotb < bigno)) THEN
         WRITE(iunit,'(A)') '!----------------------------------------------------------------------'
         WRITE(iunit,'(A)') '!          Parllel Current (<J.B>)'  
         WRITE(iunit,'(A)') '!----------------------------------------------------------------------'
         n=0
         DO ik = 1,UBOUND(sigma_jdotb,DIM=1)
            IF(sigma_jdotb(ik) < bigno) n=ik
         END DO
         DO ik = 1, n
           IF (sigma_jdotb(ik) < bigno)  WRITE(iunit,"(2(2X,A,I3.3,A,E22.14))") &
                          'TARGET_JDOTB(',ik,') = ',target_jdotb(ik), &
                          'SIGMA_JDOTB(',ik,') = ',sigma_jdotb(ik)
         END DO
      END IF
      IF (ANY(sigma_magwell < bigno)) THEN
         WRITE(iunit,'(A)') '!----------------------------------------------------------------------'
         WRITE(iunit,'(A)') '!          Magnetic Well (W>0 Stable)'  
         WRITE(iunit,'(A)') '!----------------------------------------------------------------------'
         n=0
         DO ik = 1,UBOUND(sigma_magwell,DIM=1)
            IF(sigma_magwell(ik) < bigno) n=ik
         END DO
         DO ik = 1, n
           IF (sigma_magwell(ik) < bigno)  WRITE(iunit,"(2(2X,A,I3.3,A,E22.14))") &
                          'TARGET_MAGWELL(',ik,') = ',target_magwell(ik), &
                          'SIGMA_MAGWELL(',ik,') = ',sigma_magwell(ik)
         END DO
      END IF
      IF (ANY(sigma_jcurv < bigno)) THEN
         WRITE(iunit,'(A)') '!----------------------------------------------------------------------'
         WRITE(iunit,'(A)') '!          Toroidal Current (<JCURV>)'  
         WRITE(iunit,'(A)') '!----------------------------------------------------------------------'
         n=0
         DO ik = 1,UBOUND(sigma_jcurv,DIM=1)
            IF(sigma_jcurv(ik) < bigno) n=ik
         END DO
         DO ik = 1, n
            IF (sigma_jcurv(ik) < bigno) WRITE(iunit,"(2(2X,A,I3.3,A,E22.14))") &
                          'TARGET_JCURV(',ik,') = ',target_jcurv(ik), &
                          'SIGMA_JCURV(',ik,') = ',sigma_jcurv(ik)
         END DO
      END IF
      IF (ANY(sigma_bmin < bigno)) THEN
         WRITE(iunit,'(A)') '!----------------------------------------------------------------------'
         WRITE(iunit,'(A)') '!          |B|_min'  
         WRITE(iunit,'(A)') '!----------------------------------------------------------------------'
         n=0
         DO ik = 1,UBOUND(sigma_bmin,DIM=1)
            IF(sigma_bmin(ik) < bigno) n=ik
         END DO
         DO ik = 1, n
            IF (sigma_bmin(ik) < bigno) WRITE(iunit,"(2(2X,A,I3.3,A,E22.14))") &
                          'TARGET_BMIN(',ik,') = ',target_bmin(ik), &
                          'SIGMA_BMIN(',ik,') = ',sigma_bmin(ik)
         END DO
      END IF
      IF (ANY(sigma_bmax < bigno)) THEN
         WRITE(iunit,'(A)') '!----------------------------------------------------------------------'
         WRITE(iunit,'(A)') '!          |B|_max'  
         WRITE(iunit,'(A)') '!----------------------------------------------------------------------'
         n=0
         DO ik = 1,UBOUND(sigma_bmax,DIM=1)
            IF(sigma_bmax(ik) < bigno) n=ik
         END DO
         DO ik = 1, n
            IF (sigma_bmax(ik) < bigno) WRITE(iunit,"(2(2X,A,I3.3,A,E22.14))") &
                          'TARGET_BMAX(',ik,') = ',target_bmax(ik), &
                          'SIGMA_BMAX(',ik,') = ',sigma_bmax(ik)
         END DO
      END IF
      IF (ANY(sigma_Jstar < bigno)) THEN
         WRITE(iunit,'(A)') '!----------------------------------------------------------------------'
         WRITE(iunit,'(A)') '!          TRAPPED PARTICLE CONFINEMENT (J*)'  
         WRITE(iunit,'(A)') '!----------------------------------------------------------------------'
         WRITE(iunit,"(2X,A,1X,'=',1(2X,I4.4))") 'NumJstar',NumJstar
         n=0
         DO ik = 1,UBOUND(sigma_Jstar,DIM=1)
            IF(sigma_Jstar(ik) < bigno) n=ik
         END DO
         DO ik = 1, n
            IF (sigma_Jstar(ik) < bigno) WRITE(iunit,"(2(2X,A,I3.3,A,E22.14))") &
                          'TARGET_JSTAR(',ik,') = ',target_Jstar(ik), &
                          'SIGMA_JSTAR(',ik,') = ',sigma_Jstar(ik)
         END DO
      END IF
      IF (ANY(sigma_txport < bigno)) THEN
         WRITE(iunit,'(A)') '!----------------------------------------------------------------------'
         WRITE(iunit,'(A)') '!          TURBULENT TRANSPORT'  
         WRITE(iunit,'(A)') '!----------------------------------------------------------------------'
         WRITE(iunit,outstr) 'TXPORT_PROXY',TRIM(txport_proxy)
         WRITE(iunit,outboo) 'LGLOBAL_TXPORT',lglobal_txport
         WRITE(iunit,outint) 'NZ_TXPORT',nz_txport
         WRITE(iunit,outint) 'NALPHA_TXPORT',nalpha_txport
         WRITE(iunit,outflt) 'ALPHA_START_TXPORT',alpha_start_txport
         WRITE(iunit,outflt) 'ALPHA_END_TXPORT',alpha_end_txport
         n=0
         DO ik = 1,UBOUND(sigma_txport,DIM=1)
            IF(sigma_txport(ik) < bigno) n=ik
         END DO
         DO ik = 1, n
            IF (sigma_txport(ik) < bigno) WRITE(iunit,"(3(2X,A,I3.3,A,E22.14))") &
                          'S_TXPORT(',ik,') = ',s_txport(ik), &
                          'TARGET_TXPORT(',ik,') = ',target_txport(ik), &
                          'SIGMA_TXPORT(',ik,') = ',sigma_txport(ik)
         END DO
      END IF
      IF (ANY(sigma_orbit < bigno)) THEN
         WRITE(iunit,'(A)') '!----------------------------------------------------------------------'
         WRITE(iunit,'(A)') '!          ORBIT OPTIMIZATION'  
         WRITE(iunit,'(A)') '!----------------------------------------------------------------------'
         WRITE(iunit,outflt) 'MASS_ORBIT',mass_orbit
         WRITE(iunit,outflt) 'Z_ORBIT',Z_orbit
         WRITE(iunit,outint) 'NU_ORBIT',nu_orbit 
         WRITE(iunit,outint) 'NV_ORBIT',nv_orbit
         n=0
         DO ik = 1,UBOUND(sigma_orbit,DIM=1)
            IF(sigma_orbit(ik) < bigno) WRITE(iunit,"(2(2X,A,I3.3,A,E22.14))") &
                          'TARGET_ORBIT(',ik,') = ',target_orbit(ik), &
                          'SIGMA_ORBIT(',ik,') = ',sigma_orbit(ik)
         END DO
         WRITE(iunit,outint) 'NP_ORBIT',np_orbit
         DO ik = 1, np_orbit
            WRITE(iunit,"(3(2X,A,I3.3,A,E22.14))") &
                          'VLL_ORBIT(',ik,') = ',VLL_orbit(ik), &
                          'MU_ORBIT(',ik,') = ',MU_orbit(ik),&
                          'VPERP_ORBIT(',ik,') = ',VPERP_orbit(ik)
         END DO
      END IF
      IF (sigma_coil_bnorm < bigno) THEN
         WRITE(iunit,'(A)') '!----------------------------------------------------------------------'
         WRITE(iunit,'(A)') '!          COIL OPTIMIZATION'  
         WRITE(iunit,'(A)') '!----------------------------------------------------------------------'
         WRITE(iunit,outint) 'NU_BNORM',nu_bnorm 
         WRITE(iunit,outint) 'NV_BNORM',nv_bnorm
         WRITE(iunit,outflt) 'TARGET_COIL_BNORM',target_coil_bnorm
         WRITE(iunit,outflt) 'SIGMA_COIL_BNORM',sigma_coil_bnorm
      END IF

      ! REGCOIL Options
      ! This section runs if the current density, surface separation or
      ! winding surface are opitmized variables
      !
      IF ((lregcoil_current_density_opt) .or. (lregcoil_winding_surface_separation_opt) .or.  &
          (ANY(lregcoil_rcws_rbound_s_opt)) .or. (ANY(lregcoil_rcws_rbound_c_opt)) .or. &
          (ANY(lregcoil_rcws_zbound_s_opt)) .or. (ANY(lregcoil_rcws_zbound_c_opt)) ) THEN
         WRITE(iunit,'(A)') '!----------------------------------------------------------------------'
         WRITE(iunit,'(A)') '!          REGCOIL OPTIMIZATION'  
         WRITE(iunit,'(A)') '!----------------------------------------------------------------------'
         WRITE(iunit,outflt) 'TARGET_REGCOL_CURRENT_DENSITY',target_regcoil_current_density
         WRITE(iunit,outflt) 'SIGMA_REGCOL_CURRENT_DENSITY',sigma_regcoil_current_density
         WRITE(iunit,outflt) 'REGCOIL_CURRENT_DENSITY',regcoil_current_density
 
         ! Options for uniform winding surface separations
         IF (lregcoil_winding_surface_separation_opt) THEN
            WRITE(iunit,outflt) &
                   'REGCOIL_WINDING_SURFACE_SEPARATION = ', &
                   regcoil_winding_surface_separation
            WRITE(iunit,outboo) 'LREGCOIL_WINDING_SURFACE_SEPARATION', &
                   lregcoil_winding_surface_separation_opt
            WRITE(iunit,outflt) 'REGCOIL_WINDING_SURFACE_SEPARATION_MIN', &
                   regcoil_winding_surface_separation_min, &
                   'REGCOIL_WINDING_SURFACE_SEPARATION_MAX', &
                   regcoil_winding_surface_separation_max
            IF (dregcoil_winding_surface_separation_opt > 0) &
                 WRITE(iunit,outflt) 'DREGCOIL_WINDING_SURFACE_SEPARATION', &
                          dregcoil_winding_surface_separation_opt
         END IF
         ! end of uniform winding surface separation options

         ! Options for current density optimization - Not completely developted/tested
         IF (lregcoil_current_density_opt) THEN
            WRITE(iunit,onevar) 'LREGCOIL_CURRENT_DENSITY', & 
                   lregcoil_current_density_opt, &
                   'REGCOIL_CURRENT_DENSITY_MIN', &
                   regcoil_current_density_min, &
                   'REGCOIL_CURRENT_DENSITY_MAX', &
                  regcoil_current_density_max
            IF (dregcoil_current_density_opt > 0) &
                       WRITE(iunit,outflt) 'DREGCOIL_CURRENT_DENSITY', &
                       dregcoil_current_density_opt
         END IF
         ! end of option for current density optimization

         ! Winding surface component OR separation optimization
         IF ( (ANY(lregcoil_rcws_rbound_s_opt)) .or. (ANY(lregcoil_rcws_rbound_c_opt)) .or. &
              (ANY(lregcoil_rcws_zbound_s_opt)) .or. (ANY(lregcoil_rcws_zbound_c_opt)) .or. &
              lregcoil_winding_surface_separation_opt ) THEN
             DO ii = 1,UBOUND(target_regcoil_chi2_b, 1)
                IF (sigma_regcoil_chi2_b(ii) < bigno) THEN
                    WRITE(iunit,"(2(2X,A,I4.3,A,E22.14))") &
                           'TARGET_REGCOIL_CHI2_B(',ii,') = ', target_regcoil_chi2_b(ii), &
                           'SIGMA_REGCOIL_CHI2_B(',ii,') = ', sigma_regcoil_chi2_b(ii)
                END IF
             END DO
         END IF

         ! Options for winding surface (Fourier Series) variation
         IF (  (ANY(lregcoil_rcws_rbound_c_opt)) .or. (ANY(lregcoil_rcws_rbound_s_opt)) .or. &
               (ANY(lregcoil_rcws_zbound_c_opt)) .or. (ANY(lregcoil_rcws_zbound_s_opt)) ) THEN

             ! Boundary components
             ! r-boundary cos components
             DO m = LBOUND(lregcoil_rcws_rbound_c_opt,DIM=1), UBOUND(lregcoil_rcws_rbound_s_opt,DIM=1)
                 DO n = LBOUND(lregcoil_rcws_rbound_c_opt,DIM=2), UBOUND(lregcoil_rcws_rbound_s_opt,DIM=2)
                     IF(lregcoil_rcws_rbound_c_opt(m,n) ) THEN
                         WRITE(iunit,"(2X,A,I4.3,A,I4.3,A,1X,'=',1X,L1,4(2X,A,I4.3,A,I4.3,A,1X,'=',1X,E19.12))") &
                                'LREGCOIL_RCWS_RBOUND_C_OPT(',m,',',n,')', lregcoil_rcws_rbound_c_opt(m, n), &
                                'REGCOIL_RCWS_RBOUND_C(',m,',',n,')', regcoil_rcws_rbound_c(m, n), &
                                'DREGCOIL_RCWS_RBOUND_C_OPT(',m,',',n,')', dregcoil_rcws_rbound_c_opt(m,n), &
                                'REGCOIL_RCWS_RBOUND_C_MIN(',m,',',n,')', regcoil_rcws_rbound_c_min(m,n), &
                                'REGCOIL_RCWS_RBOUND_C_MAX(',m,',',n,')', regcoil_rcws_rbound_c_max(m,n)
                     END IF
                 END DO
             END DO

             ! r-boundary sin components - not implemented yet
             DO m = LBOUND(lregcoil_rcws_rbound_s_opt,DIM=1), UBOUND(lregcoil_rcws_rbound_s_opt,DIM=1)
                 DO n = LBOUND(lregcoil_rcws_rbound_s_opt,DIM=2), UBOUND(lregcoil_rcws_rbound_s_opt,DIM=2)
                     IF(lregcoil_rcws_rbound_s_opt(m,n)  ) THEN
                         WRITE(iunit,'(A)') '! REGCOIL Winding surface R-boundary sin component?'
                         WRITE(iunit,"(2X,A,I4.3,A,I4.3,A,1X,'=',1X,L1,4(2X,A,I4.3,A,I4.3,A,1X,'=',1X,E19.12))") &
                                'LREGCOIL_RCWS_RBOUND_S_OPT(',m,',',n,')', lregcoil_rcws_rbound_s_opt(m, n), &
                                'REGCOIL_RCWS_RBOUND_S(',m,',',n,')', regcoil_rcws_rbound_s(m, n), &
                                'DREGCOIL_RCWS_RBOUND_S_OPT(',m,',',n,')', dregcoil_rcws_rbound_s_opt(m,n), &
                                'REGCOIL_RCWS_RBOUND_S_MIN(',m,',',n,')', regcoil_rcws_rbound_s_min(m,n), &
                                'REGCOIL_RCWS_RBOUND_S_MAX(',m,',',n,')', regcoil_rcws_rbound_s_max(m,n)
                     END IF
                 END DO
             END DO

             ! z-boundary cos components - not implemented yet
             DO m = LBOUND(lregcoil_rcws_zbound_c_opt,DIM=1), UBOUND(lregcoil_rcws_zbound_c_opt,DIM=1)
                 DO n = LBOUND(lregcoil_rcws_zbound_c_opt,DIM=2), UBOUND(lregcoil_rcws_zbound_c_opt,DIM=2)
                     IF(lregcoil_rcws_zbound_c_opt(m,n) ) THEN
                         WRITE(iunit,'(A)') '! REGCOIL Winding surface Z-boundary cos component?'
                         WRITE(iunit,"(2X,A,I4.3,A,I4.3,A,1X,'=',1X,L1,4(2X,A,I4.3,A,I4.3,A,1X,'=',1X,E19.12))") &
                                'LREGCOIL_RCWS_ZBOUND_C_OPT(',m,',',n,')', lregcoil_rcws_zbound_c_opt(m, n), &
                                'REGCOIL_RCWS_ZBOUND_C(',m,',',n,')', regcoil_rcws_zbound_c(m, n), &
                                'DREGCOIL_RCWS_ZBOUND_C_OPT(',m,',',n,')', dregcoil_rcws_zbound_c_opt(m,n), &
                                'REGCOIL_RCWS_ZBOUND_C_MIN(',m,',',n,')', regcoil_rcws_zbound_c_min(m,n), &
                                'REGCOIL_RCWS_ZBOUND_C_MAX(',m,',',n,')', regcoil_rcws_zbound_c_max(m,n)
                     END IF
                 END DO
             END DO

             ! z-boundary sin components
             DO m = LBOUND(lregcoil_rcws_zbound_s_opt,DIM=1), UBOUND(lregcoil_rcws_zbound_s_opt,DIM=1)
                 DO n = LBOUND(lregcoil_rcws_zbound_s_opt,DIM=2), UBOUND(lregcoil_rcws_zbound_s_opt,DIM=2)
                     IF( lregcoil_rcws_zbound_s_opt(m,n) ) THEN
                         WRITE(iunit,"(2X,A,I4.3,A,I4.3,A,1X,'=',1X,L1,4(2X,A,I4.3,A,I4.3,A,1X,'=',1X,E19.12))") &
                                'LREGCOIL_RCWS_ZBOUND_S_OPT(',m,',',n,')', lregcoil_rcws_zbound_s_opt(m, n), &
                                'REGCOIL_RCWS_ZBOUND_S(',m,',',n,')', regcoil_rcws_zbound_s(m, n), &
                                'DREGCOIL_RCWS_ZBOUND_S_OPT(',m,',',n,')', dregcoil_rcws_zbound_s_opt(m,n), &
                                'REGCOIL_RCWS_ZBOUND_S_MIN(',m,',',n,')', regcoil_rcws_zbound_s_min(m,n), &
                                'REGCOIL_RCWS_ZBOUND_S_MAX(',m,',',n,')', regcoil_rcws_zbound_s_max(m,n)
                     END IF
                 END DO
             END DO
        END IF
        ! end of Options for winding surface (Fourier Series) variation
      END IF  ! End of REGCOIL options


      WRITE(iunit,'(A)') '!----------------------------------------------------------------------'
      WRITE(iunit,'(A)') '!         EQUILIBRIUM/GEOMETRY OPTIMIZATION PARAMETERS' 
      WRITE(iunit,'(A)') '!----------------------------------------------------------------------'
      IF (sigma_phiedge < bigno) THEN
         WRITE(iunit,outflt) 'TARGET_PHIEDGE',target_phiedge
         WRITE(iunit,outflt) 'SIGMA_PHIEDGE',sigma_phiedge
      END IF 
      IF (sigma_curtor < bigno) THEN
         WRITE(iunit,outflt) 'TARGET_CURTOR',target_curtor
         WRITE(iunit,outflt) 'SIGMA_CURTOR',sigma_curtor
      END IF 
      IF (sigma_curtor_max < bigno) THEN
         WRITE(iunit,outflt) 'TARGET_CURTOR_MAX',target_curtor_max
         WRITE(iunit,outflt) 'SIGMA_CURTOR_MAX',sigma_curtor_max
      END IF 
      IF (sigma_rbtor < bigno) THEN
         WRITE(iunit,outflt) 'TARGET_RBTOR',target_rbtor
         WRITE(iunit,outflt) 'SIGMA_RBTOR',sigma_rbtor
      END IF 
      IF (sigma_b0 < bigno) THEN
         WRITE(iunit,outflt) 'TARGET_B0',target_b0
         WRITE(iunit,outflt) 'SIGMA_B0',sigma_b0
      END IF 
      IF (sigma_r0 < bigno) THEN
         WRITE(iunit,outflt) 'TARGET_R0',target_r0
         WRITE(iunit,outflt) 'SIGMA_R0',sigma_r0
      END IF 
      IF (sigma_z0 < bigno) THEN
         WRITE(iunit,outflt) 'TARGET_Z0',target_z0
         WRITE(iunit,outflt) 'SIGMA_Z0',sigma_z0
      END IF 
      IF (sigma_volume < bigno) THEN
         WRITE(iunit,outflt) 'TARGET_VOLUME',target_volume
         WRITE(iunit,outflt) 'SIGMA_VOLUME',sigma_volume
      END IF 
      IF (sigma_beta < bigno) THEN
         WRITE(iunit,outflt) 'TARGET_BETA',target_beta
         WRITE(iunit,outflt) 'SIGMA_BETA',sigma_beta
      END IF 
      IF (sigma_betapol < bigno) THEN
         WRITE(iunit,outflt) 'TARGET_BETAPOL',target_betapol
         WRITE(iunit,outflt) 'SIGMA_BETAPOL',sigma_betapol
      END IF 
      IF (sigma_betator < bigno) THEN
         WRITE(iunit,outflt) 'TARGET_BETATOR',target_betator
         WRITE(iunit,outflt) 'SIGMA_BETATOR',sigma_betator
      END IF 
      IF (sigma_wp < bigno) THEN
         WRITE(iunit,outflt) 'TARGET_WP',target_wp
         WRITE(iunit,outflt) 'SIGMA_WP',sigma_wp
      END IF 
      IF (sigma_aspect < bigno) THEN
         WRITE(iunit,outflt) 'TARGET_ASPECT',target_aspect
         WRITE(iunit,outflt) 'SIGMA_ASPECT',sigma_aspect
      END IF 
      IF (sigma_curvature < bigno) THEN
         WRITE(iunit,outflt) 'TARGET_CURVATURE',target_curvature
         WRITE(iunit,outflt) 'SIGMA_CURVATURE',sigma_curvature
      END IF 
      IF (sigma_kappa < bigno) THEN
         WRITE(iunit,outflt) 'TARGET_KAPPA',target_kappa
         WRITE(iunit,outflt) 'SIGMA_KAPPA',sigma_kappa
         WRITE(iunit,outflt) 'PHI_KAPPA',phi_kappa
      END IF 
      IF (sigma_kappa_box < bigno) THEN
         WRITE(iunit,outflt) 'TARGET_KAPPA_BOX',target_kappa_box
         WRITE(iunit,outflt) 'SIGMA_KAPPA_BOX',sigma_kappa_box
         WRITE(iunit,outflt) 'PHI_KAPPA_BOX',phi_kappa_box
      END IF 
      IF (sigma_kappa_avg < bigno) THEN
         WRITE(iunit,outflt) 'TARGET_KAPPA_AVG',target_kappa_avg
         WRITE(iunit,outflt) 'SIGMA_KAPPA_AVG',sigma_kappa_avg
      END IF 
      IF (sigma_aspect_max < bigno) THEN
         WRITE(iunit,outflt) 'TARGET_ASPECT_MAX',target_aspect_max
         WRITE(iunit,outflt) 'SIGMA_ASPECT_MAX',sigma_aspect_max
         WRITE(iunit,outflt) 'WIDTH_ASPECT_MAX',width_aspect_max
      END IF          
      IF (sigma_gradp_max < bigno) THEN
         WRITE(iunit,outflt) 'TARGET_GRADP_MAX',target_gradp_max
         WRITE(iunit,outflt) 'SIGMA_GRADP_MAX',sigma_gradp_max
         WRITE(iunit,outflt) 'WIDTH_GRADP_MAX',width_gradp_max
      END IF          
      IF (sigma_pmin < bigno) THEN
         WRITE(iunit,outflt) 'TARGET_PMIN',target_pmin
         WRITE(iunit,outflt) 'SIGMA_PMIN',sigma_pmin
         WRITE(iunit,outflt) 'WIDTH_PMIN',width_pmin
      END IF
      IF (sigma_curvature_P2 < bigno) THEN
         WRITE(iunit,outflt) 'TARGET_CURVATURE_P2',target_curvature_P2
         WRITE(iunit,outflt) 'SIGMA_CURVATURE_P2',sigma_curvature_P2
      END IF          
      IF (ANY(sigma_extcur < bigno)) THEN
         WRITE(iunit,'(A)') '!----------------------------------------------------------------------'
         WRITE(iunit,'(A)') '!          Coil Current Optimization'
         WRITE(iunit,'(A)') '!----------------------------------------------------------------------'
         DO ik = 1, UBOUND(sigma_extcur,DIM=1)
            IF (sigma_extcur(ik) < bigno) THEN
               WRITE(iunit,"(2(2X,A,I3.3,A,1X,'=',1X,E22.14))") &
                  'TARGET_EXTCUR(',ik,')',target_extcur(ik),& 
                  'SIGMA_EXTCUR(',ik,')',sigma_extcur(ik)
            END IF
         END DO
      END IF
      IF (ANY(sigma_press < bigno)) THEN
         WRITE(iunit,'(A)') '!----------------------------------------------------------------------'
         WRITE(iunit,'(A)') '!          Plasma Pressure OPTIMIZATION'
         WRITE(iunit,'(A)') '!----------------------------------------------------------------------'
         WRITE(iunit,outflt) 'NORM_PRESS',norm_press
         DO ik = 1, UBOUND(sigma_press,DIM=1)
            IF (sigma_press(ik) < bigno .and. s_press(ik) < 0) THEN
               WRITE(iunit,"(5(2X,A,I3.3,A,1X,'=',1X,E22.14))") &
                  'R_PRESS(',ik,')',r_press(ik),&
                  'PHI_PRESS(',ik,')',phi_press(ik),& 
                  'Z_PRESS(',ik,')',z_press(ik),&
                  'TARGET_PRESS(',ik,')',target_press(ik),& 
                  'SIGMA_PRESS(',ik,')',sigma_press(ik)
            ELSE IF (sigma_press(ik) < bigno .and. s_press(ik) >= 0) THEN
               WRITE(iunit,"(3(2X,A,I3.3,A,1X,'=',1X,E22.14))") &
                  'S_PRESS(',ik,')',s_press(ik),&
                  'TARGET_PRESS(',ik,')',target_press(ik),& 
                  'SIGMA_PRESS(',ik,')',sigma_press(ik)
            END IF
         END DO
      END IF
      IF (ANY(sigma_ne < bigno_ne)) THEN
         WRITE(iunit,'(A)') '!----------------------------------------------------------------------'
         WRITE(iunit,'(A)') '!          ELECTRON DENSITY OPTIMIZATION'
         WRITE(iunit,'(A)') '!----------------------------------------------------------------------'
         DO ik = 1, UBOUND(sigma_ne,DIM=1)
            IF (sigma_ne(ik) < bigno_ne .and. s_ne(ik) < 0) THEN
               WRITE(iunit,"(5(2X,A,I3.3,A,1X,'=',1X,E22.14))") &
                  'R_NE(',ik,')',r_ne(ik),&
                  'PHI_NE(',ik,')',phi_ne(ik),& 
                  'Z_NE(',ik,')',z_ne(ik),&
                  'TARGET_NE(',ik,')',target_ne(ik),& 
                  'SIGMA_NE(',ik,')',sigma_ne(ik)
            ELSE IF (sigma_ne(ik) < bigno_ne .and. s_ne(ik) >= 0) THEN
               WRITE(iunit,"(3(2X,A,I3.3,A,1X,'=',1X,E22.14))") &
                  'S_NE(',ik,')',s_ne(ik),&
                  'TARGET_NE(',ik,')',target_ne(ik),& 
                  'SIGMA_NE(',ik,')',sigma_ne(ik)
            END IF
         END DO
      END IF
      IF (ANY(sigma_ne_line < bigno_ne)) THEN
         WRITE(iunit,'(A)') '!----------------------------------------------------------------------'
         WRITE(iunit,'(A)') '!          LINE INTEGRATED ELECTRON DENSITY OPTIMIZATION'
         WRITE(iunit,'(A)') '!----------------------------------------------------------------------'
         DO ik = 1, UBOUND(sigma_ne_line,DIM=1)
            IF (sigma_ne_line(ik) < bigno_ne) THEN
               WRITE(iunit,"(8(2X,A,I3.3,A,1X,'=',1X,E22.14))") &
                  'R0_NE_LINE(',ik,')',r0_ne_line(ik),&
                  'PHI0_NE_LINE(',ik,')',phi0_ne_line(ik),&
                  'Z0_NE_LINE(',ik,')',z0_ne_line(ik),&
                  'R1_NE_LINE(',ik,')',r1_ne_line(ik),&
                  'PHI1_NE_LINE(',ik,')',phi1_ne_line(ik),&
                  'Z1_NE_LINE(',ik,')',z1_ne_line(ik),&
                  'TARGET_NE_LINE(',ik,')',target_ne_line(ik),&
                  'SIGMA_NE_LINE(',ik,')',sigma_ne_line(ik)
            END IF
         END DO
      END IF
      IF (ANY(sigma_te_line < bigno)) THEN
         WRITE(iunit,'(A)') '!----------------------------------------------------------------------'
         WRITE(iunit,'(A)') '!          LINE INTEGRATED ELECTRON TEMPERATURE OPTIMIZATION'
         WRITE(iunit,'(A)') '!----------------------------------------------------------------------'
         WRITE(iunit,outflt) 'CUTOFF_TE_LINE',cutoff_te_line
         DO ik = 1, UBOUND(sigma_te_line,DIM=1)
            IF (sigma_te_line(ik) < bigno) THEN
               WRITE(iunit,"(8(2X,A,I3.3,A,1X,'=',1X,E22.14))") &
                  'R0_TE_LINE(',ik,')',r0_te_line(ik),&
                  'PHI0_TE_LINE(',ik,')',phi0_te_line(ik),&
                  'Z0_TE_LINE(',ik,')',z0_te_line(ik),&
                  'R1_TE_LINE(',ik,')',r1_te_line(ik),&
                  'PHI1_TE_LINE(',ik,')',phi1_te_line(ik),&
                  'Z1_TE_LINE(',ik,')',z1_te_line(ik),&
                  'TARGET_TE_LINE(',ik,')',target_te_line(ik),&
                  'SIGMA_TE_LINE(',ik,')',sigma_te_line(ik)
            END IF
         END DO
      END IF
      IF (ANY(sigma_ti_line < bigno)) THEN
         WRITE(iunit,'(A)') '!----------------------------------------------------------------------'
         WRITE(iunit,'(A)') '!          LINE INTEGRATED ION TEMPERATURE OPTIMIZATION'
         WRITE(iunit,'(A)') '!----------------------------------------------------------------------'
         DO ik = 1, UBOUND(sigma_ti_line,DIM=1)
            IF (sigma_ti_line(ik) < bigno) THEN
               WRITE(iunit,"(8(2X,A,I3.3,A,1X,'=',1X,E22.14))") &
                  'R0_TI_LINE(',ik,')',r0_ti_line(ik),&
                  'PHI0_TI_LINE(',ik,')',phi0_ti_line(ik),&
                  'Z0_TI_LINE(',ik,')',z0_ti_line(ik),&
                  'R1_TI_LINE(',ik,')',r1_ti_line(ik),&
                  'PHI1_TI_LINE(',ik,')',phi1_ti_line(ik),&
                  'Z1_TI_LINE(',ik,')',z1_ti_line(ik),&
                  'TARGET_TI_LINE(',ik,')',target_ti_line(ik),&
                  'SIGMA_TI_LINE(',ik,')',sigma_ti_line(ik)
            END IF
         END DO
      END IF
      IF (ANY(sigma_xics < bigno)) THEN
         WRITE(iunit,'(A)') '!----------------------------------------------------------------------'
         WRITE(iunit,'(A)') '!          XICS Signal Optimization'
         WRITE(iunit,'(A)') '!              Brightness is line integrated emissivity'
         WRITE(iunit,'(A)') '!              Signal is line integrated product of emis. and ion temp.'
         WRITE(iunit,'(A)') '!----------------------------------------------------------------------'
         DO ik = 1, UBOUND(sigma_xics,DIM=1)
            IF (sigma_xics(ik) < bigno .and. sigma_xics_bright(ik) < bigno) THEN
               WRITE(iunit,"(10(2X,A,I3.3,A,1X,'=',1X,E22.14))") &
                  'TARGET_XICS(',ik,')',target_xics(ik),&
                  'SIGMA_XICS(',ik,')',sigma_xics(ik),&
                  'TARGET_XICS_BRIGHT(',ik,')',target_xics_bright(ik),&
                  'SIGMA_XICS_BRIGHT(',ik,')',sigma_xics_bright(ik),&
                  'R0_XICS(',ik,')',r0_xics(ik),&
                  'PHI0_XICS(',ik,')',phi0_xics(ik),&
                  'Z0_XICS(',ik,')',z0_xics(ik),&
                  'R1_XICS(',ik,')',r1_xics(ik),&
                  'PHI1_XICS(',ik,')',phi1_xics(ik),&
                  'Z1_XICS(',ik,')',z1_xics(ik)
            END IF
         END DO
      END IF
      IF (ANY(sigma_te < bigno)) THEN
         WRITE(iunit,'(A)') '!----------------------------------------------------------------------'
         WRITE(iunit,'(A)') '!          ELECTRON TEMPERATURE OPTIMIZATION'
         WRITE(iunit,'(A)') '!----------------------------------------------------------------------'
         DO ik = 1, UBOUND(sigma_te,DIM=1)
            IF (sigma_te(ik) < bigno .and. s_te(ik) < 0) THEN
               WRITE(iunit,"(5(2X,A,I3.3,A,1X,'=',1X,E22.14))") &
                  'R_TE(',ik,')',r_te(ik),&
                  'PHI_TE(',ik,')',phi_te(ik),& 
                  'Z_TE(',ik,')',z_te(ik),&
                  'TARGET_TE(',ik,')',target_te(ik),& 
                  'SIGMA_TE(',ik,')',sigma_te(ik)
            ELSE IF (sigma_te(ik) < bigno .and. s_te(ik) >= 0) THEN
               WRITE(iunit,"(3(2X,A,I3.3,A,1X,'=',1X,E22.14))") &
                  'S_TE(',ik,')',s_te(ik),&
                  'TARGET_TE(',ik,')',target_te(ik),& 
                  'SIGMA_TE(',ik,')',sigma_te(ik)
            END IF
         END DO
      END IF
      IF (ANY(sigma_ti < bigno)) THEN
         WRITE(iunit,'(A)') '!----------------------------------------------------------------------'
         WRITE(iunit,'(A)') '!          ION TEMPERATURE OPTIMIZATION'
         WRITE(iunit,'(A)') '!----------------------------------------------------------------------'
         DO ik = 1, UBOUND(sigma_ti,DIM=1)
            IF (sigma_ti(ik) < bigno .and. s_ti(ik) < 0) THEN
               WRITE(iunit,"(5(2X,A,I3.3,A,1X,'=',1X,E22.14))") &
                  'R_TI(',ik,')',r_ti(ik),&
                  'PHI_TI(',ik,')',phi_ti(ik),& 
                  'Z_TI(',ik,')',z_ti(ik),&
                  'TARGET_TI(',ik,')',target_ti(ik),& 
                  'SIGMA_TI(',ik,')',sigma_ti(ik)
            ELSE IF (sigma_ti(ik) < bigno .and. s_ti(ik) >= 0) THEN
               WRITE(iunit,"(3(2X,A,I3.3,A,1X,'=',1X,E22.14))") &
                  'S_TI(',ik,')',s_ti(ik),&
                  'TARGET_TI(',ik,')',target_ti(ik),& 
                  'SIGMA_TI(',ik,')',sigma_ti(ik)
            END IF
         END DO
      END IF
      IF (ANY(sigma_vphi < bigno)) THEN
         WRITE(iunit,'(A)') '!----------------------------------------------------------------------'
         WRITE(iunit,'(A)') '!          TOROIDAL ROTATION OPTIMIZATION'
         WRITE(iunit,'(A)') '!----------------------------------------------------------------------'
         WRITE(iunit,'(2X,A,E22.14)') 'QM_RATIO = ',qm_ratio
         DO ik = 1, UBOUND(sigma_vphi,DIM=1)
            IF (sigma_vphi(ik) < bigno .and. s_vphi(ik) < 0) THEN
               WRITE(iunit,"(5(2X,A,I3.3,A,1X,'=',1X,E22.14))") &
                  'R_VPHI(',ik,')',r_vphi(ik),&
                  'PHI_VPHI(',ik,')',phi_vphi(ik),& 
                  'Z_VPHI(',ik,')',z_vphi(ik),&
                  'TARGET_VPHI(',ik,')',target_vphi(ik),& 
                  'SIGMA_VPHI(',ik,')',sigma_vphi(ik)
            ELSE IF (sigma_vphi(ik) < bigno .and. s_vphi(ik) >= 0) THEN
               WRITE(iunit,"(3(2X,A,I3.3,A,1X,'=',1X,E22.14))") &
                  'S_VPHI(',ik,')',s_vphi(ik),&
                  'TARGET_VPHI(',ik,')',target_vphi(ik),& 
                  'SIGMA_VPHI(',ik,')',sigma_vphi(ik)
            END IF
         END DO
      END IF
      IF (ANY(sigma_ece < bigno)) THEN
         WRITE(iunit,'(A)') '!----------------------------------------------------------------------'
         WRITE(iunit,'(A)') '!          ECE Reflectometry OPTIMIZATION'
         WRITE(iunit,'(A)') '!----------------------------------------------------------------------'
         WRITE(iunit,'(2X,A,E22.14)') 'MIX_ECE = ',mix_ece
         WRITE(iunit,'(2X,A,I3.3)') 'NRA_ECE = ',nra_ece
         WRITE(iunit,'(2X,A,I3.3)') 'NPHI_ECE = ',nphi_ece
         IF (LEN_TRIM(vessel_ece) > 1) WRITE(iunit,outstr) 'VESSEL_ECE',TRIM(vessel_ece)
         IF (LEN_TRIM(mirror_ece) > 1) WRITE(iunit,outstr) 'MIRROR_ECE',TRIM(mirror_ece)
         IF (LEN_TRIM(targettype_ece) > 1) WRITE(iunit,outstr) 'TARGETTYPE_ECE',TRIM(targettype_ece)
         IF (LEN_TRIM(antennatype_ece) > 1) WRITE(iunit,outstr) 'ANTENNATYPE_ECE',TRIM(antennatype_ece)
         DO u = 1, UBOUND(sigma_ece,DIM=1)
               IF (ALL(sigma_ece(u,:) >= bigno)) CYCLE
               WRITE(iunit,"(2X,A,I3.3,A,1X,'=',1X,3E22.14)")'ANTENNAPOSITION_ECE(',u,',1:3)',antennaposition_ece(u,1:3)
               WRITE(iunit,"(2X,A,I3.3,A,1X,'=',1X,3E22.14)")'TARGETPOSITION_ECE(',u,',1:3)',targetposition_ece(u,1:3)
               WRITE(iunit,"(2X,A,I3.3,A,1X,'=',1X,3E22.14)")'RBEAM_ECE(',u,',1:3)',rbeam_ece(u,1:3)
               WRITE(iunit,"(2X,A,I3.3,A,1X,'=',1X,3E22.14)")'RFOCUS_ECE(',u,',1:3)',rfocus_ece(u,1:3)
               DO v = 1, UBOUND(sigma_ece,DIM=2)
                  IF (sigma_ece(u,v) >= bigno) CYCLE
                  WRITE(iunit,"(3(5X,A,I3.3,A,I3.3,A,1X,'=',1X,E22.14))") &
                        'TARGET_ECE(',u,',',v,')',target_ece(u,v),&
                        'SIGMA_ECE(',u,',',v,')',sigma_ece(u,v),& 
                        'FREQ_ECE(',u,',',v,')',freq_ece(u,v)
               END DO
         END DO
      END IF
      IF (ANY(sigma_iota < bigno)) THEN
         WRITE(iunit,'(A)') '!----------------------------------------------------------------------'
         WRITE(iunit,'(A)') '!          Rotational Transform OPTIMIZATION'
         WRITE(iunit,'(A)') '!----------------------------------------------------------------------'
         DO ik = 1, UBOUND(sigma_iota,DIM=1)
            IF (sigma_iota(ik) < bigno .and. s_iota(ik) < 0) THEN
               WRITE(iunit,"(5(2X,A,I3.3,A,1X,'=',1X,E22.14))") &
                  'R_IOTA(',ik,')',r_iota(ik),&
                  'PHI_IOTA(',ik,')',phi_iota(ik),& 
                  'Z_IOTA(',ik,')',z_iota(ik),&
                  'TARGET_IOTA(',ik,')',target_iota(ik),& 
                  'SIGMA_IOTA(',ik,')',sigma_iota(ik)
            ELSE IF (sigma_iota(ik) < bigno .and. s_iota(ik) >= 0) THEN
               WRITE(iunit,"(3(2X,A,I3.3,A,1X,'=',1X,E22.14))") &
                  'S_IOTA(',ik,')',s_iota(ik),&
                  'TARGET_IOTA(',ik,')',target_iota(ik),& 
                  'SIGMA_IOTA(',ik,')',sigma_iota(ik)
            END IF
         END DO
      END IF
      IF (ANY(sigma_vaciota < bigno)) THEN
         WRITE(iunit,'(A)') '!----------------------------------------------------------------------'
         WRITE(iunit,'(A)') '!          Vacuum Rotational Transform OPTIMIZATION'
         WRITE(iunit,'(A)') '!----------------------------------------------------------------------'
         DO ik = 1, UBOUND(sigma_vaciota,DIM=1)
            IF (sigma_vaciota(ik) < bigno .and. s_vaciota(ik) < 0) THEN
               WRITE(iunit,"(5(2X,A,I3.3,A,1X,'=',1X,E22.14))") &
                  'R_VACIOTA(',ik,')',r_vaciota(ik),&
                  'PHI_VACIOTA(',ik,')',phi_vaciota(ik),& 
                  'Z_VACIOTA(',ik,')',z_vaciota(ik),&
                  'TARGET_VACIOTA(',ik,')',target_vaciota(ik),& 
                  'SIGMA_VACIOTA(',ik,')',sigma_vaciota(ik)
            ELSE IF (sigma_vaciota(ik) < bigno .and. s_vaciota(ik) >= 0) THEN
               WRITE(iunit,"(3(2X,A,I3.3,A,1X,'=',1X,E22.14))") &
                  'S_VACIOTA(',ik,')',s_vaciota(ik),&
                  'TARGET_VACIOTA(',ik,')',target_vaciota(ik),& 
                  'SIGMA_VACIOTA(',ik,')',sigma_vaciota(ik)
            END IF
         END DO
      END IF
      IF (ANY(sigma_faraday < bigno_ne)) THEN
         WRITE(iunit,'(A)') '!----------------------------------------------------------------------'
         WRITE(iunit,'(A)') '!          FARADAY ROTATION OPTIMIZATION'
         WRITE(iunit,'(A)') '!----------------------------------------------------------------------'
         DO ik = 1, UBOUND(sigma_faraday,DIM=1)
            IF (sigma_faraday(ik) < bigno_ne) THEN
               WRITE(iunit,"(8(2X,A,I3.3,A,1X,'=',1X,E22.14))") &
                  'R0_FARADAY(',ik,')',r0_faraday(ik),&
                  'PHI0_FARADAY(',ik,')',phi0_faraday(ik),&
                  'Z0_FARADAY(',ik,')',z0_faraday(ik),&
                  'R1_FARADAY(',ik,')',r1_faraday(ik),&
                  'PHI1_FARADAY(',ik,')',phi1_faraday(ik),&
                  'Z1_FARADAY(',ik,')',z1_faraday(ik),&
                  'TARGET_FARADAY(',ik,')',target_faraday(ik),&
                  'SIGMA_FARADAY(',ik,')',sigma_faraday(ik)
            END IF
         END DO
      END IF
      IF (ANY(sigma_mse < bigno)) THEN
         WRITE(iunit,'(A)') '!----------------------------------------------------------------------'
         WRITE(iunit,'(A)') '!          MOTIONAL STARK EFFECT OPTIMIZATION'
         WRITE(iunit,'(A)') '!----------------------------------------------------------------------'
         DO ik = 1, UBOUND(lmse_extcur,DIM=1)
            IF (lmse_extcur(ik)) WRITE(iunit,"(2X,A,I3.3,A,1X,'=',1X,L1)") 'LMSE_EXTCUR(',ik,')',lmse_extcur(ik)
         END DO
         DO ik = 1, UBOUND(sigma_mse,DIM=1)
            IF (sigma_mse(ik) < bigno .and. s_mse(ik) < 0) THEN
               WRITE(iunit,"(13(2X,A,I3.3,A,1X,'=',1X,E22.14))") &
                  'R_MSE(',ik,')',r_mse(ik),&
                  'PHI_MSE(',ik,')',phi_mse(ik),& 
                  'Z_MSE(',ik,')',z_mse(ik),&
                  'A1_MSE(',ik,')',a1_mse(ik),&
                  'A2_MSE(',ik,')',a2_mse(ik),&
                  'A3_MSE(',ik,')',a3_mse(ik),&
                  'A4_MSE(',ik,')',a4_mse(ik),&
                  'A5_MSE(',ik,')',a5_mse(ik),&
                  'A6_MSE(',ik,')',a6_mse(ik),&
                  'A7_MSE(',ik,')',a7_mse(ik),&
                  'TARGET_MSE(',ik,')',target_mse(ik),& 
                  'SIGMA_MSE(',ik,')',sigma_mse(ik),& 
                  'VAC_MSE(',ik,')',vac_mse(ik)
            ELSE IF (sigma_mse(ik) < bigno .and. s_mse(ik) >= 0) THEN
               WRITE(iunit,"(11(2X,A,I3.3,A,1X,'=',1X,E22.14))") &
                  'S_MSE(',ik,')',z_mse(ik),&
                  'A1_MSE(',ik,')',a1_mse(ik),&
                  'A2_MSE(',ik,')',a2_mse(ik),&
                  'A3_MSE(',ik,')',a3_mse(ik),&
                  'A4_MSE(',ik,')',a4_mse(ik),&
                  'A5_MSE(',ik,')',a5_mse(ik),&
                  'A6_MSE(',ik,')',a6_mse(ik),&
                  'A7_MSE(',ik,')',a7_mse(ik),&
                  'TARGET_MSE(',ik,')',target_mse(ik),& 
                  'SIGMA_MSE(',ik,')',sigma_mse(ik),& 
                  'VAC_MSE(',ik,')',vac_mse(ik)
            END IF
         END DO
      END IF
      IF (ANY(sigma_bprobe < bigno) .or. ANY(sigma_fluxloop < bigno) .or. ANY(sigma_segrog < bigno)) THEN
         WRITE(iunit,'(A)') '!----------------------------------------------------------------------'
         WRITE(iunit,'(A)') '!          MAGNETIC DIAGNOSTIC OPTIMIZATION'
         WRITE(iunit,'(A)') '!----------------------------------------------------------------------'
         IF (LEN_TRIM(magdiag_coil) > 1) WRITE(iunit,outstr) 'MAGDIAG_COIL',TRIM(magdiag_coil)
         DO ik = 1, UBOUND(sigma_bprobe,DIM=1)
            IF (target_bprobe(ik) /= 0.0) THEN
               WRITE(iunit,"(2(2X,A,I3.3,A,1X,'=',1X,E22.14))")&
                  'TARGET_BPROBE(',ik,')',target_bprobe(ik),&
                  'SIGMA_BPROBE(',ik,')',sigma_bprobe(ik)
            END IF
         END DO
         DO ik = 1, UBOUND(sigma_fluxloop,DIM=1)
            IF (target_fluxloop(ik) /= 0.0) THEN
               WRITE(iunit,"(2(2X,A,I3.3,A,1X,'=',1X,E22.14))")&
                  'TARGET_FLUXLOOP(',ik,')',target_fluxloop(ik),&
                  'SIGMA_FLUXLOOP(',ik,')',sigma_fluxloop(ik)
            END IF
         END DO
         DO ik = 1, UBOUND(sigma_segrog,DIM=1)
            IF (target_segrog(ik) /= 0.0) THEN
               WRITE(iunit,"(2(2X,A,I3.3,A,1X,'=',1X,E22.14))")&
                  'TARGET_SEGROG(',ik,')',target_segrog(ik),&
                  'SIGMA_SEGROG(',ik,')',sigma_segrog(ik)
            END IF
         END DO
      END IF
      IF (sigma_vessel < bigno) THEN
         WRITE(iunit,'(A)') '!----------------------------------------------------------------------'
         WRITE(iunit,'(A)') '!          VACCUM VESSEL LIMITER'
         WRITE(iunit,'(A)') '!----------------------------------------------------------------------'
         IF (LEN_TRIM(vessel_string) > 1) WRITE(iunit,outstr) 'VESSEL_STRING',TRIM(vessel_string)
         WRITE(iunit,outflt) 'TARGET_VESSEL',target_vessel
         WRITE(iunit,outflt) 'SIGMA_VESSEL',sigma_vessel
      END IF
      IF (ANY(sigma_separatrix < bigno)) THEN
         WRITE(iunit,'(A)') '!----------------------------------------------------------------------'
         WRITE(iunit,'(A)') '!          TARGET SEPARATRIX'
         WRITE(iunit,'(A)') '!----------------------------------------------------------------------'
         DO u = 1, nu_max
            DO v = 1, nv_max
               IF (sigma_separatrix(u,v) < bigno) &
                  WRITE(iunit,"(5(2X,A,I3.3,',',I3.3,A,E22.14))") &
                  'R_SEPARATRIX(',u,v,') = ',r_separatrix(u,v),&
                  'PHI_SEPARATRIX(',u,v,') = ',phi_separatrix(u,v),&
                  'Z_SEPARATRIX(',u,v,') = ',z_separatrix(u,v),&
                  'TARGET_SEPARATRIX(',u,v,') = ',target_separatrix(u,v),&
                  'SIGMA_SEPARATRIX(',u,v,') = ',sigma_separatrix(u,v)
            END DO
         END DO
      END IF
      IF (ANY(sigma_limiter < bigno)) THEN
         WRITE(iunit,'(A)') '!----------------------------------------------------------------------'
         WRITE(iunit,'(A)') '!          TARGET LIMITER'
         WRITE(iunit,'(A)') '!----------------------------------------------------------------------'
         DO u = 1, nu_max
            DO v = 1, nv_max
               IF (sigma_limiter(u,v) < bigno) &
                  WRITE(iunit,"(5(2X,A,I3.3,',',I3.3,A,E22.14))") &
                  'R_LIMITER(',u,v,') = ',r_limiter(u,v),&
                  'PHI_LIMITER(',u,v,') = ',phi_limiter(u,v),&
                  'Z_LIMITER(',u,v,') = ',z_limiter(u,v),&
                  'TARGET_LIMITER(',u,v,') = ',target_limiter(u,v),&
                  'SIGMA_LIMITER(',u,v,') = ',sigma_limiter(u,v)
            END DO
         END DO
      END IF
      WRITE(iunit,'(A)') '/'

      RETURN
      END SUBROUTINE write_optimum_namelist
      
      END MODULE stellopt_input_mod<|MERGE_RESOLUTION|>--- conflicted
+++ resolved
@@ -383,9 +383,6 @@
                          target_regcoil_current_density, sigma_regcoil_current_density, &
                          regcoil_winding_surface_separation, &
                          regcoil_current_density, &
-<<<<<<< HEAD
-                         target_curvature_P2, sigma_curvature_P2
-=======
                          regcoil_nescin_filename, &
                          regcoil_num_field_periods, &
                          lregcoil_rcws_rbound_c_opt, lregcoil_rcws_rbound_s_opt, &
@@ -395,8 +392,8 @@
                          regcoil_rcws_rbound_c_min, regcoil_rcws_rbound_s_min, &
                          regcoil_rcws_zbound_c_min, regcoil_rcws_zbound_s_min, &
                          regcoil_rcws_rbound_c_max, regcoil_rcws_rbound_s_max, &
-                         regcoil_rcws_zbound_c_max, regcoil_rcws_zbound_s_max
->>>>>>> cdc20139
+                         regcoil_rcws_zbound_c_max, regcoil_rcws_zbound_s_max, &
+                         target_curvature_P2, sigma_curvature_P2
       
 !-----------------------------------------------------------------------
 !     Subroutines
