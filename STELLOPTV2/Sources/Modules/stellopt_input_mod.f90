--- conflicted
+++ resolved
@@ -225,11 +225,7 @@
                          lth_f_opt, lphi_s_opt, lphi_f_opt, &
                          lrho_opt, ldeltamn_opt, lbound_opt, laxis_opt, lmode_opt, &
                          lne_opt, lte_opt, lti_opt, lth_opt, lzeff_opt, &
-<<<<<<< HEAD
-                         lah_f_opt, lat_f_opt, lcoil_spline, lemis_xics_f_opt, &
-=======
-                         lah_f_opt, lat_f_opt, lcoil_spline, windsurfname, &
->>>>>>> ad07e0f6
+                         lah_f_opt, lat_f_opt, lcoil_spline, windsurfname, lemis_xics_f_opt, &
                          dphiedge_opt, dcurtor_opt, dbcrit_opt, &
                          dpscale_opt, dmix_ece_opt,&
                          dextcur_opt, daphi_opt, dam_opt, dac_opt, &
@@ -411,7 +407,6 @@
       lzeff_f_opt(:)  = .FALSE.
       lte_f_opt(:)    = .FALSE.
       lti_f_opt(:)    = .FALSE.
-<<<<<<< HEAD
       lth_f_opt(:)        = .FALSE.
       lbeamj_f_opt(:)     = .FALSE.
       lbootj_f_opt(:)     = .FALSE.
@@ -424,20 +419,7 @@
       lmode_opt(:,:)      = .FALSE.
       laxis_opt(:)        = .FALSE.
       lcoil_spline(:,:)   = .FALSE.
-=======
-      lth_f_opt(:)    = .FALSE.
-      lbeamj_f_opt(:) = .FALSE.
-      lbootj_f_opt(:) = .FALSE.
-      lah_f_opt(:)    = .FALSE.
-      lat_f_opt(:)    = .FALSE.
-      lbound_opt(:,:) = .FALSE.
-      lrho_opt(:,:)   = .FALSE.
-      ldeltamn_opt(:,:) = .FALSE.
-      lmode_opt(:,:)  = .FALSE.
-      laxis_opt(:)    = .FALSE.
-      lcoil_spline(:,:) = .FALSE.
-      lwindsurf       = .FALSE.
->>>>>>> ad07e0f6
+      lwindsurf           = .FALSE.
       dphiedge_opt    = -1.0
       dcurtor_opt     = -1.0
       dpscale_opt     = -1.0
