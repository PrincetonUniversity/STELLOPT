!-----------------------------------------------------------------------
!     Module:        stellopt_input_mod
!     Authors:       S. Lazerson (lazerson@pppl.gov)
!     Date:          05/24/2012
!     Description:   This module contains the STELLOPT input namelist and
!                    subroutine which initializes and reads the
!                    STELLOPT input namelist.
!-----------------------------------------------------------------------
      MODULE stellopt_input_mod
!-----------------------------------------------------------------------
!     Libraries
!-----------------------------------------------------------------------
      USE stel_kinds, ONLY: rprec
      USE stellopt_runtime
      USE stellopt_vars
      USE equil_utils, ONLY: profile_norm
      USE windingsurface
      USE stellopt_targets
      USE safe_open_mod, ONLY: safe_open
      USE diagno_runtime, ONLY: DIAGNO_VERSION
      USE vmec0, ONLY: version_
      USE vmec_input, ONLY: lasym_local => lasym, am, am_aux_s, am_aux_f, pmass_type, &
                            ac, ac_aux_s, ac_aux_f, pcurr_type, &
                            ai, ai_aux_s, ai_aux_f, piota_type, &
                            ah, ah_aux_s, ah_aux_f, ph_type, &
                            at, at_aux_s, at_aux_f, pt_type, &
                            aphi
      USE vmec_params, ONLY: version_vmec=> version_
      USE mpi_params                                                    ! MPI
!DEC$ IF DEFINED (GENE)
      !USE par_other, ONLY: svn_gene => svn_rev, release_gene => release !OLD SVN Version
      USE par_other, ONLY: svn_gene => git_master, release_gene => git_branch
!DEC$ ENDIF
!DEC$ IF DEFINED (BEAMS3D_OPT)
      USE beams3d_runtime, ONLY: BEAMS3D_VERSION
!DEC$ ENDIF
!DEC$ IF DEFINED (REGCOIL)
      USE regcoil_variables, ONLY: rc_nfp => nfp, rmnc_coil, rmns_coil, zmns_coil, zmnc_coil, mnmax_coil, xm_coil, xn_coil, verbose, regcoil_nml
      !USE regcoil_variables, ONLY: rc_rmnc_stellopt, rc_rmns_stellopt, &
      !                             rc_zmnc_stellopt, rc_zmns_stellopt, &
      !                             rc_nfp => nfp
!DEC$ ENDIF

!-----------------------------------------------------------------------
!     Module Variables
!
!-----------------------------------------------------------------------
      IMPLICIT NONE
!-----------------------------------------------------------------------
!     Input Namelists
!         &optimum
!            nfunc_max          Maximum number of function evaluations
!                               1: Single iteration
!                               2: Single iteration with Jacobian eval (if equil_type=='LMDIF')
!            equil_type         Equilibrium Code:
!                                  'VMEC2000' (default)
!                                  'SPEC'
!            opt_type           Optimizer Type
!                                  'LMDIF'    (default)
!                                  'GADE'
!            ftol               Determines tollerance in sum of squares (LMDIF)
!            xtol               Determines relative errror in approximate solution (LMDIF)
!            gtol               Determines orthagonality of solution (LMDIF)
!            epsfcn             Determines jacobian step length (LMDIF)
!                               Determines crossover factor (GADE)
!                               Determines local attractor scaling, global = 1 (PSO)
!            factor             Determines initial step size (LMDIF)
!                               Determines mutation scaling factor (GADE)
!                               Determines Velocity scaling factor (PSO)
!            mode               Determines if scaling is automatic (1) or user(0) (LMDIF)
!                               Determines strategy (GADE)
!                               Determines number of divisions if > numprocs (MAP)
!            cr_strategy        Crossover strategy (GADE, 0:exponential, 1: binomial)
!            npopulation        Size of population (defaults to nproc if -1 or not set)
!            lkeep_mins         Keep minimum files.
!            lphiedge_opt       Logical to control PHIEDGE variation
!            lcurtor_opt        Logical to control CURTOR variation
!            lbcrit_opt         Logical to control BCRIT variation
!            lpscale_opt        Logical to control PRES_SCALE variation
!            lextcur_opt        Logical array to control EXTCUR varaition
!            laphi_opt          Logical array to control APHI variation
!            lam_opt            Logical array to control AM variation
!            lac_opt            Logical array to control AC variation
!            lai_opt            Logical array to control AI variation
!            lah_opt            Logical array to control AH variation
!            lat_opt            Logical array to control AT variation
!            lam_s_opt          Logical array to control AM_AUX_S variation
!            lam_f_opt          Logical array to control AM_AUX_F variation
!            lac_s_opt          Logical array to control AC_AUX_S variation
!            lac_f_opt          Logical array to control AC_AUX_F variation
!            lai_s_opt          Logical array to control AI_AUX_S variation
!            lai_f_opt          Logical array to control AI_AUX_F variation
!            lphi_s_opt         Logical array to control PHI_AUX_S variation (Electrostatic potential)
!            lphi_f_opt         Logical array to control PHI_AUX_F variation (Electrostatic potential)
!            lah_f_opt          Logical array to control AH_AUX_F variation
!            lat_f_opt          Logical array to control AT_AUX_F variation
!            lcoil_spline       Logical array to control coil spline control point variation
!            lwindsurf          Logical array to embed splined coils in winding surfaces
!            windsurfname       Character string array naming files containing winding surfaces
!            fixedcoilname      Character string naming optional file containing fixed-geometry coils
!            lbound_opt         Logical array to control Boundary variation
!            lrho_opt           Logical array to control HB Boundary variation
!            rho_exp            Integer controling value of HB Boundary exponent (default 2)
!            dphiedge_opt       Scale factor for PHIEDGE variation
!            dcurtor_opt        Scale factor for CURTOR variation
!            dbcrit_opt         Scale factor for BCRIT variation
!            dextcur_opt        Scale factor array for EXTCUR variation
!            daphi_opt          Scale factor array for APHI variation
!            dam_opt            Scale factor array for AM variation
!            dac_opt            Scale factor array for AC variation
!            dai_opt            Scale factor array for AI variation
!            dah_opt            Scale factor array for AH variation
!            dat_opt            Scale factor array for AT variation
!            dam_s_opt          Scale factor array for AM_AUX_S variation
!            dam_f_opt          Scale factor array for AM_AUX_F variation
!            dac_s_opt          Scale factor array for AC_AUX_S variation
!            dac_f_opt          Scale factor array for AC_AUX_F variation
!            dai_s_opt          Scale factor array for AI_AUX_S variation
!            dai_f_opt          Scale factor array for AI_AUX_F variation
!            dphi_s_opt         Scale factor array for PHI_AUX_S variation
!            dphi_f_opt         Scale factor array for PHI_AUX_F variation
!            dbound_opt         Scale factor array for Boundarys variation
!            mboz               Boozer Tranfrom Poloidal Fourier Content
!            nboz               Boozer Tranform Toroidal Fourier Content
!            target_phiedge     Target for PHIEDGE
!            target_RBtor       Target for RBtor
!            target_R0          Target for R axis (phi=0 plane)
!            target_Z0          Target for R axis (phi=0 plane)
!            target_curtor      Target for CURTOR
!            target_curtor_max  Target for maximum toroidal current
!            target_volume      Target for volume
!            target_beta        Target for Beta
!            target_betat       Target for Beta Toroidal
!            target_betap       Target for Beta Poloidal
!            target_wp          Target for stored energy
!            target_apsect_max  Target upper limit on aspect ratio
!            width_apsec_max    Width of TANH function which defines wall in parameter space
!            target_aspect      Target for aspect ratio
!            target_gradp_max   Target upper limit on grad(p)
!            width_gradp_max    Width of TANH function which defines wall in parameter space
!            target_pmin        Target lower limit on min(p)
!            width_pmin         Width of TANH function which defines wall in parameter space
!            target_curvature   Target Edge Curvature Kertosis
!            target_press       Target array for pressure
!            target_ne_line     Target array for line integrated electron density
!            r0_ne_line         R starting point for line integrated measurement (R1: endpoint) [m]
!            phi0_ne_line       PHI starting point for line integrated measurement (PHI1: endpoint) [rad]
!            z0_ne_line         Z starting point for line integrated measurement (Z1: endpoint) [m]
!            target_faraday     Target array for line integrated Faraday rotation.
!            r0_faraday         R starting point for line integrated measurement (R1: endpoint) [m]
!            phi0_faraday       PHI starting point for line integrated measurement (PHI1: endpoint) [rad]
!            z0_faraday         Z starting point for line integrated measurement (Z1: endpoint) [m]
!            target_sxr         Target array for soft X-Ray Diagnostic.
!            r0_sxr             R starting point for soft X-Ray Chord (R1: endpoint) [m]
!            phi0_sxr           PHI starting point for soft X-Ray Chord (PHI1: endpoint) [rad]
!            z0_sxr             Z starting point for soft X-Ray Chord (Z1: endpoint) [m]
!            target_te          Target array for electron temperature
!            r_te               R electron temperature location array
!            z_te               Z electron temperature location array
!            phi_te             PHI electron temperature location array
!            s_te               s electron temperature location array
!            target_ne          Target array for electron density
!            r_ne               R electron density location array
!            z_ne               Z electron density location array
!            phi_ne             PHI electron density location array
!            s_ne               s electron denstiy location array
!            target_ti          Target array for ion temperature
!            r_ti               R ion temperature location array
!            z_ti               Z ion temperature location array
!            phi_ti             PHI ion temperature location array
!            s_ti               s ion temperature location array
!            target_vphi        Target array for toroidal rotation
!            r_vphi             R toroidal rotation location array
!            z_vphi             Z toroidal rotation location array
!            phi_vphi           PHI toroidal rotation location array
!            s_vphi             s toroidal rotation location array
!            r_iota             R Rotational Transform location array
!            z_iota             Z Rotational Transform location array
!            phi_iota           PHI Rotational Transform location array
!            s_iota             s Rotational Transform location array
!            target_mse         Target arry of MSE gammas
!            r_mse              R MSE datapoint array
!            phi_mse            PHI MSE datapoint array
!            z_mse              Z MSE datapoint array
!            s_mse              s MSE datapoint array
!            a1_mse             A1 MSE coefficient (A1-A6 defined this way)
!            vac_mse            Vacuum MSE signal
!            lmse_extcur        Logical Controlling Which currents are factored out
!            target_bprobe      Magnetic Field Measurement
!            target_fluxloop    Fluxloop Measurement
!            target_segrog      Rogowski Coil Measurement
!            magdiag_coil       Coils file for magnetic diagnostics
!            target_vessel      Minimum distance between equilibrium and vessel
!            vessel_string      Vessel file
!            target_balloon     Target array for ballooning stability calculation
!            balloon_theta      Array indicating values of theta for ballooning calculation
!            balloon_zeta       Array indicating values of zeta for ballooning calculation
!            target_bootstrap   Target array for boostrap current <J*B> (difference between VMEC and bootstrap>
!            target_neo         Target array for neoclassical transport (should be zero)
!            target_Jstar       Target array for dJ*/du (should = 0)
!            NumJstar           Division of trapped mu's
!            target_helicity    Target arry for Boozer Spectrum Helicity (=0)
!            helicity           Complex number specifying target helicity
!            target_resjac      Target Resonant Jacobian modes in Boozer Spectrum (iota_res = nfp*n/m)
!            xm_resjac          Array of corresponding m values to target
!            xn_resjac          Array of corresponding n values to target
!            target_separatrix  Target array minimum distance between plasma and separatrix
!            r_separatrix       Array of (ntheta,nzeta) radial separatrix values [m]
!            z_separatrix       Array of (ntheta,nzeta) vertical separatrix values [m]
!            phi_separatrix     Array of (ntheta,nzeta) toroidal angle separatrix values [rad]
!            target_txport      Array of target values for turbulent transport optimization
!            s_txport           Array of normalized toroidal fluxes to calculated turbulent transport
!            target_dkes        Array of target values for drift kinetic optimization
<<<<<<< HEAD
!            nu_dkes            Array of nu values for DKES optimization [m] (Efield from phi array)
!            target_knosos_1nu  Array of target values for drift kinetic optimization (1/nu regime)
!            target_knosos_snu  Array of target values for drift kinetic optimization (sqrtnu regime)
!            target_knosos_sbp  Array of target values for drift kinetic optimization (sb-p regime)
!            target_knosos_gmc  Array of target values for drift kinetic optimization (gamma_c for fast ion confinement)
!            target_knosos_gma  Array of target values for drift kinetic optimization (gamma_alpha fast ion confinement)
!            target_knosos_qer  Array of target values for drift kinetic optimization (radial electric field and energy flux)
!            target_knosos_vbm  Array of target values for drift kinetic optimization (test)
!            target_knosos_vb0  Array of target values for drift kinetic optimization (test)
!            target_knosos_vbb  Array of target values for drift kinetic optimization (test)
!            target_knosos_wbw  Array of target values for drift kinetic optimization (test)
!            target_knosos_dbo  Array of target values for drift kinetic optimization (test)
!!            nu_knosos          Array of nu values for KNOSOS optimization [m] (Efield from phi array)
!            target_stella_q1  Array of target values for turbulence optimization (q1)
!            target_stella_q2  Array of target values for turbulence optimization (q2)
!            target_raderb00     Target for radial derivative of B00
!            target_mbm         Targer for B_max minus B_min at s=1
=======
!            nu_dkes            Array of nu/v values for DKES optimization [m^-1]
!            E_dkes            Array of E/v values for DKES
>>>>>>> 104416b7
!            target_limter      Target array minimum distance between plasma and limiter surface
!            r_limiter          Array of (ntheta,nzeta) radial limiter values [m]
!            z_limiter          Array of (ntheta,nzeta) vertical limiter values [m]
!            phi_limiter        Array of (ntheta,nzeta) toroidal angle limiter values [rad]
!            txport_proxy       String of proxy function name.
!            curvature_P2       Min value of 2nd principal curvature
!
!             REGCOIL related variables
!                         lregcoil_winding_surface_separation_opt, &
!                         dregcoil_winding_surface_separation_opt, &
!                         lregcoil_current_density_opt, &
!                         dregcoil_current_density_opt, &
!                         target_regcoil_winding_surface_separation, &
!                         sigma_regcoil_winding_surface_separation, &
!                         target_regcoil_chi2_b, sigma_regcoil_chi2_b, &
!                         target_regcoil_current_density, sigma_regcoil_current_density, &
!                         regcoil_winding_surface_separation, &
!                         regcoil_current_density
!
!-----------------------------------------------------------------------
!     Subroutines
!
!   NOTE:  All variables which start with target have a similar
!          variable starting with sigma which defines the error bars.
!-----------------------------------------------------------------------
      NAMELIST /optimum/ nfunc_max, equil_type, opt_type,&
                         ftol, xtol, gtol, epsfcn, factor, refit_param, &
                         lcentered_differences, axis_init_option, &
                         cr_strategy, mode, lkeep_mins, lrefit,&
                         npopulation, noptimizers, &
                         lphiedge_opt, lcurtor_opt, lbcrit_opt, &
                         lpscale_opt, lmix_ece_opt, lxics_v0_opt, &
                         lextcur_opt, laphi_opt, lam_opt, lac_opt, &
                         lai_opt, lah_opt, lat_opt, lam_s_opt, &
                         lam_f_opt, lac_s_opt, lac_f_opt, lai_s_opt, &
                         lai_f_opt, lne_f_opt, lte_f_opt, lti_f_opt,&
                         lbeamj_f_opt, lbootj_f_opt, lzeff_f_opt, &
                         lth_f_opt, lphi_s_opt, lphi_f_opt, &
                         lrho_opt, ldeltamn_opt, lbound_opt, laxis_opt, lmode_opt, &
                         lne_opt, lte_opt, lti_opt, lth_opt, lzeff_opt, &
                         lah_f_opt, lat_f_opt, lcoil_spline, lemis_xics_f_opt, &
                         windsurfname, fixedcoilname, &
                         dphiedge_opt, dcurtor_opt, dbcrit_opt, &
                         dpscale_opt, dmix_ece_opt, dxics_v0_opt, &
                         dextcur_opt, daphi_opt, dam_opt, dac_opt, &
                         dai_opt, dah_opt, dat_opt, dam_s_opt, &
                         dam_f_opt, dac_s_opt, dac_f_opt, dai_s_opt, &
                         dai_f_opt, dne_f_opt, dte_f_opt, dti_f_opt,&
                         dth_f_opt, dphi_s_opt, dphi_f_opt,&
                         dbeamj_f_opt, dbootj_f_opt, dzeff_f_opt, dbound_opt, &
                         drho_opt, ddeltamn_opt, &
                         dne_opt, dte_opt, dti_opt, dth_opt, dzeff_opt, &
                         dah_f_opt, dat_f_opt, daxis_opt, &
                         dcoil_spline, demis_xics_f_opt, &
                         ne_aux_s, te_aux_s, ti_aux_s, th_aux_s, phi_aux_s,&
                         beamj_aux_s, bootj_aux_s, zeff_aux_s, &
                         ne_aux_f, te_aux_f, ti_aux_f, th_aux_f, phi_aux_f,&
                         beamj_aux_f, bootj_aux_f, zeff_aux_f, &
                         ne_opt, te_opt, ti_opt, th_opt, zeff_opt, &
                         ne_type, te_type, ti_type, th_type, &
                         beamj_type, bootj_type, zeff_type, phi_type, &
                         bootcalc_type, sfincs_s, sfincs_min_procs, sfincs_Er_option, &
                         vboot_tolerance, vboot_max_iterations, &
                         mango_bound_constraints, &
                         ne_min, te_min, ti_min, th_min, beamj_f_min, &
                         bootj_f_min, zeff_min, zeff_f_min, phi_f_min, &
                         ne_max, te_max, ti_max, th_max, beamj_f_max, &
                         bootj_f_max, zeff_max, zeff_f_max, phi_f_max, &
                         ah_f_min, at_f_min, &
                         ah_f_max, at_f_max, &
                         emis_xics_s, emis_xics_f, emis_xics_type,&
                         emis_xics_f_min, emis_xics_f_max, &
                         raxis_min, raxis_max, &
                         zaxis_min, zaxis_max, &
                         rbc_min, rbc_max, zbs_min, zbs_max, &
                         rbs_min, rbs_max, zbc_min, zbc_max, &
                         mboz, nboz, rho_exp, &
                         coil_type, coil_surf, &
                         coil_splinesx,coil_splinesy,coil_splinesz,&
                         coil_splinefx,coil_splinefy,coil_splinefz,&
                         coil_splinefx_min,coil_splinefy_min,coil_splinefz_min,&
                         coil_splinefx_max,coil_splinefy_max,coil_splinefz_max,&
                         lxval_opt, xval, dxval_opt, xval_min, xval_max, &
                         lyval_opt, yval, dyval_opt, yval_min, yval_max, &
                         target_x, sigma_x, target_y, sigma_y, &
                         target_phiedge, sigma_phiedge, &
                         target_rbtor, sigma_rbtor, &
                         target_r0, sigma_r0, target_z0, sigma_z0, target_b0, sigma_b0, &
                         target_curtor, sigma_curtor, &
                         target_curtor_max, sigma_curtor_max, &
                         target_volume, sigma_volume, &
                         target_beta, sigma_beta, &
                         target_betapol, sigma_betapol, &
                         target_betator, sigma_betator, &
                         target_wp, sigma_wp, &
                         target_aspect, sigma_aspect, &
                         target_extcur, sigma_extcur, &
                         target_aspect_max, sigma_aspect_max, width_aspect_max, &
                         target_gradp_max, sigma_gradp_max, width_gradp_max, &
                         target_pmin, sigma_pmin, width_pmin, &
                         target_curvature, sigma_curvature, &
                         target_kappa, sigma_kappa, phi_kappa, &
                         target_kappa_box, sigma_kappa_box, phi_kappa_box, &
                         target_kappa_avg, sigma_kappa_avg, &
                         target_magwell, sigma_magwell, &
                         target_press, sigma_press, r_press, z_press, phi_press, s_press,&
                         target_pressprime, sigma_pressprime, r_pressprime, z_pressprime, phi_pressprime, s_pressprime,&
                         target_te, sigma_te, r_te, z_te, phi_te, s_te,&
                         target_ne, sigma_ne, r_ne, z_ne, phi_ne, s_ne,&
                         target_ne_line, sigma_ne_line, r0_ne_line, phi0_ne_line, z0_ne_line,&
                         r1_ne_line, phi1_ne_line, z1_ne_line, &
                         target_te_line, sigma_te_line, r0_te_line, phi0_te_line, z0_te_line,&
                         r1_te_line, phi1_te_line, z1_te_line, cutoff_te_line, &
                         target_ti_line, sigma_ti_line, r0_ti_line, phi0_ti_line, z0_ti_line,&
                         r1_ti_line, phi1_ti_line, z1_ti_line, &
                         target_zeff_line, sigma_zeff_line, r0_zeff_line, phi0_zeff_line, z0_zeff_line,&
                         r1_zeff_line, phi1_zeff_line, z1_zeff_line, &
                         target_visbrem_line, sigma_visbrem_line, lambda_visbrem_line, calib_visbrem_line, &
                         r0_visbrem_line, phi0_visbrem_line, z0_visbrem_line,&
                         r1_visbrem_line, phi1_visbrem_line, z1_visbrem_line, &
                         target_ti, sigma_ti, r_ti, z_ti, phi_ti, s_ti,&
                         target_xics, sigma_xics, r0_xics, phi0_xics, z0_xics,&
                         r1_xics, phi1_xics, z1_xics, target_xics_bright, sigma_xics_bright, &
                         target_xics_w3, sigma_xics_w3, target_xics_v, sigma_xics_v, &
                         target_vphi, sigma_vphi, r_vphi, z_vphi, phi_vphi, s_vphi, qm_ratio,&
                         target_iota, sigma_iota, r_iota, z_iota, phi_iota, s_iota,&
                         target_vaciota, sigma_vaciota, r_vaciota, z_vaciota, phi_vaciota, s_vaciota,&
                         target_mse, sigma_mse, r_mse, z_mse, phi_mse, &
                         a1_mse, a2_mse, a3_mse, a4_mse, a5_mse, a6_mse, &
                         a7_mse, vac_mse, lmse_extcur, &
                         target_faraday, sigma_faraday, r0_faraday, phi0_faraday, z0_faraday,&
                         r1_faraday, phi1_faraday, z1_faraday, &
                         target_sxr, sigma_sxr, r0_sxr, phi0_sxr, z0_sxr,&
                         r1_sxr, phi1_sxr, z1_sxr, &
                         target_bprobe, target_fluxloop, target_segrog,&
                         sigma_bprobe, sigma_fluxloop, sigma_segrog, magdiag_coil,&
                         target_vessel, sigma_vessel, vessel_string, &
                         phiedge_min, phiedge_max, curtor_min, curtor_max, &
                         bcrit_min, bcrit_max, pscale_min, pscale_max, &
                         mix_ece_min, mix_ece_max, xics_v0_min, xics_v0_max, &
                         xics_v0, &
                         extcur_min, extcur_max, &
                         am_min, am_max, ac_min, ac_max, ai_min, ai_max, &
                         ah_min, ah_max, at_min, at_max, aphi_min, aphi_max, &
                         am_f_min, ac_f_min, ai_f_min, phi_f_min, ne_f_min, &
                         te_f_min, ti_f_min, th_f_min, &
                         am_f_max, ac_f_max, ai_f_max, phi_f_max, ne_f_max, &
                         te_f_max, ti_f_max, th_f_max, bound_min, bound_max, &
                         delta_min, delta_max, &
                         target_balloon, sigma_balloon, balloon_theta, balloon_zeta,&
                         target_bootstrap,sigma_bootstrap, target_neo, sigma_neo,&
                         target_Jstar, sigma_Jstar, NumJstar,&
                         target_helicity, sigma_helicity, helicity,&
                         target_helicity_old, sigma_helicity_old, &
                         target_resjac, sigma_resjac, xm_resjac, xn_resjac,&
                         target_separatrix, sigma_separatrix, &
                         r_separatrix, z_separatrix, phi_separatrix, &
                         target_limiter, sigma_limiter, &
                         r_limiter, z_limiter, phi_limiter, &
                         lglobal_txport, nz_txport, nalpha_txport, alpha_start_txport, alpha_end_txport, &
                         target_txport, sigma_txport, s_txport, txport_proxy,&
<<<<<<< HEAD
                         target_dkes, sigma_dkes, nu_dkes, &
                         target_knosos_1nu, sigma_knosos_1nu, &
                         target_knosos_snu, sigma_knosos_snu, &
                         target_knosos_sbp, sigma_knosos_sbp, &
                         target_knosos_gmc, sigma_knosos_gmc, &
                         target_knosos_gma, sigma_knosos_gma, &
                         target_knosos_qer, sigma_knosos_qer, &
                         target_knosos_vb0, sigma_knosos_vb0, &
                         target_knosos_vbm, sigma_knosos_vbm, &
                         target_knosos_vbb, sigma_knosos_vbb, &
                         target_knosos_wbw, sigma_knosos_wbw, &
                         target_knosos_dbo, sigma_knosos_dbo, &
                         target_stella_q1, sigma_stella_q1, &
                         target_stella_q2, sigma_stella_q2, &
                         target_raderb00, sigma_raderb00, &
                         target_mshear, sigma_mshear, &
                         target_dmer, sigma_dmer, &
                         target_mbm, sigma_mbm, &
=======
                         target_dkes, sigma_dkes, nu_dkes, E_dkes,&
                         target_dkes_Erdiff, sigma_dkes_Erdiff, nu_dkes_Erdiff, Ep_dkes_Erdiff, Em_dkes_Erdiff, &
>>>>>>> 104416b7
                         target_jdotb,sigma_jdotb,target_bmin,sigma_bmin,&
                         target_bmax,sigma_bmax,target_jcurv,sigma_jcurv,&
                         target_orbit,sigma_orbit,nu_orbit,nv_orbit,&
                         mass_orbit,Z_orbit,vperp_orbit,&
                         np_orbit,vll_orbit,mu_orbit, target_coil_bnorm,&
                         sigma_coil_bnorm, nu_bnorm, nv_bnorm, npts_biot,&
                         target_coillen, sigma_coillen, npts_clen, &
                         target_coilsegvar, sigma_coilsegvar, &
                         target_coiltorvar, sigma_coiltorvar, thwt_coiltorvar, npts_torx, &
                         target_coilsep, sigma_coilsep, npts_csep, &
                         target_coilcrv, sigma_coilcrv, npts_curv, &
                         target_coilself, sigma_coilself, npts_cself, &
                         target_coilrect, sigma_coilrect, coilrectpfw, npts_crect, npts_cpoly, &
                         coilrectvmin, coilrectvmax, coilrectduu, coilrectdul, &
                         target_coilpoly, sigma_coilpoly, kopolyu, kopolyv, &
                         target_ece,sigma_ece,freq_ece, mix_ece, vessel_ece, mirror_ece, &
                         antennaposition_ece, targetposition_ece, rbeam_ece, rfocus_ece, &
                         targettype_ece, antennatype_ece, nra_ece, nphi_ece, &
                         target_kink, sigma_kink,mlmnb_kink,mlmns_kink,ivac_kink,&
                         nj_kink, nk_kink, lssl_kink, lssd_kink, mmaxdf_kink, nmaxdf_kink, &
                         lregcoil_winding_surface_separation_opt, &
                         dregcoil_winding_surface_separation_opt, &
                         lregcoil_current_density_opt, &
                         dregcoil_current_density_opt, &
                         target_regcoil_winding_surface_separation, &
                         sigma_regcoil_winding_surface_separation, &
                         target_regcoil_chi2_b, sigma_regcoil_chi2_b, &
                         target_regcoil_current_density, sigma_regcoil_current_density, &
                         regcoil_winding_surface_separation, &
                         regcoil_current_density, &
                         regcoil_nescin_filename, &
                         regcoil_num_field_periods, &
                         lregcoil_rcws_rbound_c_opt, lregcoil_rcws_rbound_s_opt, &
                         lregcoil_rcws_zbound_c_opt, lregcoil_rcws_zbound_s_opt, &
                         dregcoil_rcws_rbound_c_opt, dregcoil_rcws_rbound_s_opt, &
                         dregcoil_rcws_zbound_c_opt, dregcoil_rcws_zbound_s_opt, &
                         regcoil_rcws_rbound_c_min, regcoil_rcws_rbound_s_min, &
                         regcoil_rcws_zbound_c_min, regcoil_rcws_zbound_s_min, &
                         regcoil_rcws_rbound_c_max, regcoil_rcws_rbound_s_max, &
                         regcoil_rcws_zbound_c_max, regcoil_rcws_zbound_s_max, &
                         target_curvature_P2, sigma_curvature_P2, &
                         target_gamma_c, sigma_gamma_c, &
                         lRosenbrock_X_opt, dRosenbrock_X_opt, &
                         Rosenbrock_X, Rosenbrock_X_min, Rosenbrock_X_max, &
                         target_Rosenbrock_F, sigma_Rosenbrock_F

!-----------------------------------------------------------------------
!     Subroutines
!         read_stellopt_input:   Reads optimum namelist
!-----------------------------------------------------------------------
    CONTAINS

      SUBROUTINE read_stellopt_input(filename, istat, ithread)
      CHARACTER(*), INTENT(in) :: filename
      INTEGER, INTENT(out) :: istat
      INTEGER, INTENT(in) :: ithread
      LOGICAL :: lexist
      INTEGER :: i, ierr, iunit, local_master, isurf
      CHARACTER(LEN=1000) :: line

      ! Variables used in regcoil section to parse nescin spectrum
      INTEGER :: imn, m, n

      ! Initializations to default values
      nfunc_max       = 5000
      opt_type        = 'LMDIF'
      equil_type      = 'VMEC2000'
      ftol            = 1.0D-06
      xtol            = 1.0D-06
      gtol            = 0.0
      epsfcn          = 1.0D-06
      mode            = 1       ! Default in case user forgets
      factor          = 100.
      cr_strategy     = 0
      npopulation     = -1
      noptimizers     = -1
      refit_param     = 0.75
      rho_exp         = 4
      lcentered_differences = .FALSE.
      axis_init_option = "previous"
      lxval_opt       = .FALSE.
      lyval_opt       = .FALSE.
      lkeep_mins      = .FALSE.
      lrefit          = .FALSE.
      lphiedge_opt    = .FALSE.
      lcurtor_opt     = .FALSE.
      lpscale_opt     = .FALSE.
      lbcrit_opt      = .FALSE.
      lmix_ece_opt    = .FALSE.
      lxics_v0_opt    = .FALSE.
      lextcur_opt(:)  = .FALSE.
      laphi_opt(:)    = .FALSE.
      lam_opt(:)      = .FALSE.
      lac_opt(:)      = .FALSE.
      lai_opt(:)      = .FALSE.
      lah_opt(:)      = .FALSE.
      lat_opt(:)      = .FALSE.
      lne_opt(:)      = .FALSE.
      lzeff_opt(:)    = .FALSE.
      lte_opt(:)      = .FALSE.
      lti_opt(:)      = .FALSE.
      lth_opt(:)      = .FALSE.
      lam_s_opt(:)    = .FALSE.
      lam_f_opt(:)    = .FALSE.
      lac_s_opt(:)    = .FALSE.
      lac_f_opt(:)    = .FALSE.
      lai_s_opt(:)    = .FALSE.
      lai_f_opt(:)    = .FALSE.
      lphi_s_opt(:)   = .FALSE.
      lphi_f_opt(:)   = .FALSE.
      lne_f_opt(:)    = .FALSE.
      lzeff_f_opt(:)  = .FALSE.
      lte_f_opt(:)    = .FALSE.
      lti_f_opt(:)    = .FALSE.
      lth_f_opt(:)        = .FALSE.
      lbeamj_f_opt(:)     = .FALSE.
      lbootj_f_opt(:)     = .FALSE.
      lah_f_opt(:)        = .FALSE.
      lat_f_opt(:)        = .FALSE.
      lemis_xics_f_opt(:) = .FALSE.
      lbound_opt(:,:)     = .FALSE.
      lrho_opt(:,:)       = .FALSE.
      ldeltamn_opt(:,:)   = .FALSE.
      lmode_opt(:,:)      = .FALSE.
      laxis_opt(:)        = .FALSE.
      lcoil_spline(:,:)   = .FALSE.
      lwindsurf(:)        = .FALSE.
      dphiedge_opt    = -1.0
      dcurtor_opt     = -1.0
      dpscale_opt     = -1.0
      dbcrit_opt      = -1.0
      dmix_ece_opt    = -1.0
      dxics_v0_opt    = -1.0
      dextcur_opt(:)  = -1.0
      daphi_opt(:)    = -1.0
      dam_opt(:)      = -1.0
      dac_opt(:)      = -1.0
      dai_opt(:)      = -1.0
      dah_opt(:)      = -1.0
      dat_opt(:)      = -1.0
      dne_opt(:)      = -1.0
      dzeff_opt(:)    = -1.0
      dte_opt(:)      = -1.0
      dti_opt(:)      = -1.0
      dth_opt(:)      = -1.0
      dam_s_opt(:)    = -1.0
      dam_f_opt(:)    = -1.0
      dac_s_opt(:)    = -1.0
      dac_f_opt(:)    = -1.0
      dai_s_opt(:)    = -1.0
      dai_f_opt(:)    = -1.0
      dphi_s_opt(:)   = -1.0
      dphi_f_opt(:)   = -1.0
      dne_f_opt(:)    = -1.0
      dzeff_f_opt(:)  = -1.0
      dte_f_opt(:)    = -1.0
      dti_f_opt(:)    = -1.0
      dth_f_opt(:)    = -1.0
      dbeamj_f_opt(:) = -1.0
      dbootj_f_opt(:) = -1.0
      dah_f_opt(:)    = -1.0
      dat_f_opt(:)    = -1.0
      daxis_opt(:)    = -1.0
      demis_xics_f_opt(:) = -1.0
      dbound_opt(:,:)   = -1.0
      drho_opt(:,:)     = -1.0
      ddeltamn_opt(:,:) = -1.0
      dcoil_spline(:,:) = -1.0
      ! REGCOIL Winding surface options
      regcoil_nescin_filename = ''
      regcoil_num_field_periods = -1.0
      lregcoil_winding_surface_separation_opt    = .FALSE.
      dregcoil_winding_surface_separation_opt    = -1.0
      lregcoil_current_density_opt    = .FALSE.
      dregcoil_current_density_opt    = -1.0
      lregcoil_rcws_rbound_c_opt = .FALSE.
      lregcoil_rcws_rbound_s_opt = .FALSE.
      lregcoil_rcws_zbound_c_opt = .FALSE.
      lregcoil_rcws_zbound_s_opt = .FALSE.
      dregcoil_rcws_rbound_c_opt = -1.0
      dregcoil_rcws_rbound_s_opt = -1.0
      dregcoil_rcws_zbound_c_opt = -1.0
      dregcoil_rcws_zbound_s_opt = -1.0
      ! Rosenbrock test function variables
      lRosenbrock_X_opt(1:ROSENBROCK_DIM) = .FALSE.
      dRosenbrock_X_opt(1:ROSENBROCK_DIM) = -1.0
      Rosenbrock_X(1:ROSENBROCK_DIM)      = 3
      Rosenbrock_X_min(1:ROSENBROCK_DIM)  = -bigno
      Rosenbrock_X_max(1:ROSENBROCK_DIM)  = bigno
      target_Rosenbrock_F(1:ROSENBROCK_DIM) = 0
      sigma_Rosenbrock_F(1:ROSENBROCK_DIM)  = bigno

      IF (.not.ltriangulate) THEN  ! This is done because values may be set by trinagulate
         phiedge_min     = -bigno;  phiedge_max     = bigno
         curtor_min      = -bigno;  curtor_max      = bigno
         bcrit_min       = -bigno;  bcrit_max       = bigno
         pscale_min      = 0.0   ;  pscale_max      = bigno
         extcur_min      = -bigno;  extcur_max      = bigno
         aphi_min        = -bigno;  aphi_max        = bigno
         am_min          = -bigno;  am_max          = bigno
         ac_min          = -bigno;  ac_max          = bigno
         ai_min          = -bigno;  ai_max          = bigno
         ah_min          = -bigno;  ah_max          = bigno
         at_min          = -bigno;  at_max          = bigno
         am_f_min        = 0.0;     am_f_max        = bigno
         ac_f_min        = -bigno;  ac_f_max        = bigno
         ai_f_min        = -bigno;  ai_f_max        = bigno
         ah_f_min        = -bigno;  ah_f_max        = bigno
         at_f_min        = -bigno;  at_f_max        = bigno
         raxis_min        = -bigno; raxis_max        = bigno
         zaxis_min        = -bigno; zaxis_max        = bigno
         rbc_min         = -bigno;  rbc_max         = bigno
         zbs_min         = -bigno;  zbs_max         = bigno
         bound_min       = -bigno;  bound_max       = bigno
         delta_min       = -bigno;  delta_max       = bigno
      END IF
      xval            = 0.0   ;  yval            = 0.0
      mix_ece_min     = 0.0   ;  mix_ece_max     = 1.0
      xics_v0_min     = -bigno;  xics_v0_max     = bigno
      ne_min          = -bigno;  ne_max          = bigno
      zeff_min        = -bigno;  zeff_max        = bigno
      te_min          = -bigno;  te_max          = bigno
      ti_min          = -bigno;  ti_max          = bigno
      th_min          = -bigno;  th_max          = bigno
      ne_f_min        = 0.0;     ne_f_max        = bigno_ne
      zeff_f_min      = 0.0;     zeff_f_max      = bigno
      phi_f_min       = -bigno;  phi_f_max       = bigno
      te_f_min        = 0.0;     te_f_max        = bigno
      ti_f_min        = 0.0;     ti_f_max        = bigno
      th_f_min        = 0.0;     th_f_max        = bigno
      beamj_f_min     = -bigno;  beamj_f_max     = bigno
      bootj_f_min     = -bigno;  bootj_f_max     = bigno
      emis_xics_f_min = -bigno;  emis_xics_f_max = bigno
      coil_splinefx_min       = -bigno;  coil_splinefx_max       = bigno
      coil_splinefy_min       = -bigno;  coil_splinefy_max       = bigno
      coil_splinefz_min       = -bigno;  coil_splinefz_max       = bigno
      ! More REGCOIL Options
      target_regcoil_winding_surface_separation = 0.0
      sigma_regcoil_winding_surface_separation = bigno
      regcoil_winding_surface_separation = 1.0
      regcoil_winding_surface_separation_min = 1.0e-3
      regcoil_winding_surface_separation_max = 10.
      target_regcoil_current_density = 0.0
      sigma_regcoil_current_density = bigno
      regcoil_current_density = 8.0e6
      regcoil_current_density_min = 0.0
      regcoil_current_density_max = bigno
      regcoil_rcws_rbound_c_min = -bigno;  regcoil_rcws_rbound_c_max = bigno
      regcoil_rcws_rbound_s_min = -bigno;  regcoil_rcws_rbound_s_max = bigno
      regcoil_rcws_zbound_c_min = -bigno;  regcoil_rcws_zbound_c_max = bigno
      regcoil_rcws_zbound_s_min = -bigno;  regcoil_rcws_zbound_s_max = bigno
      target_regcoil_chi2_b = 0.0
      sigma_regcoil_chi2_b  = bigno
      target_regcoil_current_density = 8.0e6
      sigma_regcoil_current_density  = bigno

      ne_type         = 'akima_spline'
      zeff_type       = 'akima_spline'
      phi_type        = 'akima_spline'
      te_type         = 'akima_spline'
      ti_type         = 'akima_spline'
      th_type         = 'akima_spline'
      beamj_type      = 'power_series'
      bootj_type      = 'power_series'
      bootcalc_type   = 'bootsj'
      emis_xics_type  = 'power_series'
      ne_opt(0:20)       = 0.0
      zeff_opt(0:20)     = 0.0
      te_opt(0:20)       = 0.0
      ti_opt(0:20)       = 0.0
      th_opt(0:20)       = 0.0
      ne_aux_s(:)     = -1.0
      ne_aux_s(1:3)   = (/0.0,0.50,1.0/)
      ne_aux_f(:)     = 0.0 ! Do this so profile norm doesn't get screwy
      ne_aux_f(1:3)   = 1.0 ! Do this so we can scale T to P
      zeff_aux_s(:)   = -1.0
      zeff_aux_s(1:3) = (/0.0,0.50,1.0/)
      zeff_aux_f(:)   = 0.0
      zeff_aux_f(1:3) = 1.0
      te_aux_s(:)     = -1.0
      te_aux_f(:)     = 0.0
      ti_aux_s(:)     = -1.0
      ti_aux_f(:)     = 0.0
      th_aux_s(:)     = -1.0
      th_aux_f(:)     = 0.0 ! Probably need to recast th as ph later
      phi_aux_s(1:3)  = (/0.0,0.50,1.0/)
      phi_aux_f(:)    = 0.0
      beamj_aux_s(:)   = -1.0
      ! beamj_aux_s(1:5) = (/0.0,0.25,0.50,0.75,1.0/)
      beamj_aux_f(:)   = 0.0
      bootj_aux_s(:)   = -1.0
      ! bootj_aux_s(1:5) = (/0.0,0.25,0.50,0.75,1.0/)
      bootj_aux_f(:)   = 0.0
      sfincs_s        = -1
      sfincs_s(1:3)   = (/ 0.2, 0.5, 0.8 /)
      vboot_tolerance = 0.01
      ! The default setting for VBOOT_MAX_ITERATIONS is very high (1e4).
      ! If VBOOT is not converging, try setting this to a smaller number.
      ! For BOOTSJ, a setting of 8-20 works.
      ! For SFINCS, this setting has not been tested.
      vboot_max_iterations = 1e4  ! The maximum number of VBOOT iterations.
      sfincs_min_procs = 1
      xics_v0          = 0.0
      emis_xics_s(1:3) = (/0.0,0.50,1.0/)
      emis_xics_f(:)   = 0.0
      coil_splinesx(:,:) = -1
      coil_splinesy(:,:) = -1
      coil_splinesz(:,:) = -1
      coil_splinefx(:,:) = 0
      coil_splinefy(:,:) = 0
      coil_splinefz(:,:) = 0
      coil_nctrl(:)  = 0
      coil_type(:)    = 'U'    ! Default to "unknown"
      coil_surf(:)    = 1      ! Default to 1st winding surface for back-compat
      windsurfname(:) = ''
      windsurf(:)%mmax   = -1
      windsurf(:)%nmax   = -1
      fixedcoilname   = ''
      mboz            = 64
      nboz            = 64
      target_x        = 0.0
      sigma_x         = bigno
      target_y        = 0.0
      sigma_y         = bigno
      target_phiedge  = 0.0
      sigma_phiedge   = bigno
      target_rbtor    = 0.0
      sigma_rbtor     = bigno
      target_b0       = 0.0
      sigma_b0        = bigno
      target_r0       = 0.0
      sigma_r0        = bigno
      target_z0       = 0.0
      sigma_z0        = bigno
      target_curtor   = 0.0
      sigma_curtor    = bigno
      target_curtor_max = 0.0
      sigma_curtor_max  = bigno
      target_volume   = 0.0
      sigma_volume    = bigno
      target_beta     = 0.0
      sigma_beta      = bigno
      target_betapol  = 0.0
      sigma_betapol   = bigno
      target_betator   = 0.0
      sigma_betator    = bigno
      target_wp        = 0.0
      sigma_wp         = bigno
      target_aspect    = 0.0
      sigma_aspect     = bigno
      target_aspect_max= 0.0
      sigma_aspect_max = bigno
      width_aspect_max = 0.5 ! Ideally we'd want it to be something like N*EPSFCN
      target_gradp_max = 0.0
      sigma_gradp_max  = bigno
      width_gradp_max  = 0.5
      target_pmin      = 0.0
      sigma_pmin       = bigno
      width_pmin       = 0.5
      target_curvature = 0.0
      sigma_curvature  = bigno
      target_magwell   = 0.0
      sigma_magwell    = bigno
      target_kappa     = 0.0
      sigma_kappa      = bigno
      phi_kappa        = 0.0
      target_kappa_box = 0.0
      sigma_kappa_box  = bigno
      phi_kappa_box    = 0.0
      target_kappa_avg = 0.0
      sigma_kappa_avg  = bigno
      target_kink(:)  = 0.0
      sigma_kink(:)   = bigno
      mlmnb_kink      = 264
      mlmns_kink(:)   = 91
      ivac_kink       = 24
      nj_kink         = 512
      nk_kink         = 512
      mmaxdf_kink     = 127
      nmaxdf_kink     = 31
      lssl_kink(:)    = 4096
      lssd_kink(:)    = 4096
      target_vessel   = 0.0
      sigma_vessel    = bigno
      vessel_string   = ''
      target_te(:)    = 0.0
      sigma_te(:)     = bigno
      target_extcur   = 0.0
      sigma_extcur    = bigno
      r_press(:)         = 0.0
      z_press(:)         = 0.0
      phi_press(:)       = 0.0
      s_press(:)         = -1.0
      target_press(:)    = 0.0
      sigma_press(:)     = bigno
      r_pressprime(:)      = 0.0
      z_pressprime(:)      = 0.0
      phi_pressprime(:)    = 0.0
      s_pressprime(:)      = -1.0
      target_pressprime(:) = 0.0
      sigma_pressprime(:)  = bigno
      r_te(:)         = 0.0
      z_te(:)         = 0.0
      phi_te(:)       = 0.0
      s_te(:)         = -1.0
      target_ne(:)    = 0.0
      sigma_ne(:)     = bigno_ne
      r_ne(:)         = 0.0
      z_ne(:)         = 0.0
      phi_ne(:)       = 0.0
      s_ne(:)         = -1.0
      target_ne_line(:) = 0.0
      sigma_ne_line(:) = bigno_ne
      r0_ne_line(:)   = 0.0
      phi0_ne_line(:) = 0.0
      z0_ne_line(:)   = 0.0
      r1_ne_line(:)   = 0.0
      phi1_ne_line(:) = 0.0
      z1_ne_line(:)   = 0.0
      target_te_line(:) = 0.0
      sigma_te_line(:) = bigno
      r0_te_line(:)   = 0.0
      phi0_te_line(:) = 0.0
      z0_te_line(:)   = 0.0
      r1_te_line(:)   = 0.0
      phi1_te_line(:) = 0.0
      z1_te_line(:)   = 0.0
      cutoff_te_line  = 3000.0
      target_ti_line(:) = 0.0
      sigma_ti_line(:) = bigno
      r0_ti_line(:)   = 0.0
      phi0_ti_line(:) = 0.0
      z0_ti_line(:)   = 0.0
      r1_ti_line(:)   = 0.0
      phi1_ti_line(:) = 0.0
      z1_ti_line(:)   = 0.0
      target_zeff_line(:) = 0.0
      sigma_zeff_line(:) = bigno
      r0_zeff_line(:)   = 0.0
      phi0_zeff_line(:) = 0.0
      z0_zeff_line(:)   = 0.0
      r1_zeff_line(:)   = 0.0
      phi1_zeff_line(:) = 0.0
      z1_zeff_line(:)   = 0.0
      target_visbrem_line(:) = 0.0
      sigma_visbrem_line(:) = bigno
      lambda_visbrem_line(:) = 0.632E-6 !632 nm
      calib_visbrem_line(:) = 1.0
      r0_visbrem_line(:)   = 0.0
      phi0_visbrem_line(:) = 0.0
      z0_visbrem_line(:)   = 0.0
      r1_visbrem_line(:)   = 0.0
      phi1_visbrem_line(:) = 0.0
      z1_visbrem_line(:)   = 0.0
      target_xics(:)        = 0.0
      sigma_xics(:)         = bigno
      target_xics_bright(:) = 0.0
      sigma_xics_bright(:)  = bigno
      target_xics_w3(:)     = 0.0
      sigma_xics_w3(:)      = bigno
      target_xics_v(:)      = 0.0
      sigma_xics_v(:)       = bigno
      r0_xics(:)            = 0.0
      phi0_xics(:)          = 0.0
      z0_xics(:)            = 0.0
      r1_xics(:)            = 0.0
      phi1_xics(:)          = 0.0
      z1_xics(:)            = 0.0
      target_ti(:)     = 0.0
      sigma_ti(:)     = bigno
      r_ti(:)         = 0.0
      z_ti(:)         = 0.0
      phi_ti(:)       = 0.0
      s_ti(:)         = -1.0
      target_vphi(:)  = 0.0
      sigma_vphi(:)   = bigno
      r_vphi(:)       = 0.0
      z_vphi(:)       = 0.0
      phi_vphi(:)     = 0.0
      s_vphi(:)       = -1.0
      qm_ratio        = 9.57883058054E+07
      target_iota(:)  = 0.0
      sigma_iota(:)   = bigno
      r_iota(:)       = 0.0
      z_iota(:)       = 0.0
      phi_iota(:)     = 0.0
      s_iota(:)       = -1.0
      target_vaciota(:)  = 0.0
      sigma_vaciota(:)   = bigno
      r_vaciota(:)       = 0.0
      z_vaciota(:)       = 0.0
      phi_vaciota(:)     = 0.0
      s_vaciota(:)       = -1.0
      target_mse(:)   = 0.0
      sigma_mse(:)    = bigno
      r_mse(:)        = 0.0
      z_mse(:)        = 0.0
      phi_mse(:)      = 0.0
      s_mse(:)        = -1.0
      a1_mse(:)       = 0.0
      a2_mse(:)       = 0.0
      a3_mse(:)       = 0.0
      a4_mse(:)       = 0.0
      a5_mse(:)       = 0.0
      a6_mse(:)       = 0.0
      a7_mse(:)       = 0.0
      vac_mse(:)      = 0.0
      lmse_extcur(:)  = .false.
      target_faraday(:) = 0.0
      sigma_faraday(:) = bigno_ne
      r0_faraday(:)   = 0.0
      phi0_faraday(:) = 0.0
      z0_faraday(:)   = 0.0
      r1_faraday(:)   = 0.0
      phi1_faraday(:) = 0.0
      z1_faraday(:)   = 0.0
      target_sxr(:) = 0.0
      sigma_sxr(:) = bigno_ne
      r0_sxr(:)   = 0.0
      phi0_sxr(:) = 0.0
      z0_sxr(:)   = 0.0
      r1_sxr(:)   = 0.0
      phi1_sxr(:) = 0.0
      z1_sxr(:)   = 0.0
      target_ece(:,:) = 0
      sigma_ece(:,:) = bigno
      mix_ece        = 0.8
      vessel_ece     = ''
      mirror_ece     = ''
      targettype_ece  = 'cyl'
      antennatype_ece = 'cyl'
      antennaposition_ece = 0
      targetposition_ece = 0
      rbeam_ece = 0
      rfocus_ece = 0
      nra_ece = 0
      nphi_ece = 8
      target_bprobe(:)= 0.0
      sigma_bprobe(:) = bigno
      target_fluxloop(:) = 0.0
      sigma_fluxloop(:) = bigno
      target_segrog(:)= 0.0
      sigma_segrog(:) = bigno
      magdiag_coil = ''
      target_balloon(:)= 0.0
      sigma_balloon(:) = bigno
      balloon_theta(:)= -1.0
      balloon_zeta(:) = -1.0
      target_bootstrap(:) = 0.0
      sigma_bootstrap(:) = bigno
      target_neo(:)   = 0.0
      sigma_neo(:)    = bigno
      target_Jstar(:) = 0.0
      sigma_Jstar(:)  = bigno
      NumJstar        = 4
      target_helicity(:) = 0.0
      sigma_helicity(:)  = bigno
      helicity           = CMPLX(0.0,0.0)
      target_helicity_old(:) = 0.0
      sigma_helicity_old(:)  = bigno
      target_resjac(:)  = 0.0
      sigma_resjac(:)   = bigno
      xn_resjac(:)      = 0
      xm_resjac(:)      = -99
      target_separatrix = 0.0
      sigma_separatrix  = bigno
      r_separatrix      = 0.0
      z_separatrix      = 0.0
      phi_separatrix    = 0.0
      lglobal_txport    = .FALSE.
      nz_txport         = 128
      nalpha_txport     = 1
      alpha_start_txport= 0.0
      alpha_end_txport  = pi2/2
      target_txport     = 0.0
      sigma_txport      = bigno
      s_txport          = -1.0
      txport_proxy      = 'prox1f'
      target_orbit      = 0.0
      sigma_orbit       = bigno
      mass_orbit        = 6.64465675E-27 ! Default to He4
      Z_orbit           = 2.0
      nu_orbit          = 0
      nv_orbit          = 0
      np_orbit          = 0
      vll_orbit         = 0
      mu_orbit          = 0
      vperp_orbit       = 0
      target_dkes       = 0.0
      sigma_dkes        = bigno
<<<<<<< HEAD
      nu_dkes           = 0.01
      target_knosos_1nu = 0.0
      sigma_knosos_1nu  = bigno
      target_knosos_snu = 0.0
      sigma_knosos_snu  = bigno
      target_knosos_sbp = 0.0
      sigma_knosos_sbp  = bigno
      target_knosos_gmc = 0.0
      sigma_knosos_gmc  = bigno
      target_knosos_gma = 0.0
      sigma_knosos_gma  = bigno
      target_knosos_qer = 0.0
      sigma_knosos_qer  = bigno
      target_knosos_vbm = 0.0
      sigma_knosos_vbm  = bigno
      target_knosos_vb0 = 0.0
      sigma_knosos_vb0  = bigno
      target_knosos_vbb = 0.0
      sigma_knosos_vbb  = bigno
      target_knosos_wbw = 0.0
      sigma_knosos_wbw  = bigno
      target_knosos_dbo = 0.0
      sigma_knosos_dbo  = bigno
!      nu_knosos         = 0.01
      target_stella_q1  = 0.0
      sigma_stella_q1   = bigno
      target_stella_q2  = 0.0
      sigma_stella_q2   = bigno
      target_raderb00   = 0
      sigma_raderb00    = bigno
      target_mshear     = 0
      sigma_mshear      = bigno
      target_dmer     = 0
      sigma_dmer      = bigno
      target_mbm        = 0
      sigma_mbm         = bigno
      target_jdotb      = 0.0
=======
      nu_dkes           = -bigno
      E_dkes            = -bigno
      target_dkes_Erdiff = 0.0
      sigma_dkes_Erdiff  = bigno
      nu_dkes_erdiff     = 0
      Ep_dkes_Erdiff     = 0
      Em_dkes_erdiff     = 0
      target_jdotb       = 0.0
>>>>>>> 104416b7
      sigma_jdotb       = bigno
      target_jcurv      = 0.0
      sigma_jcurv       = bigno
      target_bmin       = 0.0
      sigma_bmin        = bigno
      target_bmax       = 0.0
      sigma_bmax        = bigno
      target_limiter    = 0.0
      sigma_limiter     = bigno
      r_limiter         = 0.0
      z_limiter         = 0.0
      phi_limiter       = 0.0
      target_coil_bnorm = 0.0
      sigma_coil_bnorm  = bigno
      nu_bnorm          = 256
      nv_bnorm          = 64
      npts_biot         = 128
      target_coillen    = 0.0
      sigma_coillen     = bigno
      npts_clen         = 360
      target_coilsegvar = 0.0
      sigma_coilsegvar  = bigno
      target_coiltorvar = 0.0
      sigma_coiltorvar  = bigno
      thwt_coiltorvar   = 0.9
      npts_torx         = 128
      target_coilcrv    = 0.0
      sigma_coilcrv     = bigno
      npts_curv         = 256
      target_coilsep    = 20.0
      sigma_coilsep     = bigno
      npts_csep         = 128
      target_coilself   = 0.0
      sigma_coilself    = bigno
      npts_cself        = 360
      target_coilrect   = 0.0
      sigma_coilrect    = bigno
      coilrectpfw       = 0.02
      coilrectvmin      = 0.0
      coilrectvmax      = 1.0
      coilrectduu       = 0.125
      coilrectdul       = 0.125
      npts_crect        = 360
      target_coilpoly   = 0.0
      sigma_coilpoly    = bigno
      kopolyu(:,:)      = -1.0
      kopolyv(:,:)      = -1.0
      npts_cpoly        = 360
      target_curvature_P2    = 0.0
      sigma_curvature_P2     = bigno
      target_gamma_c    = 0.0
      sigma_gamma_c     = bigno

      ! Read name list
      lexist            = .false.
      istat=0
      iunit=12
      INQUIRE(FILE=TRIM(filename),EXIST=lexist)
      IF (.not.lexist) CALL handle_err(FILE_EXIST_ERR,TRIM(filename),istat)
      CALL safe_open(iunit,istat,TRIM(filename),'old','formatted')
      IF (istat /= 0) CALL handle_err(FILE_OPEN_ERR,TRIM(filename),istat)
      READ(iunit,NML=optimum,IOSTAT=istat)
      IF (istat /= 0) THEN
         backspace(iunit)
         read(iunit,fmt='(A)') line
         write(6,'(A)') 'Invalid line in namelist: '//TRIM(line)
         CALL handle_err(NAMELIST_READ_ERR,'OPTIMUM in: '//TRIM(filename),istat)
      END IF
      CALL FLUSH(iunit)
      CLOSE(iunit)

      ! Fix String vars
      equil_type=TRIM(equil_type)
      equil_type=ADJUSTL(equil_type)
      opt_type  =TRIM(opt_type)
      opt_type  = ADJUSTL(opt_type)
      magdiag_coil = TRIM(magdiag_coil)
      magdiag_coil = ADJUSTL(magdiag_coil)
      ne_type = ADJUSTL(ne_type)
      te_type = ADJUSTL(te_type)
      ti_type = ADJUSTL(ti_type)
      th_type = ADJUSTL(th_type)
      zeff_type = ADJUSTL(zeff_type)
      phi_type = ADJUSTL(phi_type)
      beamj_type = ADJUSTL(beamj_type)
      bootj_type = ADJUSTL(bootj_type)
      bootcalc_type = ADJUSTL(bootcalc_type)

      ! Coil Optimization
      IF (ANY(ANY(lcoil_spline,2),1)) THEN
         lcoil_geom = .true.

         DO isurf=1,maxwindsurf
            IF (LEN_TRIM(windsurfname(isurf)).gt.0) THEN
               CALL read_winding_surface(windsurfname(isurf), isurf, ierr)
               IF (ierr.ne.0) CALL handle_err(CWS_READ_ERR, &
                    windsurfname(isurf), ierr)
               lwindsurf(isurf) = .TRUE.
            ENDIF
         ENDDO !isurf

         ! Count knots, error check
         DO i=1,nigroup
            n = COUNT(coil_splinesx(i,:) >= 0.0)
            coil_nctrl(i) = n - 4
            IF ((n > 0).AND.(n < 4)) &
                 CALL handle_err(KNOT_DEF_ERR, 'read_stellopt_input', n)
            IF (COUNT(coil_splinesy(i,:) >= 0.0) - 4 .NE. coil_nctrl(i)) &
                 CALL handle_err(KNOT_MISMATCH_ERR, 'read_stellopt_input', coil_nctrl(i))
            IF ((.NOT.lwindsurf(coil_surf(i))) .AND. (COUNT(coil_splinesz(i,:) >= 0.0) - 4 .NE. coil_nctrl(i))) &
                 CALL handle_err(KNOT_MISMATCH_ERR, 'read_stellopt_input', coil_nctrl(i))
            IF (ANY(lcoil_spline(i,MAX(coil_nctrl(i)+1,1):maxcoilctrl))) &
                 CALL handle_err(KNOT_MISMATCH_ERR, 'read_stellopt_input', coil_nctrl(i))
            IF (n.GE.4) THEN
               DO m=2,n
                  IF (coil_splinesx(i,m).LT.coil_splinesx(i,m-1)) &
                       CALL handle_err(KNOT_ORDER_ERR, 'read_stellopt_input', m)
                  IF (coil_splinesy(i,m).LT.coil_splinesy(i,m-1)) &
                       CALL handle_err(KNOT_ORDER_ERR, 'read_stellopt_input', m)
               ENDDO
               IF ((coil_splinesx(i,2).NE.coil_splinesx(i,1)) .OR. &
                   (coil_splinesx(i,3).NE.coil_splinesx(i,1)) .OR. &
                   (coil_splinesx(i,4).NE.coil_splinesx(i,1))) &
                  CALL handle_err(KNOT_CONST_ERR, 'read_stellopt_input', i)
               IF ((coil_splinesx(i,n-1).NE.coil_splinesx(i,n)) .OR. &
                   (coil_splinesx(i,n-2).NE.coil_splinesx(i,n)) .OR. &
                   (coil_splinesx(i,n-3).NE.coil_splinesx(i,n))) &
                  CALL handle_err(KNOT_CONST_ERR, 'read_stellopt_input', i)
               IF ((coil_splinesy(i,2).NE.coil_splinesy(i,1)) .OR. &
                   (coil_splinesy(i,3).NE.coil_splinesy(i,1)) .OR. &
                   (coil_splinesy(i,4).NE.coil_splinesy(i,1))) &
                  CALL handle_err(KNOT_CONST_ERR, 'read_stellopt_input', i)
               IF ((coil_splinesy(i,n-1).NE.coil_splinesy(i,n)) .OR. &
                   (coil_splinesy(i,n-2).NE.coil_splinesy(i,n)) .OR. &
                   (coil_splinesy(i,n-3).NE.coil_splinesy(i,n))) &
                  CALL handle_err(KNOT_CONST_ERR, 'read_stellopt_input', i)
            ENDIF !n ge 4
         END DO !i
      ENDIF !lcoil_spline

      ! REGCOIL winding surface optimization
      ! If targeting chi2_b on the plasma boundary AND varying the winding
      ! surface Fourier series, then load the nescin file from the regcoil
      ! namelist

!DEC$ IF DEFINED (REGCOIL)
      IF ( ANY(sigma_regcoil_chi2_b < bigno) .and. &
           ( ANY(lregcoil_rcws_rbound_c_opt) .or. ANY(lregcoil_rcws_rbound_s_opt) .or. &
           ANY(lregcoil_rcws_zbound_c_opt) .or. ANY(lregcoil_rcws_zbound_s_opt) ) ) THEN
         rc_nfp = regcoil_num_field_periods
         regcoil_rcws_rbound_c = 0
         regcoil_rcws_rbound_s = 0
         regcoil_rcws_zbound_c = 0
         regcoil_rcws_zbound_s = 0
         IF (myid == master) THEN
            WRITE(6,*) '<----REGCOIL: Reading NESCIN Spectrum from file'
         end if
         !call regcoil_read_nescin_spectrum(regcoil_nescin_filename, (myid == master))
         verbose = (myid == master)
         ! We need to read geometry_option_coil and nescin_filename from the input namelist before the coil surface can be loaded.
         CALL safe_open(iunit, istat, TRIM(filename), 'old', 'formatted')
         READ(iunit, nml=regcoil_nml, iostat=istat)
         CLOSE(iunit)
         call regcoil_init_coil_surface()
         IF (myid == master) THEN
            WRITE(6,*) '<----REGCOIL: Initializing winding surface with NESCIN Spectrum'
         end if
         !call regcoil_initupdate_nescin_coil_surface((myid == master))
         ! parse the rc_(r/z)mn(c/s)_stellopt arrays and populate the regcoil_rcws_(r/z)bound_(c/s) 2D arrays
         !do ii = -mpol_rcws,mpol_rcws
         !   do jj = -ntor_rcws,ntor_rcws
         !      regcoil_rcws_rbound_c(ii, jj) = rc_rmnc_stellopt(ii,jj)
         !      regcoil_rcws_rbound_s(ii, jj) = rc_rmns_stellopt(ii,jj)
         !      regcoil_rcws_zbound_c(ii, jj) = rc_zmnc_stellopt(ii,jj)
         !      regcoil_rcws_zbound_s(ii, jj) = rc_zmns_stellopt(ii,jj)
         !   end do
         !end do
         do imn = 1, mnmax_coil
            m = xm_coil(imn)
            n = xn_coil(imn)/(-regcoil_num_field_periods) ! Convert from regcoil/vmec to nescin convention
            IF (m < -mpol_rcws .or. m > mpol_rcws .or. n < -ntor_rcws .or. n > ntor_rcws) THEN
               WRITE(6,*) "Error! (m,n) values in nescin file exceed mpol_rcws or ntor_rcws."
               WRITE(6,*) "mpol_rcws=",mpol_rcws," ntor_rcws=",ntor_rcws
               WRITE(6,*) "m=",m,"  n=",n
               STOP
            END IF
            regcoil_rcws_rbound_c(m, n) = rmnc_coil(imn)
            regcoil_rcws_rbound_s(m, n) = rmns_coil(imn)
            regcoil_rcws_zbound_c(m, n) = zmnc_coil(imn)
            regcoil_rcws_zbound_s(m, n) = zmns_coil(imn)
         end do

         if (myid==master) then
            WRITE(6,*) '<----STELLOPT_INPUT_MOD: Finished parsing nescoil data and', &
                 ' assigning stellopt variables'
         end if
      END IF
!DEC$ ENDIF
      ! End of REGCOIL winding surface optimization initializion steps

      ! If fixed boundary optimization or mapping turn off restart
      IF (ANY(ANY(lbound_opt,2),1) .or. opt_type=='map') lno_restart = .true.
      ! Test for proper normalization on ne profile
      IF (ANY(ne_opt > 1.0E+15) .or. ANY(ne_aux_f > 1.0E+15)) THEN
         IF (myid == master) THEN
            WRITE(6,*) '!!!!!!!!!!!!!!!!!!!! WARNING !!!!!!!!!!!!!!!!!!!!!!!!!'
            WRITE(6,*) '  Electron density profile is set too large.  The'
            WRITE(6,*) '  NE_OPT and NE_AUX_F arrays should be normalized to'
            WRITE(6,*) '  1.0E+18 [m^-3].'
            WRITE(6,*) '  '
            WRITE(6,*) '  This DOES NOT apply to the TARGET_NE or SIGMA_NE'
            WRITE(6,*) '  arrays which are normalized to 1.0E+00 [m^-3].'
            WRITE(6,*) '  '
            WRITE(6,*) '  STELLOPT will now renormalize.'
         END IF
         ne_opt = ne_opt / ne_norm
         ne_aux_f = ne_aux_f / ne_norm
      END IF

      ! Print code messages
      CALL tolower(equil_type)
      IF ((myid == master) .and. (TRIM(equil_type(1:4)) == 'vmec') ) THEN
         WRITE(6,*)        " Equilibrium calculation provided by: "
         WRITE(6,"(2X,A)") "================================================================================="
         WRITE(6,"(2X,A)") "=========   Parallel Variational Moments Equilibrium Code (v "//TRIM(version_vmec)//")       ========="
         WRITE(6,"(2X,A)") "=========                (S. Hirshman, J. Whitson)                      ========="
         WRITE(6,"(2X,A)") "=========         http://vmecwiki.pppl.wikispaces.net/VMEC              ========="
         WRITE(6,"(2X,A)") "================================================================================="
         WRITE(6,*)        "    "
      END IF
!DEC$ IF DEFINED (BEAMS3D_OPT)
      IF (myid == master .and. ANY(sigma_orbit < bigno) ) THEN
         WRITE(6,*)               " Energetic Particle calculation provided by: "
         WRITE(6,"(2X,A)")        "================================================================================="
         WRITE(6,"(2X,A,F5.2,A)") "=========                      BEAMS3D (v",BEAMS3D_VERSION,")                         ========="
         WRITE(6,"(2X,A)")        "=========                  (M. McMillan, S. Lazerson)                   ========="
         WRITE(6,"(2X,A)")        "=========                       lazerson@pppl.gov                       ========="
         WRITE(6,"(2X,A)")        "=========          http://vmecwiki.pppl.wikispaces.net/BEAMS3D          ========="
         WRITE(6,"(2X,A)")        "================================================================================="
         WRITE(6,*)        "    "
      END IF
!DEC$ ELSE
      IF (ANY(sigma_orbit < bigno)) THEN
         sigma_orbit = bigno
         IF (myid == master) THEN
            WRITE(6,*) '!!!!!!!!!!!!!!!!!!!! WARNING !!!!!!!!!!!!!!!!!!!!!!!!!'
            WRITE(6,*) '  STELLOPT has not been linked to the BEAMS3D code.   '
            WRITE(6,*) '  Optimization of particle orbits not possible.'
            WRITE(6,*) '  Disabling energetic particle targets.'
         END IF
      END IF
!DEC$ ENDIF
      IF (myid == master .and. ANY(sigma_bootstrap < bigno)) THEN
         WRITE(6,*)        " Bootstrap calculation provided by: "
         WRITE(6,"(2X,A)") "================================================================================="
         WRITE(6,"(2X,A,A,A)") "=========                    BOOTSJ (v",version_,")                             ========="
         WRITE(6,"(2X,A)") "=========            (J. Tolliver, K. Shaing, P. Moroz)                 ========="
         WRITE(6,"(2X,A)") "=========        http://vmecwiki.pppl.wikispaces.net/BOOTSJ             ========="
         WRITE(6,"(2X,A)") "================================================================================="
         WRITE(6,*)        "    "
      END IF
      IF (myid == master .and. ANY(sigma_balloon < bigno)) THEN
         WRITE(6,*)        " Ballooning stability calculation provided by: "
         WRITE(6,"(2X,A)") "================================================================================="
         WRITE(6,"(2X,A,F5.2,A)") "=========                    COBRAVMEC (v",4.10,")                         ========="
         WRITE(6,"(2X,A)") "=========                 (R. Sanchez, S. Hirshman)                     ========="
         WRITE(6,"(2X,A)") "=========                   raul.sanchez@uc3m.es                        ========="
         WRITE(6,"(2X,A)") "================================================================================="
         WRITE(6,*)        "    "
      END IF
!DEC$ IF DEFINED (TERPSICHORE)
      IF (myid == master .and. ANY(sigma_kink < bigno)) THEN
         WRITE(6,*)        " Kink stability calculation provided by: "
         WRITE(6,"(2X,A)") "================================================================================="
         WRITE(6,"(2X,A,F5.2,A)") "=========                    TERPSICHORE (v2016)                        ========="
         WRITE(6,"(2X,A)") "=========    (D. V. ANDERSON, W. A. COOPER, R. GRUBER AND U. SCHWENN)   ========="
         WRITE(6,"(2X,A)") "=========                   wilfred.cooper@epfl.ch                      ========="
         WRITE(6,"(2X,A)") "================================================================================="
         WRITE(6,*)        "    "
      END IF
!DEC$ ELSE
      IF (ANY(sigma_kink < bigno)) THEN
         sigma_kink(:) = bigno
         IF (myid == master) THEN
            WRITE(6,*) '!!!!!!!!!!!!!!!!!!!! WARNING !!!!!!!!!!!!!!!!!!!!!!!!!'
            WRITE(6,*) '  STELLOPT has not been linked to the TERPSICHORE code.   '
            WRITE(6,*) '  Optimization of kink stability not possible.'
            WRITE(6,*) '  Disabling kink stability targets.'
         END IF
      END IF
!DEC$ ENDIF
!DEC$ IF DEFINED (TRAVIS)
      IF (myid == master .and. ANY(sigma_ece < bigno)) THEN
         WRITE(6,*)        " ECE Radiation calculation provided by: "
         WRITE(6,"(2X,A)")        "================================================================================="
         CALL printversion_sopt_f77
         !WRITE(6,"(2X,A,F5.2,A)") "=========                            TRAVIS                             ========="
         WRITE(6,"(2X,A)")        "=========                    (N. Marushchenko)                          ========="
         WRITE(6,"(2X,A)")        "=========              nikolai.marushchenko@ipp.mpg.de                  ========="
         WRITE(6,"(2X,A)")        "================================================================================="
         WRITE(6,*)               "    "
      END IF
!DEC$ ELSE
      IF (ANY(sigma_ece < bigno)) THEN
         sigma_ece = bigno
         IF (myid == master) THEN
            WRITE(6,*) '!!!!!!!!!!!!!!!!!!!! WARNING !!!!!!!!!!!!!!!!!!!!!!!!!'
            WRITE(6,*) '  STELLOPT has not been linked to the TRAVIS code.   '
            WRITE(6,*) '  Optimization of ECE Radiation not possible.'
            WRITE(6,*) '  Disabling ECE Radiation targets.'
         END IF
      END IF
!DEC$ ENDIF
!DEC$ IF DEFINED (COILOPTPP)
      IF (myid == master .and. (sigma_coil_bnorm < bigno)) THEN
         WRITE(6,*)        " Stellarator Coil Optimization provided by: "
         WRITE(6,"(2X,A)") "================================================================================="
         WRITE(6,"(2X,A)") "=========                            COILOPT++                          ========="
         WRITE(6,"(2X,A)") "=========                    (J. Breslau, S. Lazerson)                  ========="
         WRITE(6,"(2X,A)") "=========                        jbreslau@pppl.gov                      ========="
         WRITE(6,"(2X,A)") "================================================================================="
         WRITE(6,*)        "    "
      END IF
!DEC$ ELSE
      IF (sigma_coil_bnorm < bigno) THEN
         sigma_coil_bnorm = bigno
         IF (myid == master) THEN
            WRITE(6,*) '!!!!!!!!!!!!!!!!!!!! WARNING !!!!!!!!!!!!!!!!!!!!!!!!!'
            WRITE(6,*) '  Coil optimization with the COILOPT++'
            WRITE(6,*) '  code has been disabled.  Coil optimziation'
            WRITE(6,*) '  has been turned off.  Contact your vendor for'
            WRITE(6,*) '  further information.'
         END IF
      END IF
!DEC$ ENDIF
!DEC$ IF DEFINED (REGCOIL)
      IF (myid == master .and. (ANY(sigma_regcoil_chi2_b < bigno) .or. &
                                (sigma_regcoil_current_density < bigno) )) THEN
         WRITE(6,*)        " Stellarator REGCOIL Optimization provided by: "
         WRITE(6,"(2X,A)") "================================================================================="
         WRITE(6,"(2X,A)") "=========                            REGCOIL                            ========="
         WRITE(6,"(2X,A)") "=========                        (M. Landreman)                         ========="
         WRITE(6,"(2X,A)") "=========               Matt dot Landreman at gmail dot com             ========="
         WRITE(6,"(2X,A)") "================================================================================="
         WRITE(6,*)        "    "
      END IF
!DEC$ ELSE
      IF (myid == master .and. (ANY(sigma_regcoil_chi2_b < bigno) .or. &
                                (sigma_regcoil_current_density < bigno) ) ) THEN
         sigma_regcoil_chi2_b = bigno
         sigma_regcoil_current_density = bigno
         WRITE(6,*) '!!!!!!!!!!!!!!!!!!!! WARNING !!!!!!!!!!!!!!!!!!!!!!!!!'
         WRITE(6,*) '  Coil optimization with the REGCOIL'
         WRITE(6,*) '  code has been disabled.  Coil optimziation'
         WRITE(6,*) '  has been turned off.  Contact your vendor for'
         WRITE(6,*) '  further information.'
      END IF
!DEC$ ENDIF
!DEC$ IF DEFINED (DKES_OPT)
      IF (myid == master .and. (ANY(sigma_dkes < bigno) .or. ANY(sigma_dkes_Erdiff < bigno))) THEN
         WRITE(6,*)        " Drift-Kinetic Equation Solver (DKES) provided by: "
         WRITE(6,"(2X,A)") "================================================================================="
         WRITE(6,"(2X,A)") "=========           Drift Kinetic Equation Solver, Variational          ========="
         WRITE(6,"(2X,A)") "=========                    (S.Hirshman, W. van Rij)                   ========="
         WRITE(6,"(2X,A)") "=========                      hirshmansp@ornl.gov                      ========="
         WRITE(6,"(2X,A)") "================================================================================="
         WRITE(6,*)        "    "
      END IF
!DEC$ ELSE
      IF (ANY(sigma_dkes < bigno) .or. ANY(sigma_dkes_Erdiff < bigno)) THEN
         sigma_dkes(:) = bigno
         IF (myid == master) THEN
            WRITE(6,*) '!!!!!!!!!!!!!!!!!!!! WARNING !!!!!!!!!!!!!!!!!!!!!!!!!'
            WRITE(6,*) '  Drift-kinetic optimization with the DKES'
            WRITE(6,*) '  code has been disabled.  Drift-kinetic optimziation'
            WRITE(6,*) '  has been turned off.  Contact your vendor for'
            WRITE(6,*) '  further information.'
         END IF
      END IF
!DEC$ ENDIF
!DEC$ IF DEFINED (KNOSOS_OPT)
      IF (myid == master .and. (ANY(sigma_knosos_1nu < bigno) .or. ANY(sigma_knosos_snu < bigno) .or. ANY(sigma_knosos_sbp < bigno) .or.&
           ANY(sigma_knosos_gmc < bigno) .or. ANY(sigma_knosos_gma < bigno) .or. ANY(sigma_knosos_qer < bigno) .or. ANY(sigma_knosos_vbm < bigno) .or. &
           ANY(sigma_knosos_vb0 < bigno) .or. ANY(sigma_knosos_vbb < bigno) .or. ANY(sigma_knosos_wbw < bigno) .or. ANY(sigma_knosos_dbo < bigno))) THEN
         WRITE(6,*)        " KiNetic Orbit-averaging SOlver for Stellarators (KNOSOS) provided by: "
         WRITE(6,"(2X,A)") "================================================================================="
         WRITE(6,"(2X,A)") "=========         KiNetic Orbit-averaging SOlver for Stellarators       ========="
         WRITE(6,"(2X,A)") "=========               Drift Kinetic Equation Solver                   ========="
         WRITE(6,"(2X,A)") "=========                      (J.L. Velasco et al.)                    ========="
         WRITE(6,"(2X,A)") "=========                   joseluis.velasco@ciemat.es                  ========="
         WRITE(6,"(2X,A)") "================================================================================="
         WRITE(6,*)        "    "
      END IF
!DEC$ ELSE
      IF (ANY(sigma_knosos_1nu < bigno) .or. ANY(sigma_knosos_snu < bigno) .or. ANY(sigma_knosos_sbp < bigno) .or. ANY(sigma_knosos_vb0 < bigno) .or. &
           ANY(sigma_knosos_gmc < bigno) .or. ANY(sigma_knosos_gma < bigno) .or. ANY(sigma_knosos_qer < bigno) .or. ANY(sigma_knosos_vbm < bigno) .or. &
           ANY(sigma_knosos_vbb < bigno) .or. ANY(sigma_knosos_wbw < bigno) .or. ANY(sigma_knosos_dbo < bigno)) THEN
         IF (ANY(sigma_knosos_1nu < bigno)) sigma_knosos_1nu(:) = bigno
         IF (ANY(sigma_knosos_snu < bigno)) sigma_knosos_snu(:) = bigno
         IF (ANY(sigma_knosos_sbp < bigno)) sigma_knosos_sbp(:) = bigno
         IF (ANY(sigma_knosos_gmc < bigno)) sigma_knosos_gmc(:) = bigno
         IF (ANY(sigma_knosos_gma < bigno)) sigma_knosos_gma(:) = bigno
         IF (ANY(sigma_knosos_qer < bigno)) sigma_knosos_qer(:) = bigno
         IF (ANY(sigma_knosos_vbm < bigno)) sigma_knosos_vbm(:) = bigno
         IF (ANY(sigma_knosos_vb0 < bigno)) sigma_knosos_vb0(:) = bigno
         IF (ANY(sigma_knosos_vbb < bigno)) sigma_knosos_vbb(:) = bigno
         IF (ANY(sigma_knosos_wbw < bigno)) sigma_knosos_wbw(:) = bigno
         IF (ANY(sigma_knosos_dbo < bigno)) sigma_knosos_dbo(:) = bigno
         IF (myid == master) THEN
            WRITE(6,*) '!!!!!!!!!!!!!!!!!!!! WARNING !!!!!!!!!!!!!!!!!!!!!!!!!'
            WRITE(6,*) '  Drift-kinetic optimization with the KNOSOS'
            WRITE(6,*) '  code has been disabled.  Drift-kinetic optimization'
            WRITE(6,*) '  has been turned off.  Contact your vendor for'
            WRITE(6,*) '  further information.'
         END IF
      END IF
!DEC$ ENDIF
!DEC$ IF DEFINED (STELLA_OPT)
      IF (myid == master .and. (ANY(sigma_stella_q1 < bigno) .or. ANY(sigma_stella_q2 < bigno))) THEN
         WRITE(6,*)        " stella "
         WRITE(6,"(2X,A)") "================================================================================="
         WRITE(6,"(2X,A)") "=========                            stella                             ========="
         WRITE(6,"(2X,A)") "=========                        (M. Barnes et al.)                     ========="
         WRITE(6,"(2X,A)") "================================================================================="
         WRITE(6,*)        "    "
      END IF
!DEC$ ELSE
      IF (ANY(sigma_stella_q1 < bigno) .or. ANY(sigma_stella_q2 < bigno)) THEN
         IF (ANY(sigma_stella_q1 < bigno)) sigma_stella_q1(:) = bigno
         IF (ANY(sigma_stella_q2 < bigno)) sigma_stella_q2(:) = bigno
         IF (myid == master) THEN
            WRITE(6,*) '!!!!!!!!!!!!!!!!!!!! WARNING !!!!!!!!!!!!!!!!!!!!!!!!!'
            WRITE(6,*) '  Turbulence optimization with the stella code has'
            WRITE(6,*) '  been disabled.  Turbulence optimization has been'
            WRITE(6,*) '  turned off. Contact your vendor for further'
            WRITE(6,*) '  information.'
         END IF
      END IF
!DEC$ ENDIF
      IF (myid == master .and. (ANY(sigma_fluxloop < bigno) .or. ANY(sigma_bprobe < bigno) .or. ANY(sigma_segrog < bigno) )) THEN
         WRITE(6,*)        " Magnetic Diagnostic calculation provided by: "
         WRITE(6,"(2X,A)") "================================================================================="
         WRITE(6,"(2X,A,F5.2,A)") "=========                    DIAGNO (v",DIAGNO_VERSION,")                             ========="
         WRITE(6,"(2X,A)") "=========            (S.Lazerson, H Gardner, J. Geiger)                 ========="
         WRITE(6,"(2X,A)") "=========                   lazerson@pppl.gov                           ========="
         WRITE(6,"(2X,A)") "=========       http://vmecwiki.pppl.wikispaces.net/DIAGNO              ========="
         WRITE(6,"(2X,A)") "================================================================================="
         WRITE(6,*)        "    "
      END IF
!DEC$ IF DEFINED (NEO_OPT)
      IF (myid == master .and. ANY(sigma_neo < bigno)) THEN
         WRITE(6,*)        " Neoclassical Transport calculation provided by: "
         WRITE(6,"(2X,A)") "================================================================================="
         WRITE(6,"(2X,A)") "=========                      NEO (v3.02)                              ========="
         WRITE(6,"(2X,A)") "=========               (W.Kernbichler and S.Kasilov)                   ========="
         WRITE(6,"(2X,A)") "=========               kernbichler@itp.tu-graz.ac.at                   ========="
         WRITE(6,"(2X,A)") "================================================================================="
         WRITE(6,*)        "    "
      END IF
!DEC$ ELSE
      IF (ANY(sigma_neo < bigno)) THEN
         sigma_neo(:) = bigno
         IF (myid == master) THEN
            WRITE(6,*) '!!!!!!!!!!!!!!!!!!!! WARNING !!!!!!!!!!!!!!!!!!!!!!!!!'
            WRITE(6,*) '  Neoclassical transport optimization with the NEO'
            WRITE(6,*) '  code has been disabled.  Neoclassical optimziation'
            WRITE(6,*) '  has been turned off.  Contact your vendor for'
            WRITE(6,*) '  further information.'
         END IF
      END IF
!DEC$ ENDIF
!DEC$ IF DEFINED (TXPORT_OPT)
      IF (myid == master .and. ANY(sigma_txport < bigno)) THEN
         WRITE(6,*)        " Geometry Interface to Turbulent Transport provided by: "
         WRITE(6,"(2X,A)") "================================================================================="
         WRITE(6,"(2X,A)")       "=========        Geometry Interface for Stellarators and Tokamaks       ========="
         WRITE(6,"(2X,A)")       "=========          (P.Xanthopoulos, W.A.Cooper, and Yu.Turkin)          ========="
         WRITE(6,"(2X,A)")       "=========          pax@ipp.mpg.de  http://www.ipp.mpg.de/~pax/          ========="
         WRITE(6,"(2X,A)") "================================================================================="
         WRITE(6,*)        "    "
         WRITE(6,"(2X,A)") "     NOTICE: New TXPORT variables now used to control execution COORDINATES,"
         WRITE(6,"(2X,A)") "             IN_OUT, and SETUP namelists are ignored.  LGLOBAL_TXPORT,"
         WRITE(6,"(2X,A)") "             NZ_TXPORT, NALPHA_TXPORT, ALPHA0_TXPORT have been added to the"
         WRITE(6,"(2X,A)") "             OPTIMUM namelist."
         WRITE(6,*)        "    "
      END IF
!DEC$ ELSE
      IF (ANY(sigma_txport < bigno)) THEN
         sigma_txport(:) = bigno
         IF (myid == master) THEN
            WRITE(6,*) '!!!!!!!!!!!!!!!!!!!! WARNING !!!!!!!!!!!!!!!!!!!!!!!!!'
            WRITE(6,*) '  Turbulent transport optimization with the GIST/TXPORT'
            WRITE(6,*) '  code has been disabled.  Turbulent optimziation'
            WRITE(6,*) '  has been turned off.  Contact your vendor for'
            WRITE(6,*) '  further information.'
         END IF
      END IF
!DEC$ ENDIF
!DEC$ IF DEFINED (AEOPT)
      CALL tolower(txport_proxy)
      IF (myid == master .and. ANY(sigma_txport < bigno) .and. (TRIM(txport_proxy(1:11)) == 'availenergy') ) THEN
         WRITE(6,*)        " Turbulent Transport calculation provided by: "
         WRITE(6,"(2X,A)") "================================================================================="
         WRITE(6,"(2X,A)") "=========            Trapped Particle Available Energy Code             ========="
         WRITE(6,"(2X,A)") "=========            (R. Mackenbach, S. Lazerson, J. Proll)             ========="
         WRITE(6,"(2X,A)") "=========         https://github.com/RalfMackenbach/STELLOPT_AE         ========="
         WRITE(6,"(2X,A)") "================================================================================="
         WRITE(6,*)        "    "
      END IF
!DEC$ ELSE
      CALL tolower(txport_proxy)
      IF (ANY(sigma_txport < bigno) .and. (TRIM(txport_proxy(1:11)) == 'availenergy')) THEN
         txport_proxy = 'prox1d'
         IF (myid == master) THEN
            WRITE(6,*) '!!!!!!!!!!!!!!!!!!!! WARNING !!!!!!!!!!!!!!!!!!!!!!!!!'
            WRITE(6,*) '  STELLOPT has not been linked to the Available Energy code.      '
            WRITE(6,*) '  Optimization with Available Energy for turblent'
            WRITE(6,*) '  transport not possible.  Defaulting to proxy function'
            WRITE(6,*) '        txport_proxy = prox1d'
            WRITE(6,*) '  Code Available at:'
            WRITE(6,*) '        https://github.com/RalfMackenbach/STELLOPT_AE'
         END IF
      END IF
!DEC$ ENDIF
!DEC$ IF DEFINED (GENE)
      CALL tolower(txport_proxy)
      IF (myid == master .and. ANY(sigma_txport < bigno) .and. (TRIM(txport_proxy(1:4)) == 'gene') ) THEN
         WRITE(6,*)        " Turbulent Transport calculation provided by: "
         WRITE(6,"(2X,A)") "================================================================================="
         WRITE(6,"(2X,A)") "=========       Gyrokinetic Electromagnetic Numerical Experiment        ========="
         WRITE(6,"(2X,A)") "=========                  (F. Jenko, P. Xanthopoulos)                  ========="
         WRITE(6,"(2X,A)") "=========              http://www2.ipp.mpg.de/~fsj/gene/                ========="
         !WRITE(6,"(2X,A)") "=========              GENE11  (release "//release_gene//")                  ========="
         !WRITE(6,"(2X,A)") "=========                      (svn-revision: "//svn_gene//")     ========="
         WRITE(6,"(2X,A)") "=========              GENE11  (git-branch "//release_gene//")                  ========="
         WRITE(6,"(2X,A)") "=========                      (git-master: "//svn_gene//")     ========="
         WRITE(6,"(2X,A)") "================================================================================="
         WRITE(6,*)        "    "
      END IF
!DEC$ ELSE
      CALL tolower(txport_proxy)
      IF (ANY(sigma_txport < bigno) .and. (TRIM(txport_proxy(1:4)) == 'gene')) THEN
         txport_proxy = 'prox1d'
         IF (myid == master) THEN
            WRITE(6,*) '!!!!!!!!!!!!!!!!!!!! WARNING !!!!!!!!!!!!!!!!!!!!!!!!!'
            WRITE(6,*) '  STELLOPT has not been linked to the GENE code.      '
            WRITE(6,*) '  Optimization with linear GENE for turblent'
            WRITE(6,*) '  transport not possible.  Defaulting to proxy function'
            WRITE(6,*) '        txport_proxy = prox1d'
         END IF
      END IF
!DEC$ ENDIF
      ! Force some behavior
      lbooz(1) = .FALSE.
      target_balloon(1)   = 0.0;  sigma_balloon(1)   = bigno
      target_bootstrap(1) = 0.0;  sigma_bootstrap(1) = bigno
      target_neo(1)       = 0.0;  sigma_neo(1)       = bigno
      target_dkes(1)      = 0.0;  sigma_dkes(1)      = bigno
      target_dkes(2)      = 0.0;  sigma_dkes(2)      = bigno
      target_knosos_1nu(1)= 0.0;  sigma_knosos_1nu(1)= bigno
      target_knosos_snu(1)= 0.0;  sigma_knosos_snu(1)= bigno
      target_knosos_sbp(1)= 0.0;  sigma_knosos_sbp(1)= bigno
      target_knosos_gmc(1)= 0.0;  sigma_knosos_gmc(1)= bigno
      target_knosos_gma(1)= 0.0;  sigma_knosos_gma(1)= bigno
      target_knosos_qer(1)= 0.0;  sigma_knosos_qer(1)= bigno
      target_knosos_vbm(1)= 0.0;  sigma_knosos_vbm(1)= bigno
      target_knosos_vb0(1)= 0.0;  sigma_knosos_vb0(1)= bigno
      target_knosos_vbb(1)= 0.0;  sigma_knosos_vbb(1)= bigno
      target_knosos_wbw(1)= 0.0;  sigma_knosos_wbw(1)= bigno
      target_knosos_dbo(1)= 0.0;  sigma_knosos_dbo(1)= bigno
      target_stella_q1(1) = 0.0;  sigma_stella_q1(1) = bigno
      target_stella_q2(1) = 0.0;  sigma_stella_q2(1) = bigno
      target_helicity(1)  = 0.0;  sigma_helicity(1)  = bigno
      target_Jstar(1)     = 0.0;  sigma_Jstar(1)     = bigno
      target_dkes_Erdiff(1) = 0.0; sigma_dkes_Erdiff(1) = bigno

      ! Fix profile types
!      IF (TRIM(bootj_type) == "boot_model_sal") bootj_aux_s(21) =  1.0
!      IF (TRIM(bootj_type) .ne. "akima_spline") bootj_aux_s(21) = 1.0
!      IF (TRIM(beamj_type) .ne. "akima_spline") beamj_aux_s(21) = 1.0
!      IF (TRIM(phi_type) .ne. "akima_spline") phi_aux_s(21) = 1.0
!      IF (TRIM(emis_xics_type) .ne. "akima_spline") emis_xics_s(21) = 1.0

      END SUBROUTINE read_stellopt_input

!!!!!!!!!!!!!!!!!!!!!!!!!!!!!!!!!!!!!!!!!!!!!!!!!!!!!!!!!!!!!!!!!!!!!!!!!!!!!!!!
      SUBROUTINE write_optimum_namelist(iunit,istat)
      INTEGER, INTENT(in) :: iunit
      INTEGER, INTENT(in) :: istat
      INTEGER     :: ik, n, m, u, v, ii
      REAL(rprec) :: norm
      CHARACTER(LEN=*), PARAMETER :: outboo  = "(2X,A,1X,'=',1X,L1)"
      CHARACTER(LEN=*), PARAMETER :: outint  = "(2X,A,1X,'=',1X,I0)"
      CHARACTER(LEN=*), PARAMETER :: outflt  = "(2X,A,1X,'=',1X,ES22.12E3)"
      CHARACTER(LEN=*), PARAMETER :: outexp  = "(2X,A,1X,'=',1X,ES22.12E3)"
      CHARACTER(LEN=*), PARAMETER :: outcmp  = "(2x,A,1X,'=','(',i3,',',i3,')')"
      CHARACTER(LEN=*), PARAMETER :: outstr  = "(2X,A,1X,'=',1X,'''',A,'''')"
      CHARACTER(LEN=*), PARAMETER :: onevar  = "(2X,A,1X,'=',1X,L1,2(2X,A,1X,'=',1X,ES22.12E3))"
      CHARACTER(LEN=*), PARAMETER :: vecvar  = "(2X,A,'(',I3.3,')',1X,'=',1X,L1,2(2X,A,'(',I3.3,')',1X,'=',1X,ES22.12E3))"
      WRITE(iunit,'(A)') '&OPTIMUM'
      WRITE(iunit,'(A)') '!----------------------------------------------------------------------'
      WRITE(iunit,'(A)') '!       Optimizer Run Control Parameters'
      WRITE(iunit,'(A)') '!----------------------------------------------------------------------'
      WRITE(iunit,outint) 'NFUNC_MAX',nfunc_max
      WRITE(iunit,outstr) 'EQUIL_TYPE',TRIM(equil_type)
      WRITE(iunit,outstr) 'OPT_TYPE',TRIM(opt_type)
      WRITE(iunit,outflt) 'FTOL',ftol
      WRITE(iunit,outflt) 'XTOL',xtol
      WRITE(iunit,outflt) 'GTOL',gtol
      WRITE(iunit,outflt) 'EPSFCN',epsfcn
      WRITE(iunit,outflt) 'FACTOR',factor
      WRITE(iunit,outint) 'MODE',mode
      WRITE(iunit,outint) 'CR_STRATEGY',cr_strategy
      WRITE(iunit,outint) 'NPOPULATION',npopulation
      WRITE(iunit,outint) 'NOPTIMIZERS',noptimizers
      WRITE(iunit,outboo) 'LKEEP_MINS',lkeep_mins
      CALL tolower(equil_type)
      IF (TRIM(equil_type(1:5)) == 'vboot') THEN
         WRITE(iunit,outint) 'SFINCS_MIN_PROCS',sfincs_min_procs
         WRITE(iunit,outflt) 'VBOOT_TOLERANCE',vboot_tolerance
         WRITE(iunit,outstr) 'BOOTCALC_TYPE',TRIM(bootcalc_type)
         WRITE(iunit,outint) 'VBOOT_MAX_ITERATIONS',vboot_max_iterations
      END IF
      WRITE(iunit,outstr) 'AXIS_INIT_OPTION',TRIM(axis_init_option)
      WRITE(iunit,outboo) 'LCENTERED_DIFFERENCES',lcentered_differences
      WRITE(iunit,'(A)') '!----------------------------------------------------------------------'
      WRITE(iunit,'(A)') '!       Optimized Quantities'
      WRITE(iunit,'(A)') '!----------------------------------------------------------------------'
      IF (lxval_opt) THEN
         WRITE(iunit,onevar) 'LXVAL_OPT',lxval_opt,'XVAL_MIN',xval_min,'XVAL_MAX',xval_max
         IF (dxval_opt > 0) WRITE(iunit,outflt) 'DXVAL_OPT',dxval_opt
         WRITE(iunit,outflt) 'XVAL',xval
      END IF
      IF (lyval_opt) THEN
         WRITE(iunit,onevar) 'LYVAL_OPT',lyval_opt,'YVAL_MIN',yval_min,'YVAL_MAX',yval_max
         IF (dyval_opt > 0) WRITE(iunit,outflt) 'DYVAL_OPT',dyval_opt
         WRITE(iunit,outflt) 'YVAL',yval
      END IF
      IF (lphiedge_opt) THEN
         WRITE(iunit,onevar) 'LPHIEDGE_OPT',lphiedge_opt,'PHIEDGE_MIN',phiedge_min,'PHIEDGE_MAX',phiedge_max
         IF (dphiedge_opt > 0) WRITE(iunit,outflt) 'DPHIEDGE_OPT',dphiedge_opt
      END IF
      IF (lcurtor_opt) THEN
         WRITE(iunit,onevar) 'LCURTOR_OPT',lcurtor_opt,'CURTOR_MIN',curtor_min,'CURTOR_MAX',curtor_max
         IF (dcurtor_opt > 0)  WRITE(iunit,outflt) 'DCURTOR_OPT',dcurtor_opt
      END IF
      IF (lpscale_opt) THEN
         WRITE(iunit,onevar) 'LPSCALE_OPT',lpscale_opt,'PSCALE_MIN',pscale_min,'PSCALE_MAX',pscale_max
         IF (dpscale_opt > 0)  WRITE(iunit,outflt) 'DPSCALE_OPT',dpscale_opt
      END IF
      IF (lbcrit_opt) THEN
         WRITE(iunit,onevar) 'LBCRIT_OPT',lbcrit_opt,'BCRIT_MIN',bcrit_min,'BCRIT_MAX',bcrit_max
         IF (dbcrit_opt > 0)   WRITE(iunit,outflt) 'DBCRIT_OPT',dbcrit_opt
      END IF
      IF (lmix_ece_opt) THEN
         WRITE(iunit,onevar) 'LMIX_ECE_OPT',lmix_ece_opt,'MIX_ECE_MIN',mix_ece_min,'MIX_ECE_MAX',mix_ece_max
         IF (dmix_ece_opt > 0)   WRITE(iunit,outflt) 'DMIX_ECE_OPT',dmix_ece_opt
      END IF
      IF (lxics_v0_opt) THEN
         WRITE(iunit,onevar) 'LXICS_V0_OPT',lxics_v0_opt,'XICS_V0_MIN',xics_v0_min,'XICS_V0_MAX',xics_v0_max
         IF (dxics_v0_opt > 0)   WRITE(iunit,outflt) 'DXICS_V0_OPT',dxics_v0_opt
      END IF

      ! Vector quantities
      CALL write_stel_lvar_vec(iunit,lextcur_opt,extcur_min,extcur_max,dextcur_opt,'EXTCUR',1,nigroup)

      CALL write_stel_lvar_vec(iunit,laphi_opt,aphi_min,aphi_max,daphi_opt,'APHI',0,20)

      CALL write_stel_lvar_vec(iunit,lam_opt,am_min,am_max,dam_opt,'AM',0,20)

      CALL write_stel_lvar_vec(iunit,lac_opt,ac_min,ac_max,dac_opt,'AC',0,20)

      CALL write_stel_lvar_vec(iunit,lai_opt,ai_min,ai_max,dai_opt,'AI',0,20)

      CALL write_stel_lvar_vec(iunit,lah_opt,ah_min,ah_max,dah_opt,'AH',0,20)

      CALL write_stel_lvar_vec(iunit,lat_opt,at_min,at_max,dat_opt,'AT',0,20)

      CALL write_stel_lvar_vec(iunit,lne_opt,ne_min,ne_max,dne_opt,'NE',0,20)

      CALL write_stel_lvar_vec(iunit,lzeff_opt,zeff_min,zeff_max,dzeff_opt,'ZEFF',0,20)

      CALL write_stel_lvar_vec(iunit,lte_opt,te_min,te_max,dte_opt,'TE',0,20)

      CALL write_stel_lvar_vec(iunit,lti_opt,ti_min,ti_max,dti_opt,'TI',0,20)

      CALL write_stel_lvar_vec(iunit,lth_opt,th_min,th_max,dth_opt,'TH',0,20)

      CALL write_stel_lvar_vec(iunit,lam_f_opt,am_f_min,am_f_max,dam_f_opt,'AM_F',1,ndatafmax)

      CALL write_stel_lvar_vec(iunit,lac_f_opt,ac_f_min,ac_f_max,dac_f_opt,'AC_F',1,ndatafmax)

      CALL write_stel_lvar_vec(iunit,lai_f_opt,ai_f_min,ai_f_max,dai_f_opt,'AI_F',1,ndatafmax)

      CALL write_stel_lvar_vec(iunit,lphi_f_opt,phi_f_min,phi_f_max,dphi_f_opt,'PHI_F',1,ndatafmax)

      CALL write_stel_lvar_vec(iunit,lne_f_opt,ne_f_min,ne_f_max,dne_f_opt,'NE_F',1,ndatafmax)

      CALL write_stel_lvar_vec(iunit,lzeff_f_opt,zeff_f_min,zeff_f_max,dzeff_f_opt,'ZEFF_F',1,ndatafmax)

      CALL write_stel_lvar_vec(iunit,lte_f_opt,te_f_min,te_f_max,dte_f_opt,'TE_F',1,ndatafmax)

      CALL write_stel_lvar_vec(iunit,lti_f_opt,ti_f_min,ti_f_max,dti_f_opt,'TI_F',1,ndatafmax)

      CALL write_stel_lvar_vec(iunit,lth_f_opt,th_f_min,th_f_max,dth_f_opt,'TH_F',1,ndatafmax)

      CALL write_stel_lvar_vec(iunit,lah_f_opt,ah_f_min,ah_f_max,dah_f_opt,'AH_F',1,ndatafmax)

      CALL write_stel_lvar_vec(iunit,lat_f_opt,at_f_min,at_f_max,dat_f_opt,'AT_F',1,ndatafmax)

      CALL write_stel_lvar_vec(iunit,lbeamj_f_opt,beamj_f_min,beamj_f_max,dbeamj_f_opt,'BEAMJ_F',1,ndatafmax)

      CALL write_stel_lvar_vec(iunit,lbootj_f_opt,bootj_f_min,bootj_f_max,dbootj_f_opt,'BOOTJ_F',1,ndatafmax)

      CALL write_stel_lvar_vec(iunit,lemis_xics_f_opt,emis_xics_f_min,emis_xics_f_max,demis_xics_f_opt,'EMIS_XICS_F',1,ndatafmax)

      IF (ANY(laxis_opt)) THEN
         DO n = LBOUND(laxis_opt,DIM=1), UBOUND(laxis_opt,DIM=1)
            IF (laxis_opt(n) .and. (raxis_min(n)>-bigno .or. raxis_max(n)<bigno .or. zaxis_min(n)>-bigno .or. zaxis_max(n)<bigno)) THEN
               WRITE(iunit,"(2X,A,I4.3,A,1X,'=',1X,L1,5(2X,A,I4.3,A,1X,'=',1X,ES22.12E3))")&
                 'LAXIS_OPT(',n,')',laxis_opt(n),&
                 'RAXIS_MIN(',n,')',raxis_min(n),&
                 'RAXIS_MAX(',n,')',raxis_max(n),&
                 'ZAXIS_MIN(',n,')',zaxis_min(n),&
                 'ZAXIS_MAX(',n,')',zaxis_max(n),&
                 'DAXIS_OPT(',n,')',daxis_opt(n)
            ELSEIF (laxis_opt(n)) THEN
               WRITE(iunit,"(2X,A,I4.3,A,1X,'=',1X,L1,1(2X,A,I4.3,A,1X,'=',1X,ES22.12E3))")&
                 'LAXIS_OPT(',n,')',laxis_opt(n),&
                 'DAXIS_OPT(',n,')',daxis_opt(n)
            END IF
         END DO
      END IF
      IF (ANY(lrho_opt)) THEN
         DO m = LBOUND(lrho_opt,DIM=2), UBOUND(lrho_opt,DIM=2)
            DO n = LBOUND(lrho_opt,DIM=1), UBOUND(lrho_opt,DIM=1)
               IF(lrho_opt(n,m) .and. (bound_min(n,m)>-bigno .or. bound_max(n,m)<bigno)) THEN
                 WRITE(iunit,"(2X,A,I4.3,A,I4.3,A,1X,'=',1X,L1,4(2X,A,I4.3,A,I4.3,A,1X,'=',1X,ES22.12E3))")&
                 'LRHO_OPT(',n,',',m,')',lrho_opt(n,m),&
                 'BOUND_MIN(',n,',',m,')',bound_min(n,m),&
                 'BOUND_MAX(',n,',',m,')',bound_max(n,m),&
                 'DRHO_OPT(',n,',',m,')',drho_opt(n,m)
               ELSEIF (lrho_opt(n,m)) THEN
                 WRITE(iunit,"(2X,A,I4.3,A,I4.3,A,1X,'=',1X,L1,1(2X,A,I4.3,A,I4.3,A,1X,'=',1X,ES22.12E3))")&
                 'LRHO_OPT(',n,',',m,')',lrho_opt(n,m),&
                 'DRHO_OPT(',n,',',m,')',drho_opt(n,m)
               END IF
            END DO
         END DO
         WRITE(iunit,outint) 'RHO_EXP',rho_exp
      END IF
      IF (ANY(ldeltamn_opt)) THEN
         DO m = LBOUND(ldeltamn_opt,DIM=2), UBOUND(ldeltamn_opt,DIM=2)
            DO n = LBOUND(ldeltamn_opt,DIM=1), UBOUND(ldeltamn_opt,DIM=1)
               IF(ldeltamn_opt(n,m) .and. (delta_min(n,m)>-bigno .or. delta_max(n,m)<bigno)) THEN
                 WRITE(iunit,"(2X,A,I4.3,A,I4.3,A,1X,'=',1X,L1,4(2X,A,I4.3,A,I4.3,A,1X,'=',1X,ES22.12E3))")&
                 'LDELTAMN_OPT(',n,',',m,')',ldeltamn_opt(n,m),&
                 'DELTA_MIN(',n,',',m,')',delta_min(n,m),&
                 'DELTA_MAX(',n,',',m,')',delta_max(n,m),&
                 'DDELTAMN_OPT(',n,',',m,')',ddeltamn_opt(n,m)
               ELSEIF (ldeltamn_opt(n,m)) THEN
                 WRITE(iunit,"(2X,A,I4.3,A,I4.3,A,1X,'=',1X,L1,1(2X,A,I4.3,A,I4.3,A,1X,'=',1X,ES22.12E3))")&
                 'LDELTAMN_OPT(',n,',',m,')',ldeltamn_opt(n,m),&
                 'DDELTAMN_OPT(',n,',',m,')',ddeltamn_opt(n,m)
               END IF
            END DO
         END DO
      END IF
      IF (ANY(lmode_opt)) THEN
         DO m = LBOUND(lmode_opt,DIM=2), UBOUND(lmode_opt,DIM=2)
           DO n = LBOUND(lmode_opt,DIM=1), UBOUND(lmode_opt,DIM=1)
               IF(lmode_opt(n,m) .and. (bound_min(n,m)>-bigno .or. bound_max(n,m)<bigno)) THEN
                 WRITE(iunit,"(2X,A,I4.3,A,I4.3,A,1X,'=',1X,L1,4(2X,A,I4.3,A,I4.3,A,1X,'=',1X,ES22.12E3))")&
                 'LMODE_OPT(',n,',',m,')',lmode_opt(n,m),&
                 'BOUND_MIN(',n,',',m,')',bound_min(n,m),&
                 'BOUND_MAX(',n,',',m,')',bound_max(n,m),&
                 'DBOUND_OPT(',n,',',m,')',dbound_opt(n,m)
               ELSEIF (lrho_opt(n,m)) THEN
                 WRITE(iunit,"(2X,A,I4.3,A,I4.3,A,1X,'=',1X,L1,1(2X,A,I4.3,A,I4.3,A,1X,'=',1X,ES22.12E3))")&
                 'LMODE_OPT(',n,',',m,')',lmode_opt(n,m),&
                 'DBOUND_OPT(',n,',',m,')',dbound_opt(n,m)
               END IF
           END DO
        END DO
      END IF


      IF (ANY(lbound_opt)) THEN
         DO m = LBOUND(lbound_opt,DIM=2), UBOUND(lbound_opt,DIM=2)
           DO n = LBOUND(lbound_opt,DIM=1), UBOUND(lbound_opt,DIM=1)
              IF(lbound_opt(n,m)) THEN
                 WRITE(iunit,"(2X,A,I4.3,A,I4.3,A,1X,'=',1X,L1,5(2X,A,I4.3,A,I4.3,A,1X,'=',1X,ES22.12E3))")&
                 'LBOUND_OPT(',n,',',m,')',lbound_opt(n,m),&
                 'RBC_MIN(',n,',',m,')',rbc_min(n,m),&
                 'RBC_MAX(',n,',',m,')',rbc_max(n,m),&
                 'ZBS_MIN(',n,',',m,')',zbs_min(n,m),&
                 'ZBS_MAX(',n,',',m,')',zbs_max(n,m),&
                 'DBOUND_OPT(',n,',',m,')',dbound_opt(n,m)
                 IF (lasym_local) THEN
                    WRITE(iunit,"(4(2X,A,I4.3,A,I4.3,A,1X,'=',1X,ES22.12E3))")&
                    'RBS_MIN(',n,',',m,')',rbs_min(n,m),&
                    'RBS_MAX(',n,',',m,')',rbs_max(n,m),&
                    'ZBC_MIN(',n,',',m,')',zbc_min(n,m),&
                    'ZBC_MAX(',n,',',m,')',zbc_max(n,m)
                 END IF
              END IF
           END DO
        END DO
      END IF

      IF (ANY(lcoil_spline)) THEN
         IF (ANY(lwindsurf)) THEN
            !WRITE(iunit,'(A,A,A)') "  WINDSURFNAME = '",(/ TRIM(windsurfname(j)), j=1,maxwindsurf /),"'"
            WRITE(iunit,'(A)') "  WINDSURFNAME = '"//TRIM(windsurfname(1))//"'"
            DO m=2,COUNT(lwindsurf)
               WRITE(iunit,'(A)') "    '"//TRIM(windsurfname(m))//"'"
            END DO
         ENDIF
         IF (LEN_TRIM(fixedcoilname).GT.0) &
              WRITE(iunit,'(A,A,A)') "  FIXEDCOILNAME = '",TRIM(fixedcoilname),"'"
         WRITE(iunit,'(A)') '!----------------------------------------------------------------------'
         WRITE(iunit,'(A)') '!       Coil Splines'
         WRITE(iunit,'(A)') '!----------------------------------------------------------------------'
         ! For now assumes sx,sy, and sz are the same size.
         DO n = LBOUND(lcoil_spline,DIM=1), UBOUND(lcoil_spline,DIM=1)
            IF (ANY(coil_splinesx(n,:)>-1)) THEN
               WRITE(iunit,'(A)') '!----------------------------------------------------------------------'
               WRITE(iunit,'(A,I4.3)') '!       Coil Number ',n
               WRITE(iunit,"(2X,A,I4.3,A,1X,'=',1X,A)") 'COIL_TYPE(',n,')',"'"//COIL_TYPE(n)//"'"
               WRITE(iunit,"(2X,A,I4.3,A,1X,'=',1X,I4)") 'COIL_SURF(',n,')',COIL_SURF(n)
               ik = MINLOC(coil_splinesx(n,:),DIM=1) - 1
               WRITE(iunit,"(2X,A,I4.3,A,1X,'=',10(2X,L1))") 'LCOIL_SPLINE(',n,',:)',(lcoil_spline(n,m), m = 1, ik-4)
               IF (ANY(DCOIL_SPLINE(n,1:ik-4).NE.-1.0D0)) &
                    WRITE(iunit,"(2X,A,I4.3,A,1X,'=',5(2X,ES22.12E3))") 'DCOIL_SPLINE(',n,',:)',(dcoil_spline(n,m), m = 1, ik-4)
               WRITE(iunit,"(2X,A,I4.3,A,1X,'=',5(2X,ES22.12E3))") 'COIL_SPLINESX(',n,',:)',(coil_splinesx(n,m), m = 1, ik)
               WRITE(iunit,"(2X,A,I4.3,A,1X,'=',5(2X,ES22.12E3))") 'COIL_SPLINEFX(',n,',:)',(coil_splinefx(n,m), m = 1, ik-4)
               WRITE(iunit,"(2X,A,I4.3,A,1X,'=',5(2X,ES22.12E3))") 'COIL_SPLINESY(',n,',:)',(coil_splinesy(n,m), m = 1, ik)
               WRITE(iunit,"(2X,A,I4.3,A,1X,'=',5(2X,ES22.12E3))") 'COIL_SPLINEFY(',n,',:)',(coil_splinefy(n,m), m = 1, ik-4)
               IF (ANY(coil_splinesz(n,:)>-1)) THEN
                  WRITE(iunit,"(2X,A,I4.3,A,1X,'=',5(2X,ES22.12E3))") 'COIL_SPLINESZ(',n,',:)',(coil_splinesz(n,m), m = 1, ik)
                  WRITE(iunit,"(2X,A,I4.3,A,1X,'=',5(2X,ES22.12E3))") 'COIL_SPLINEFZ(',n,',:)',(coil_splinefz(n,m), m = 1, ik-4)
               END IF
               ! Min/Max
               WRITE(iunit,"(2X,A,I4.3,A,1X,'=',5(2X,ES22.12E3))") 'COIL_SPLINEFX_MIN(',n,',:)',(coil_splinefx_min(n,m), m = 1, ik-4)
               WRITE(iunit,"(2X,A,I4.3,A,1X,'=',5(2X,ES22.12E3))") 'COIL_SPLINEFX_MAX(',n,',:)',(coil_splinefx_max(n,m), m = 1, ik-4)
               WRITE(iunit,"(2X,A,I4.3,A,1X,'=',5(2X,ES22.12E3))") 'COIL_SPLINEFY_MIN(',n,',:)',(coil_splinefy_min(n,m), m = 1, ik-4)
               WRITE(iunit,"(2X,A,I4.3,A,1X,'=',5(2X,ES22.12E3))") 'COIL_SPLINEFY_MAX(',n,',:)',(coil_splinefy_max(n,m), m = 1, ik-4)
               IF (ANY(coil_splinesz(n,:)>-1)) THEN
                  WRITE(iunit,"(2X,A,I4.3,A,1X,'=',5(2X,ES22.12E3))") 'COIL_SPLINEFZ_MIN(',n,',:)',(coil_splinefz_min(n,m), m = 1, ik-4)
                  WRITE(iunit,"(2X,A,I4.3,A,1X,'=',5(2X,ES22.12E3))") 'COIL_SPLINEFZ_MAX(',n,',:)',(coil_splinefz_max(n,m), m = 1, ik-4)
               END IF
            END IF
         END DO
         WRITE(iunit,outint) 'NPTS_BIOT',npts_biot
      END IF

      WRITE(iunit,'(A)') '!----------------------------------------------------------------------'
      WRITE(iunit,'(A)') '!       Profile Functions'
      WRITE(iunit,'(A)') '!----------------------------------------------------------------------'
      ! NE
      n = MINLOC(ne_opt,DIM=1)
      m = MINLOC(ne_aux_s(2:),DIM=1)
      IF (n > 1 .or. m > 3)  WRITE(iunit,outstr) 'NE_TYPE',TRIM(ne_type)
      IF (n > 1) THEN
         WRITE(iunit,"(2X,A,1X,'=',5(2X,ES22.12E3))") 'NE_OPT',(ne_opt(ik), ik = 0, 20)
      END IF
      IF (m > 3) THEN
         WRITE(iunit,"(2X,A,1X,'=',5(1X,ES22.12E3))") 'NE_AUX_S',(ne_aux_s(ik), ik=1,m)
         WRITE(iunit,"(2X,A,1X,'=',5(1X,ES22.12E3))") 'NE_AUX_F',(ne_aux_f(ik), ik=1,m)
      END IF
      ! ZEFF
      n = MINLOC(zeff_opt,DIM=1)
      m = MINLOC(zeff_aux_s(2:),DIM=1)
      IF (n > 1 .or. m > 3)  WRITE(iunit,outstr) 'ZEFF_TYPE',TRIM(zeff_type)
      IF (n > 1) THEN
         WRITE(iunit,"(2X,A,1X,'=',5(2X,ES22.12E3))") 'ZEFF_OPT',(zeff_opt(ik), ik = 0, 20)
      END IF
      IF (m > 3) THEN
         WRITE(iunit,"(2X,A,1X,'=',5(1X,ES22.12E3))") 'ZEFF_AUX_S',(zeff_aux_s(ik), ik=1,m)
         WRITE(iunit,"(2X,A,1X,'=',5(1X,ES22.12E3))") 'ZEFF_AUX_F',(zeff_aux_f(ik), ik=1,m)
      END IF
      ! TE
      n = MINLOC(te_opt,DIM=1)
      m = MINLOC(te_aux_s(2:),DIM=1)
      IF (n > 1 .or. m > 3)  WRITE(iunit,outstr) 'TE_TYPE',TRIM(te_type)
      IF (n > 1) THEN
         WRITE(iunit,"(2X,A,1X,'=',5(2X,ES22.12E3))") 'TE_OPT',(te_opt(ik), ik = 0, 20)
      END IF
      IF (m > 3) THEN
         WRITE(iunit,"(2X,A,1X,'=',5(1X,ES22.12E3))") 'TE_AUX_S',(te_aux_s(ik), ik=1,m)
         WRITE(iunit,"(2X,A,1X,'=',5(1X,ES22.12E3))") 'TE_AUX_F',(te_aux_f(ik), ik=1,m)
      END IF
      ! TI
      n = MINLOC(ti_opt,DIM=1)
      m = MINLOC(ti_aux_s(2:),DIM=1)
      IF (n > 1 .or. m > 3)  WRITE(iunit,outstr) 'TI_TYPE',TRIM(ti_type)
      IF (n > 1) THEN
         WRITE(iunit,"(2X,A,1X,'=',5(2X,ES22.12E3))") 'TI_OPT',(ti_opt(ik), ik = 0, 20)
      END IF
      IF (m > 3) THEN
         WRITE(iunit,"(2X,A,1X,'=',5(1X,ES22.12E3))") 'TI_AUX_S',(ti_aux_s(ik), ik=1,m)
         WRITE(iunit,"(2X,A,1X,'=',5(1X,ES22.12E3))") 'TI_AUX_F',(ti_aux_f(ik), ik=1,m)
      END IF
      ! Currents
      ik = MINLOC(beamj_aux_s(2:),DIM=1)
      IF (ik > 2) THEN
         WRITE(iunit,outstr) 'BEAMJ_TYPE',TRIM(beamj_type)
         WRITE(iunit,"(2X,A,1X,'=',5(1X,ES22.12E3))") 'BEAMJ_AUX_S',(beamj_aux_s(n), n=1,ik)
         WRITE(iunit,"(2X,A,1X,'=',5(1X,ES22.12E3))") 'BEAMJ_AUX_F',(beamj_aux_f(n), n=1,ik)
      END IF
      ik = MINLOC(bootj_aux_s(2:),DIM=1)
      IF (ik > 2) THEN
         WRITE(iunit,outstr) 'BOOTJ_TYPE',TRIM(bootj_type)
         WRITE(iunit,"(2X,A,1X,'=',5(1X,ES22.12E3))") 'BOOTJ_AUX_S',(bootj_aux_s(n), n=1,ik)
         WRITE(iunit,"(2X,A,1X,'=',5(1X,ES22.12E3))") 'BOOTJ_AUX_F',(bootj_aux_f(n), n=1,ik)
      END IF
      ik = MINLOC(sfincs_s(2:),DIM=1)
      IF (ik > 2) THEN
         WRITE(iunit,"(2X,A,1X,'=',5(1X,ES22.12E3))") 'SFINCS_S',(sfincs_s(n), n=1,ik)
      END IF
      ! Emissivities (XICS)
      ik = MINLOC(emis_xics_s(2:),DIM=1)
      IF (ik > 2) THEN
         WRITE(iunit,outstr) 'EMIS_XICS_TYPE',TRIM(emis_xics_type)
         WRITE(iunit,"(2X,A,1X,'=',5(1X,ES22.12E3))") 'EMIS_XICS_S',(emis_xics_s(n), n=1,ik)
         WRITE(iunit,"(2X,A,1X,'=',5(1X,ES22.12E3))") 'EMIS_XICS_F',(emis_xics_f(n), n=1,ik)
      END IF
      ! E-static potential
      ik = find_last_nonzero(phi_aux_s)
      !ik = MINLOC(phi_aux_s(2:),DIM=1)
      IF (ik > 2) THEN
         WRITE(iunit,outstr) 'PHI_TYPE',TRIM(phi_type)
         WRITE(iunit,"(2X,A,1X,'=',5(1X,ES22.12E3))") 'PHI_AUX_S',(phi_aux_s(n), n=1,ik)
         WRITE(iunit,"(2X,A,1X,'=',5(1X,ES22.12E3))") 'PHI_AUX_F',(phi_aux_f(n), n=1,ik)
      END IF
      WRITE(iunit,'(A)') '!----------------------------------------------------------------------'
      WRITE(iunit,'(A)') '!         EQUILIBRIUM/GEOMETRY OPTIMIZATION PARAMETERS'
      WRITE(iunit,'(A)') '!----------------------------------------------------------------------'
      IF (sigma_x < bigno) THEN
         WRITE(iunit,outflt) 'TARGET_X',target_x
         WRITE(iunit,outflt) 'SIGMA_X',sigma_x
      END IF
      IF (sigma_y < bigno) THEN
         WRITE(iunit,outflt) 'TARGET_Y',target_y
         WRITE(iunit,outflt) 'SIGMA_Y',sigma_y
      END IF
      IF (ANY(sigma_Rosenbrock_F < bigno)) THEN
         WRITE(iunit,'(A)') '!----------------------------------------------------------------------'
         WRITE(iunit,'(A)') '!          Rosenbrock Test Function'
         WRITE(iunit,'(A)') '!----------------------------------------------------------------------'
         DO ik = 1, rosenbrock_dim
            IF (sigma_Rosenbrock_F(ik) < bigno) THEN
              WRITE(iunit,"(2X,A,I3.3,A,L1,3(2X,A,I3.3,A,ES22.12E3))") &
                          'LROSENBROCK_X_OPT(',ik,') = ',LRosenbrock_X_opt(ik), &
                          'TARGET_ROSENBROCK_F(',ik,') = ',target_Rosenbrock_F(ik), &
                          'SIGMA_ROSENBROCK_F(',ik,') = ',sigma_Rosenbrock_F(ik), &
                          'ROSENBROCK_X(',ik,') = ',Rosenbrock_X(ik)
             END IF
         END DO
      END IF
      IF (sigma_phiedge < bigno) THEN
         WRITE(iunit,outflt) 'TARGET_PHIEDGE',target_phiedge
         WRITE(iunit,outflt) 'SIGMA_PHIEDGE',sigma_phiedge
      END IF
      IF (sigma_curtor < bigno) THEN
         WRITE(iunit,outflt) 'TARGET_CURTOR',target_curtor
         WRITE(iunit,outflt) 'SIGMA_CURTOR',sigma_curtor
      END IF
      IF (sigma_curtor_max < bigno) THEN
         WRITE(iunit,outflt) 'TARGET_CURTOR_MAX',target_curtor_max
         WRITE(iunit,outflt) 'SIGMA_CURTOR_MAX',sigma_curtor_max
      END IF
      IF (sigma_rbtor < bigno) THEN
         WRITE(iunit,outflt) 'TARGET_RBTOR',target_rbtor
         WRITE(iunit,outflt) 'SIGMA_RBTOR',sigma_rbtor
      END IF
      IF (sigma_b0 < bigno) THEN
         WRITE(iunit,outflt) 'TARGET_B0',target_b0
         WRITE(iunit,outflt) 'SIGMA_B0',sigma_b0
      END IF
      IF (sigma_r0 < bigno) THEN
         WRITE(iunit,outflt) 'TARGET_R0',target_r0
         WRITE(iunit,outflt) 'SIGMA_R0',sigma_r0
      END IF
      IF (sigma_z0 < bigno) THEN
         WRITE(iunit,outflt) 'TARGET_Z0',target_z0
         WRITE(iunit,outflt) 'SIGMA_Z0',sigma_z0
      END IF
      IF (sigma_volume < bigno) THEN
         WRITE(iunit,outflt) 'TARGET_VOLUME',target_volume
         WRITE(iunit,outflt) 'SIGMA_VOLUME',sigma_volume
      END IF
      IF (sigma_beta < bigno) THEN
         WRITE(iunit,outflt) 'TARGET_BETA',target_beta
         WRITE(iunit,outflt) 'SIGMA_BETA',sigma_beta
      END IF
      IF (sigma_betapol < bigno) THEN
         WRITE(iunit,outflt) 'TARGET_BETAPOL',target_betapol
         WRITE(iunit,outflt) 'SIGMA_BETAPOL',sigma_betapol
      END IF
      IF (sigma_betator < bigno) THEN
         WRITE(iunit,outflt) 'TARGET_BETATOR',target_betator
         WRITE(iunit,outflt) 'SIGMA_BETATOR',sigma_betator
      END IF
      IF (sigma_wp < bigno) THEN
         WRITE(iunit,outflt) 'TARGET_WP',target_wp
         WRITE(iunit,outflt) 'SIGMA_WP',sigma_wp
      END IF
      IF (sigma_aspect < bigno) THEN
         WRITE(iunit,outflt) 'TARGET_ASPECT',target_aspect
         WRITE(iunit,outflt) 'SIGMA_ASPECT',sigma_aspect
      END IF
      IF (sigma_curvature < bigno) THEN
         WRITE(iunit,outflt) 'TARGET_CURVATURE',target_curvature
         WRITE(iunit,outflt) 'SIGMA_CURVATURE',sigma_curvature
      END IF
      IF (sigma_kappa < bigno) THEN
         WRITE(iunit,outflt) 'TARGET_KAPPA',target_kappa
         WRITE(iunit,outflt) 'SIGMA_KAPPA',sigma_kappa
         WRITE(iunit,outflt) 'PHI_KAPPA',phi_kappa
      END IF
      IF (sigma_kappa_box < bigno) THEN
         WRITE(iunit,outflt) 'TARGET_KAPPA_BOX',target_kappa_box
         WRITE(iunit,outflt) 'SIGMA_KAPPA_BOX',sigma_kappa_box
         WRITE(iunit,outflt) 'PHI_KAPPA_BOX',phi_kappa_box
      END IF
      IF (sigma_kappa_avg < bigno) THEN
         WRITE(iunit,outflt) 'TARGET_KAPPA_AVG',target_kappa_avg
         WRITE(iunit,outflt) 'SIGMA_KAPPA_AVG',sigma_kappa_avg
      END IF
      IF (sigma_aspect_max < bigno) THEN
         WRITE(iunit,outflt) 'TARGET_ASPECT_MAX',target_aspect_max
         WRITE(iunit,outflt) 'SIGMA_ASPECT_MAX',sigma_aspect_max
         WRITE(iunit,outflt) 'WIDTH_ASPECT_MAX',width_aspect_max
      END IF
      IF (sigma_gradp_max < bigno) THEN
         WRITE(iunit,outflt) 'TARGET_GRADP_MAX',target_gradp_max
         WRITE(iunit,outflt) 'SIGMA_GRADP_MAX',sigma_gradp_max
         WRITE(iunit,outflt) 'WIDTH_GRADP_MAX',width_gradp_max
      END IF
      IF (sigma_pmin < bigno) THEN
         WRITE(iunit,outflt) 'TARGET_PMIN',target_pmin
         WRITE(iunit,outflt) 'SIGMA_PMIN',sigma_pmin
         WRITE(iunit,outflt) 'WIDTH_PMIN',width_pmin
      END IF
      IF (sigma_curvature_P2 < bigno) THEN
         WRITE(iunit,outflt) 'TARGET_CURVATURE_P2',target_curvature_P2
         WRITE(iunit,outflt) 'SIGMA_CURVATURE_P2',sigma_curvature_P2
      END IF
      IF ((ANY(sigma_coillen < bigno)).OR.(ANY(sigma_coilsegvar < bigno)).OR.&
           (ANY(sigma_coilcrv < bigno)).OR.(sigma_coilsep < bigno).OR.&
           (ANY(sigma_coilself < bigno)).OR.(ANY(sigma_coiltorvar < bigno)).OR.&
           (ANY(sigma_coilrect < bigno)).OR.(ANY(sigma_coilpoly < bigno))) THEN
         WRITE(iunit,'(A)') '!----------------------------------------------------------------------'
         WRITE(iunit,'(A)') '!          COIL TARGETS'
         WRITE(iunit,'(A)') '!----------------------------------------------------------------------'
         DO n = LBOUND(sigma_coillen,DIM=1), UBOUND(sigma_coillen,DIM=1)
            IF (sigma_coillen(n) < bigno) THEN
               WRITE(iunit,"(2X,A,I4.3,A,ES22.12E3)") 'TARGET_COILLEN(',n,') = ',target_coillen(n)
               WRITE(iunit,"(2X,A,I4.3,A,ES22.12E3)") 'SIGMA_COILLEN(',n,') = ',sigma_coillen(n)
            END IF
         END DO !n
         DO n = LBOUND(sigma_coilsegvar,DIM=1), UBOUND(sigma_coilsegvar,DIM=1)
            IF (sigma_coilsegvar(n) < bigno) THEN
               WRITE(iunit,"(2X,A,I4.3,A,ES22.12E3)") 'TARGET_COILSEGVAR(',n,') = ',target_coilsegvar(n)
               WRITE(iunit,"(2X,A,I4.3,A,ES22.12E3)") 'SIGMA_COILSEGVAR(',n,') = ',sigma_coilsegvar(n)
            END IF
         END DO !n
         WRITE(iunit,outint) 'NPTS_CLEN',npts_clen
         DO n = LBOUND(sigma_coiltorvar,DIM=1), UBOUND(sigma_coiltorvar,DIM=1)
            IF (sigma_coiltorvar(n) < bigno) THEN
               WRITE(iunit,"(2X,A,I4.3,A,ES22.12E3)") 'TARGET_COILTORVAR(',n,') = ',target_coiltorvar(n)
               WRITE(iunit,"(2X,A,I4.3,A,ES22.12E3)") 'SIGMA_COILTORVAR(',n,') = ',sigma_coiltorvar(n)
               WRITE(iunit,"(2X,A,I4.3,A,ES22.12E3)") 'THWT_COILTORVAR(',n,') = ',thwt_coiltorvar(n)
            END IF
         END DO !n
         WRITE(iunit,outint) 'NPTS_TORX',npts_torx
         DO n = LBOUND(sigma_coilcrv,DIM=1), UBOUND(sigma_coilcrv,DIM=1)
            IF (sigma_coilcrv(n) < bigno) THEN
               WRITE(iunit,"(2X,A,I4.3,A,ES22.12E3)") 'TARGET_COILCRV(',n,') = ',target_coilcrv(n)
               WRITE(iunit,"(2X,A,I4.3,A,ES22.12E3)") 'SIGMA_COILCRV(',n,') = ',sigma_coilcrv(n)
            END IF
         END DO !n
         WRITE(iunit,outint) 'NPTS_CURV',npts_curv
         IF (sigma_coilsep < bigno) THEN
            WRITE(iunit,outflt) 'TARGET_COILSEP',target_coilsep
            WRITE(iunit,outflt) 'SIGMA_COILSEP',sigma_coilsep
            WRITE(iunit,outint) 'NPTS_CSEP',npts_csep
         END IF
         DO n = LBOUND(sigma_coilself,DIM=1), UBOUND(sigma_coilself,DIM=1)
            IF (sigma_coilself(n) < bigno) THEN
               WRITE(iunit,"(2X,A,I4.3,A,ES22.12E3)") 'TARGET_COILSELF(',n,') = ',target_coilself(n)
               WRITE(iunit,"(2X,A,I4.3,A,ES22.12E3)") 'SIGMA_COILSELF(',n,') = ',sigma_coilself(n)
            END IF
         END DO !n
         WRITE(iunit,outint) 'NPTS_CSELF',npts_cself
         DO n = LBOUND(sigma_coilrect,DIM=1), UBOUND(sigma_coilrect,DIM=1)
            IF (sigma_coilrect(n) < bigno) THEN
               WRITE(iunit,"(2X,A,I4.3,A,ES22.12E3)") 'TARGET_COILRECT(',n,') = ',target_coilrect(n)
               WRITE(iunit,"(2X,A,I4.3,A,ES22.12E3)") 'SIGMA_COILRECT(',n,') = ',sigma_coilrect(n)
               WRITE(iunit,"(2X,A,I4.3,A,ES22.12E3)") 'COILRECTVMIN(',n,') = ',coilrectvmin(n)
               WRITE(iunit,"(2X,A,I4.3,A,ES22.12E3)") 'COILRECTVMAX(',n,') = ',coilrectvmax(n)
               WRITE(iunit,"(2X,A,I4.3,A,ES22.12E3)") 'COILRECTDUU(',n,') = ',coilrectduu(n)
               WRITE(iunit,"(2X,A,I4.3,A,ES22.12E3)") 'COILRECTDUL(',n,') = ',coilrectdul(n)
            END IF
         END DO !n
         IF (ANY(sigma_coilrect < bigno)) THEN
            WRITE(iunit,"(2X,A,ES22.12E3)") 'COILRECTPFW = ',coilrectpfw
            WRITE(iunit,"(2X,A,I6.5)") 'NPTS_CRECT = ',npts_crect
         END IF
         DO n = LBOUND(sigma_coilpoly,DIM=1), UBOUND(sigma_coilpoly,DIM=1)
            IF (sigma_coilpoly(n) < bigno) THEN
               WRITE(iunit,"(2X,A,I4.3,A,ES22.12E3)") 'TARGET_COILPOLY(',n,') = ',target_coilpoly(n)
               WRITE(iunit,"(2X,A,I4.3,A,ES22.12E3)") 'SIGMA_COILPOLY(',n,') = ',sigma_coilpoly(n)
            ENDIF
         ENDDO !n
         IF (ANY(sigma_coilpoly < bigno)) THEN
            DO n = LBOUND(kopolyu,DIM=2), UBOUND(kopolyu,DIM=2)
               IF (ANY(kopolyu(:,n) .GE. 0.0)) THEN
                  WRITE(iunit,'(A)') '!----------------------------------------------------------------------'
                  WRITE(iunit,'(A,I4.3)') '!       Keepout Polygon ',n
                  ik = MINLOC(kopolyu(:,n),DIM=1) - 1
                  WRITE(iunit,"(2X,A,I4.3,A,1X,'=',5(2X,ES22.12E3))") 'KOPOLYU(:,',n,')',(kopolyu(m,n), m = 1, ik)
                  WRITE(iunit,"(2X,A,I4.3,A,1X,'=',5(2X,ES22.12E3))") 'KOPOLYV(:,',n,')',(kopolyv(m,n), m = 1, ik)
               ENDIF
            ENDDO !n
            WRITE(iunit,"(2X,A,I6.5)") 'NPTS_CPOLY = ',npts_cpoly
         ENDIF
      END IF
      IF (ANY(lbooz)) THEN
         WRITE(iunit,'(A)') '!----------------------------------------------------------------------'
         WRITE(iunit,'(A)') '!          BOOZER COORDINATE TRANSFORMATION'
         WRITE(iunit,'(A)') '!----------------------------------------------------------------------'
         WRITE(iunit,outint) 'MBOZ',mboz
         WRITE(iunit,outint) 'NBOZ',nboz
      END IF
      IF (ANY(sigma_helicity < bigno)) THEN
         WRITE(iunit,'(A)') '!----------------------------------------------------------------------'
         WRITE(iunit,'(A)') '!          BOOZER COORDINATE HELICITY'
         WRITE(iunit,'(A)') '!----------------------------------------------------------------------'
         WRITE(iunit,outcmp) 'HELICITY',NINT(REAL(helicity)),NINT(AIMAG(helicity))
         n=0
         DO ik = 1,UBOUND(sigma_helicity,DIM=1)
            IF(sigma_helicity(ik) < bigno) n=ik
         END DO
         DO ik = 1, n
            IF (sigma_helicity(ik) < bigno) WRITE(iunit,"(2(2X,A,I3.3,A,ES22.12E3))") &
                          'TARGET_HELICITY(',ik,') = ',target_helicity(ik), &
                          'SIGMA_HELICITY(',ik,') = ',sigma_helicity(ik)
         END DO
      END IF
      IF (ANY(sigma_helicity_old < bigno)) THEN
         WRITE(iunit,'(A)') '!----------------------------------------------------------------------'
         WRITE(iunit,'(A)') '!          BOOZER COORDINATE HELICITY (OLD)'
         WRITE(iunit,'(A)') '!----------------------------------------------------------------------'
         WRITE(iunit,outcmp) 'HELICITY',NINT(REAL(helicity)),NINT(AIMAG(helicity))
         n=0
         DO ik = 1,UBOUND(sigma_helicity_old,DIM=1)
            IF(sigma_helicity_old(ik) < bigno) n=ik
         END DO
         DO ik = 1, n
            IF (sigma_helicity_old(ik) < bigno) WRITE(iunit,"(2(2X,A,I3.3,A,ES22.12E3))") &
                          'TARGET_HELICITY_OLD(',ik,') = ',target_helicity_old(ik), &
                          'SIGMA_HELICITY_OLD(',ik,') = ',sigma_helicity_old(ik)
         END DO
      END IF
      IF (ANY(sigma_resjac < bigno)) THEN
         WRITE(iunit,'(A)') '!----------------------------------------------------------------------'
         WRITE(iunit,'(A)') '!          BOOZER Resonant Modes'
         WRITE(iunit,'(A)') '!----------------------------------------------------------------------'
         n=0
         DO ik = 1,UBOUND(sigma_resjac,DIM=1)
            IF(sigma_resjac(ik) < bigno) n=ik
         END DO
         DO ik = 1, n
            IF (sigma_resjac(ik) < bigno) WRITE(iunit,"(2(2X,A,I3.3,A,ES22.12E3))") &
                          'TARGET_RESJAC(',ik,') = ',target_resjac(ik), &
                          'SIGMA_RESJAC(',ik,') = ',sigma_resjac(ik), &
                          'XM_RESJAC(',ik,') = ',xm_resjac(ik), &
                          'XN_RESJAC(',ik,') = ',xn_resjac(ik)
         END DO
      END IF
      IF (ANY(sigma_balloon < bigno)) THEN
         WRITE(iunit,'(A)') '!----------------------------------------------------------------------'
         WRITE(iunit,'(A)') '!          BALLOONING CALCULATION'
         WRITE(iunit,'(A)') '!----------------------------------------------------------------------'
         n=COUNT(balloon_theta >= 0.0)
         WRITE(iunit,"(2X,A,1X,'=',10(2X,ES22.12E3))") 'BALLOON_THETA',(balloon_theta(ik), ik = 1, n)
         n=COUNT(balloon_zeta >= 0.0)
         WRITE(iunit,"(2X,A,1X,'=',10(2X,ES22.12E3))") 'BALLOON_ZETA',(balloon_zeta(ik), ik = 1, n)
         n=0
         DO ik = 1,UBOUND(sigma_balloon,DIM=1)
            IF(sigma_balloon(ik) < bigno) n=ik
         END DO
         DO ik = 1, n
            IF (sigma_balloon(ik) < bigno) WRITE(iunit,"(2(2X,A,I3.3,A,ES22.12E3))") &
                          'TARGET_BALLOON(',ik,') = ',target_balloon(ik), &
                          'SIGMA_BALLOON(',ik,') = ',sigma_balloon(ik)
         END DO
      END IF
      IF (ANY(sigma_bootstrap < bigno)) THEN
         WRITE(iunit,'(A)') '!----------------------------------------------------------------------'
         WRITE(iunit,'(A)') '!          BOOTSTRAP CALCULATION'
         WRITE(iunit,'(A)') '!----------------------------------------------------------------------'
         n=0
         DO ik = 1,UBOUND(sigma_bootstrap,DIM=1)
            IF(sigma_bootstrap(ik) < bigno) n=ik
         END DO
         DO ik = 1, n
           IF (sigma_bootstrap(ik) < bigno)  WRITE(iunit,"(2(2X,A,I3.3,A,ES22.12E3))") &
                          'TARGET_BOOTSTRAP(',ik,') = ',target_bootstrap(ik), &
                          'SIGMA_BOOTSTRAP(',ik,') = ',sigma_bootstrap(ik)
         END DO
      END IF
      IF (ANY(sigma_neo < bigno)) THEN
         WRITE(iunit,'(A)') '!----------------------------------------------------------------------'
         WRITE(iunit,'(A)') '!          NEOCLASSICAL TRANSPORT (NEO)'
         WRITE(iunit,'(A)') '!----------------------------------------------------------------------'
         n=0
         DO ik = 1,UBOUND(sigma_neo,DIM=1)
            IF(sigma_neo(ik) < bigno) n=ik
         END DO
         DO ik = 1, n
            IF (sigma_neo(ik) < bigno) WRITE(iunit,"(2(2X,A,I3.3,A,ES22.12E3))") &
                          'TARGET_NEO(',ik,') = ',target_neo(ik), &
                          'SIGMA_NEO(',ik,') = ',sigma_neo(ik)
         END DO
      END IF
      IF (ANY(sigma_kink < bigno)) THEN
         WRITE(iunit,'(A)') '!----------------------------------------------------------------------'
         WRITE(iunit,'(A)') '!          KINK STABILITY (TERPSICHORE)'
         WRITE(iunit,'(A)') '!----------------------------------------------------------------------'
         WRITE(iunit,"(2(2X,A,1X,'=',1X,I5))") 'MLMNB_KINK',mlmnb_kink,'IVAC_KINK',ivac_kink
         WRITE(iunit,"(2(2X,A,1X,'=',1X,I5))") 'MMAXDF_KINK',mmaxdf_kink,'NMAXDF_KINK',nmaxdf_kink
         DO ik = 1, UBOUND(sigma_kink,DIM=1)
            IF (sigma_kink(ik) < bigno) WRITE(iunit,"(2(2X,A,I3.3,A,ES22.12E3),5(2X,A,I3.3,A,I6))") &
                          'TARGET_KINK(',ik,') = ',target_kink(ik), &
                          'SIGMA_KINK(',ik,') = ',sigma_kink(ik),&
                          'MLMNS_KINK(',ik,') = ',mlmns_kink(ik),&
                          'NJ_KINK(',ik,') = ',nj_kink(ik),&
                          'NK_KINK(',ik,') = ',nk_kink(ik),&
                          'LSSL_KINK(',ik,') = ',lssl_kink(ik),&
                          'LSSD_KINK(',ik,') = ',lssd_kink(ik)
         END DO
      END IF
      IF (ANY(sigma_dkes < bigno)) THEN
         WRITE(iunit,'(A)') '!----------------------------------------------------------------------'
         WRITE(iunit,'(A)') '!          DRIFT-KINETICS (DKES)'
         WRITE(iunit,'(A)') '!----------------------------------------------------------------------'
         n=0
         DO ik = 1,UBOUND(sigma_dkes,DIM=1)
            IF(sigma_dkes(ik) < bigno) n=ik
         END DO
         DO ik = 1, n
            IF (sigma_dkes(ik) < bigno) THEN
               WRITE(iunit,"(2(2X,A,I3.3,A,ES22.12E3))") &
                          'TARGET_DKES(',ik,') = ',target_dkes(ik), &
                          'SIGMA_DKES(',ik,') = ',sigma_dkes(ik)
               DO ii = 1, nprof
                  IF (E_dkes(ii)>-bigno .and. nu_dkes(ii)>-bigno) &
                     WRITE(iunit,"(2X,2(2X,A,I3.3,A,ES22.12E3))") &
                             'NU_DKES(',ii,') = ',NU_dkes(ii), &
                             'E_DKES(',ii,') = ',E_dkes(ii)
               END DO
            END IF
         END DO
      END IF
      IF (ANY(sigma_dkes_Erdiff < bigno)) THEN
         WRITE(iunit,'(A)') '!----------------------------------------------------------------------'
         WRITE(iunit,'(A)') '!          DKES Er Difference'  
         WRITE(iunit,'(A)') '!----------------------------------------------------------------------'
         WRITE(iunit,outflt) 'NU_DKES_ERDIFF',nu_dkes_Erdiff 
         WRITE(iunit,outflt) 'EP_DKES_ERDIFF',Ep_dkes_Erdiff
         WRITE(iunit,outflt) 'EM_DKES_ERDIFF',Em_dkes_Erdiff
         n=0
         DO ik = 1,UBOUND(sigma_dkes_Erdiff,DIM=1)
            IF(sigma_dkes_Erdiff(ik) < bigno) n=ik
         END DO
         DO ik = 1, n
            IF (sigma_dkes_Erdiff(ik) < bigno) THEN
               WRITE(iunit,"(2(2X,A,I3.3,A,ES22.12E3))") &
                          'TARGET_DKES_ERDIFF(',ik,') = ',target_dkes(ik), &
                          'SIGMA_DKES_ERDIFF(',ik,') = ',sigma_dkes(ik)
            END IF
         END DO
      END IF
      IF (ANY(sigma_knosos_1nu < bigno) .or. ANY(sigma_knosos_snu < bigno) .or. ANY(sigma_knosos_sbp < bigno) .or. ANY(sigma_knosos_vb0 < bigno) .or. &
           ANY(sigma_knosos_gmc < bigno) .or. ANY(sigma_knosos_gma < bigno) .or. ANY(sigma_knosos_qer < bigno) .or. ANY(sigma_knosos_vbm < bigno) .or. &
           ANY(sigma_knosos_vbb < bigno) .or. ANY(sigma_knosos_wbw < bigno) .or. ANY(sigma_knosos_dbo < bigno)) THEN
         WRITE(iunit,'(A)') '!----------------------------------------------------------------------'
         WRITE(iunit,'(A)') '!          DRIFT-KINETICS (KNOSOS)'
         WRITE(iunit,'(A)') '!----------------------------------------------------------------------'
         IF(ANY(sigma_knosos_1nu < bigno)) THEN
            n=0
            DO ik = 1,UBOUND(sigma_knosos_1nu,DIM=1)
               IF(sigma_knosos_1nu(ik) < bigno) n=ik
            END DO
            DO ik = 1, n
               IF (sigma_knosos_1nu(ik) < bigno) WRITE(iunit,"(3(2X,A,I3.3,A,ES22.12E3))") &
                    'TARGET_KNOSOS_1NU(',ik,') = ',target_knosos_1nu(ik), &
                    'SIGMA_KNOSOS_1NU(',ik,') = ',sigma_knosos_1nu(ik)!, &
!                    'NU_KNOSOS(',ik,') = ',nu_knosos(ik)
            END DO
         END IF
         IF(ANY(sigma_knosos_snu < bigno)) THEN
            n=0
            DO ik = 1,UBOUND(sigma_knosos_snu,DIM=1)
               IF(sigma_knosos_snu(ik) < bigno) n=ik
            END DO
            DO ik = 1, n
               IF (sigma_knosos_snu(ik) < bigno) WRITE(iunit,"(3(2X,A,I3.3,A,ES22.12E3))") &
                    'TARGET_KNOSOS_SNU(',ik,') = ',target_knosos_snu(ik), &
                    'SIGMA_KNOSOS_SNU(',ik,') = ',sigma_knosos_snu(ik)!, &
!                    'NU_KNOSOS(',ik,') = ',nu_knosos(ik)
            END DO
         END IF
         IF(ANY(sigma_knosos_sbp < bigno)) THEN
            n=0
            DO ik = 1,UBOUND(sigma_knosos_sbp,DIM=1)
               IF(sigma_knosos_sbp(ik) < bigno) n=ik
            END DO
            DO ik = 1, n
               IF (sigma_knosos_sbp(ik) < bigno) WRITE(iunit,"(3(2X,A,I3.3,A,ES22.12E3))") &
                    'TARGET_KNOSOS_SBP(',ik,') = ',target_knosos_sbp(ik), &
                    'SIGMA_KNOSOS_SBP(',ik,') = ',sigma_knosos_sbp(ik)!, &
!                    'NU_KNOSOS(',ik,') = ',nu_knosos(ik)
            END DO
         END IF
         IF(ANY(sigma_knosos_gma < bigno)) THEN
            n=0
            DO ik = 1,UBOUND(sigma_knosos_gma,DIM=1)
               IF(sigma_knosos_gma(ik) < bigno) n=ik
            END DO
            DO ik = 1, n
               IF (sigma_knosos_gma(ik) < bigno) WRITE(iunit,"(3(2X,A,I3.3,A,ES22.12E3))") &
                    'TARGET_KNOSOS_GMA(',ik,') = ',target_knosos_gma(ik), &
                    'SIGMA_KNOSOS_GMA(',ik,') = ',sigma_knosos_gma(ik)!, &
!                    'NU_KNOSOS(',ik,') = ',nu_knosos(ik)
            END DO
         END IF
         IF(ANY(sigma_knosos_gmc < bigno)) THEN
            n=0
            DO ik = 1,UBOUND(sigma_knosos_gmc,DIM=1)
               IF(sigma_knosos_gmc(ik) < bigno) n=ik
            END DO
            DO ik = 1, n
               IF (sigma_knosos_gmc(ik) < bigno) WRITE(iunit,"(3(2X,A,I3.3,A,ES22.12E3))") &
                    'TARGET_KNOSOS_GMC(',ik,') = ',target_knosos_gmc(ik), &
                    'SIGMA_KNOSOS_GMC(',ik,') = ',sigma_knosos_gmc(ik)!, &
!                    'NU_KNOSOS(',ik,') = ',nu_knosos(ik)
            END DO
         END IF
         IF(ANY(sigma_knosos_qer < bigno)) THEN
            n=0
            DO ik = 1,UBOUND(sigma_knosos_qer,DIM=1)
               IF(sigma_knosos_qer(ik) < bigno) n=ik
            END DO
            DO ik = 1, n
               IF (sigma_knosos_qer(ik) < bigno) WRITE(iunit,"(3(2X,A,I3.3,A,ES22.12E3))") &
                    'TARGET_KNOSOS_QER(',ik,') = ',target_knosos_qer(ik), &
                    'SIGMA_KNOSOS_QER(',ik,') = ',sigma_knosos_qer(ik)!, &
!                    'NU_KNOSOS(',ik,') = ',nu_knosos(ik)
            END DO
         END IF
         IF(ANY(sigma_knosos_vbm < bigno)) THEN
            n=0
            DO ik = 1,UBOUND(sigma_knosos_vbm,DIM=1)
               IF(sigma_knosos_vbm(ik) < bigno) n=ik
            END DO
            DO ik = 1, n
               IF (sigma_knosos_vbm(ik) < bigno) WRITE(iunit,"(3(2X,A,I3.3,A,ES22.12E3))") &
                    'TARGET_KNOSOS_VBM(',ik,') = ',target_knosos_vbm(ik), &
                    'SIGMA_KNOSOS_VBM(',ik,') = ',sigma_knosos_vbm(ik)!, &
!                    'NU_KNOSOS(',ik,') = ',nu_knosos(ik)
            END DO
         END IF
         IF(ANY(sigma_knosos_vb0 < bigno)) THEN
            n=0
            DO ik = 1,UBOUND(sigma_knosos_vb0,DIM=1)
               IF(sigma_knosos_vb0(ik) < bigno) n=ik
            END DO
            DO ik = 1, n
               IF (sigma_knosos_vb0(ik) < bigno) WRITE(iunit,"(3(2X,A,I3.3,A,ES22.12E3))") &
                    'TARGET_KNOSOS_VB0(',ik,') = ',target_knosos_vb0(ik), &
                    'SIGMA_KNOSOS_VB0(',ik,') = ',sigma_knosos_vb0(ik)!, &
!                    'NU_KNOSOS(',ik,') = ',nu_knosos(ik)
            END DO
         END IF
         IF(ANY(sigma_knosos_vbb < bigno)) THEN
            n=0
            DO ik = 1,UBOUND(sigma_knosos_vbb,DIM=1)
               IF(sigma_knosos_vbb(ik) < bigno) n=ik
            END DO
            DO ik = 1, n
               IF (sigma_knosos_vbb(ik) < bigno) WRITE(iunit,"(3(2X,A,I3.3,A,ES22.12E3))") &
                    'TARGET_KNOSOS_VBB(',ik,') = ',target_knosos_vbb(ik), &
                    'SIGMA_KNOSOS_VBB(',ik,') = ',sigma_knosos_vbb(ik)!, &
!                    'NU_KNOSOS(',ik,') = ',nu_knosos(ik)
            END DO
         END IF
         IF(ANY(sigma_knosos_wbw < bigno)) THEN
            n=0
            DO ik = 1,UBOUND(sigma_knosos_wbw,DIM=1)
               IF(sigma_knosos_wbw(ik) < bigno) n=ik
            END DO
            DO ik = 1, n
               IF (sigma_knosos_wbw(ik) < bigno) WRITE(iunit,"(3(2X,A,I3.3,A,ES22.12E3))") &
                    'TARGET_KNOSOS_WBW(',ik,') = ',target_knosos_wbw(ik), &
                    'SIGMA_KNOSOS_WBW(',ik,') = ',sigma_knosos_wbw(ik)!, &
!                    'NU_KNOSOS(',ik,') = ',nu_knosos(ik)
            END DO
         END IF
         IF(ANY(sigma_knosos_dbo < bigno)) THEN
            n=0
            DO ik = 1,UBOUND(sigma_knosos_dbo,DIM=1)
               IF(sigma_knosos_dbo(ik) < bigno) n=ik
            END DO
            DO ik = 1, n
               IF (sigma_knosos_dbo(ik) < bigno) WRITE(iunit,"(3(2X,A,I3.3,A,ES22.12E3))") &
                    'TARGET_KNOSOS_DBO(',ik,') = ',target_knosos_dbo(ik), &
                    'SIGMA_KNOSOS_DBO(',ik,') = ',sigma_knosos_dbo(ik)!, &
!                    'NU_KNOSOS(',ik,') = ',nu_knosos(ik)
            END DO
         END IF
      END IF

      IF (ANY(sigma_stella_q1 < bigno) .or. ANY(sigma_stella_q2 < bigno)) THEN
         WRITE(iunit,'(A)') '!----------------------------------------------------------------------'
         WRITE(iunit,'(A)') '!          TURBULENCE (stella)                                         '
         WRITE(iunit,'(A)') '!----------------------------------------------------------------------'
         IF(ANY(sigma_stella_q1 < bigno)) THEN
            n=0
            DO ik = 1,UBOUND(sigma_stella_q1,DIM=1)
               IF(sigma_stella_q1(ik) < bigno) n=ik
            END DO
            DO ik = 1, n
               IF (sigma_stella_q1(ik) < bigno) WRITE(iunit,"(3(2X,A,I3.3,A,ES22.12E3))") &
                    'TARGET_STELLA_Q1(',ik,') = ',target_stella_q1(ik), &
                    'SIGMA_STELLA_Q1(',ik,') = ',sigma_stella_q1(ik)
            END DO
         END IF
         IF(ANY(sigma_stella_q2 < bigno)) THEN
            n=0
            DO ik = 1,UBOUND(sigma_stella_q2,DIM=1)
               IF(sigma_stella_q2(ik) < bigno) n=ik
            END DO
            DO ik = 1, n
               IF (sigma_stella_q2(ik) < bigno) WRITE(iunit,"(3(2X,A,I3.3,A,ES22.12E3))") &
                    'TARGET_STELLA_Q2(',ik,') = ',target_stella_q2(ik), &
                    'SIGMA_STELLA_Q2(',ik,') = ',sigma_stella_q2(ik)
            END DO
         END IF
      END IF

      IF(ANY(sigma_raderb00 < bigno)) THEN
         WRITE(iunit,'(A)')'!----------------------------------------------------------------------'
         WRITE(iunit,'(A)') '!          Radial Derivative of B00 (dB_00ds)'
         WRITE(iunit,'(A)')'!----------------------------------------------------------------------'
         n=0
         DO ik = 1,UBOUND(sigma_raderb00,DIM=1)
            IF(sigma_raderb00(ik) < bigno) n=ik
         END DO
         DO ik = 1, n
            IF (sigma_raderb00(ik) < bigno) WRITE(iunit,"(3(2X,A,I3.3,A,ES22.12E3))") &
                 'TARGET_RADERB00(',ik,') = ',target_raderb00(ik), &
                 'SIGMA_RADERB00(',ik,') = ',sigma_raderb00(ik)
         END DO
      END IF

      IF(ANY(sigma_mshear < bigno)) THEN
         WRITE(iunit,'(A)')'!----------------------------------------------------------------------'
         WRITE(iunit,'(A)') '!          Magnetic shear'
         WRITE(iunit,'(A)')'!----------------------------------------------------------------------'
         n=0
         DO ik = 1,UBOUND(sigma_mshear,DIM=1)
            IF(sigma_mshear(ik) < bigno) n=ik
         END DO
         DO ik = 1, n
            IF (sigma_mshear(ik) < bigno) WRITE(iunit,"(3(2X,A,I3.3,A,ES22.12E3))") &
                 'TARGET_MSHEAR(',ik,') = ',target_mshear(ik), &
                 'SIGMA_MSHEAR(',ik,') = ',sigma_mshear(ik)
         END DO
      END IF

      IF(ANY(sigma_dmer < bigno)) THEN
         WRITE(iunit,'(A)')'!----------------------------------------------------------------------'
         WRITE(iunit,'(A)') '!          Mercier stability'
         WRITE(iunit,'(A)')'!----------------------------------------------------------------------'
         n=0
         DO ik = 1,UBOUND(sigma_dmer,DIM=1)
            IF(sigma_dmer(ik) < bigno) n=ik
         END DO
         DO ik = 1, n
            IF (sigma_dmer(ik) < bigno) WRITE(iunit,"(3(2X,A,I3.3,A,ES22.12E3))") &
                 'TARGET_DMERCIER(',ik,') = ',target_dmer(ik), &
                 'SIGMA_DMERCIER(',ik,') = ',sigma_dmer(ik)
         END DO
      END IF

      IF(ANY(sigma_mbm < bigno)) THEN
         WRITE(iunit,'(A)')'!----------------------------------------------------------------------'
         WRITE(iunit,'(A)') '!          Maximum value of B (minus minimum value at s=1)            '
         WRITE(iunit,'(A)')'!----------------------------------------------------------------------'
         n=0
         DO ik = 1,UBOUND(sigma_mbm,DIM=1)
            IF(sigma_mbm(ik) < bigno) n=ik
         END DO
         DO ik = 1, n
            IF (sigma_mbm(ik) < bigno) WRITE(iunit,"(3(2X,A,I3.3,A,ES22.12E3))") &
                 'TARGET_MBM(',ik,') = ',target_mbm(ik), &
                 'SIGMA_MBM(',ik,') = ',sigma_mbm(ik)
         END DO
      END IF

      IF (ANY(sigma_jdotb < bigno)) THEN
         WRITE(iunit,'(A)') '!----------------------------------------------------------------------'
         WRITE(iunit,'(A)') '!          Parllel Current (<J.B>)'
         WRITE(iunit,'(A)') '!----------------------------------------------------------------------'
         n=0
         DO ik = 1,UBOUND(sigma_jdotb,DIM=1)
            IF(sigma_jdotb(ik) < bigno) n=ik
         END DO
         DO ik = 1, n
           IF (sigma_jdotb(ik) < bigno)  WRITE(iunit,"(2(2X,A,I3.3,A,ES22.12E3))") &
                          'TARGET_JDOTB(',ik,') = ',target_jdotb(ik), &
                          'SIGMA_JDOTB(',ik,') = ',sigma_jdotb(ik)
         END DO
      END IF
      IF (ANY(sigma_magwell < bigno)) THEN
         WRITE(iunit,'(A)') '!----------------------------------------------------------------------'
         WRITE(iunit,'(A)') '!          Magnetic Well (W>0 Stable)'
         WRITE(iunit,'(A)') '!----------------------------------------------------------------------'
         n=0
         DO ik = 1,UBOUND(sigma_magwell,DIM=1)
            IF(sigma_magwell(ik) < bigno) n=ik
         END DO
         DO ik = 1, n
           IF (sigma_magwell(ik) < bigno)  WRITE(iunit,"(2(2X,A,I3.3,A,ES22.12E3))") &
                          'TARGET_MAGWELL(',ik,') = ',target_magwell(ik), &
                          'SIGMA_MAGWELL(',ik,') = ',sigma_magwell(ik)
         END DO
      END IF
      IF (ANY(sigma_gamma_c < bigno)) THEN
         WRITE(iunit,'(A)') '!----------------------------------------------------------------------'
         WRITE(iunit,'(A)') '!          Gamma_c Energetic Particle Metric'
         WRITE(iunit,'(A)') '!----------------------------------------------------------------------'
         n=0
         DO ik = 1,UBOUND(sigma_gamma_c,DIM=1)
            IF(sigma_gamma_c(ik) < bigno) n=ik
         END DO
         DO ik = 1, n
           IF (sigma_gamma_c(ik) < bigno)  WRITE(iunit,"(2(2X,A,I3.3,A,ES22.12E3))") &
                          'TARGET_GAMMA_C(',ik,') = ',target_gamma_c(ik), &
                          'SIGMA_GAMMA_C(',ik,') = ',sigma_gamma_c(ik)
         END DO
      END IF
      IF (ANY(sigma_jcurv < bigno)) THEN
         WRITE(iunit,'(A)') '!----------------------------------------------------------------------'
         WRITE(iunit,'(A)') '!          Toroidal Current (<JCURV>)'
         WRITE(iunit,'(A)') '!----------------------------------------------------------------------'
         n=0
         DO ik = 1,UBOUND(sigma_jcurv,DIM=1)
            IF(sigma_jcurv(ik) < bigno) n=ik
         END DO
         DO ik = 1, n
            IF (sigma_jcurv(ik) < bigno) WRITE(iunit,"(2(2X,A,I3.3,A,ES22.12E3))") &
                          'TARGET_JCURV(',ik,') = ',target_jcurv(ik), &
                          'SIGMA_JCURV(',ik,') = ',sigma_jcurv(ik)
         END DO
      END IF
      IF (ANY(sigma_bmin < bigno)) THEN
         WRITE(iunit,'(A)') '!----------------------------------------------------------------------'
         WRITE(iunit,'(A)') '!          |B|_min'
         WRITE(iunit,'(A)') '!----------------------------------------------------------------------'
         n=0
         DO ik = 1,UBOUND(sigma_bmin,DIM=1)
            IF(sigma_bmin(ik) < bigno) n=ik
         END DO
         DO ik = 1, n
            IF (sigma_bmin(ik) < bigno) WRITE(iunit,"(2(2X,A,I3.3,A,ES22.12E3))") &
                          'TARGET_BMIN(',ik,') = ',target_bmin(ik), &
                          'SIGMA_BMIN(',ik,') = ',sigma_bmin(ik)
         END DO
      END IF
      IF (ANY(sigma_bmax < bigno)) THEN
         WRITE(iunit,'(A)') '!----------------------------------------------------------------------'
         WRITE(iunit,'(A)') '!          |B|_max'
         WRITE(iunit,'(A)') '!----------------------------------------------------------------------'
         n=0
         DO ik = 1,UBOUND(sigma_bmax,DIM=1)
            IF(sigma_bmax(ik) < bigno) n=ik
         END DO
         DO ik = 1, n
            IF (sigma_bmax(ik) < bigno) WRITE(iunit,"(2(2X,A,I3.3,A,ES22.12E3))") &
                          'TARGET_BMAX(',ik,') = ',target_bmax(ik), &
                          'SIGMA_BMAX(',ik,') = ',sigma_bmax(ik)
         END DO
      END IF
      IF (ANY(sigma_Jstar < bigno)) THEN
         WRITE(iunit,'(A)') '!----------------------------------------------------------------------'
         WRITE(iunit,'(A)') '!          TRAPPED PARTICLE CONFINEMENT (J*)'
         WRITE(iunit,'(A)') '!----------------------------------------------------------------------'
         WRITE(iunit,"(2X,A,1X,'=',1(2X,I4.4))") 'NumJstar',NumJstar
         n=0
         DO ik = 1,UBOUND(sigma_Jstar,DIM=1)
            IF(sigma_Jstar(ik) < bigno) n=ik
         END DO
         DO ik = 1, n
            IF (sigma_Jstar(ik) < bigno) WRITE(iunit,"(2(2X,A,I3.3,A,ES22.12E3))") &
                          'TARGET_JSTAR(',ik,') = ',target_Jstar(ik), &
                          'SIGMA_JSTAR(',ik,') = ',sigma_Jstar(ik)
         END DO
      END IF
      IF (ANY(sigma_txport < bigno)) THEN
         WRITE(iunit,'(A)') '!----------------------------------------------------------------------'
         WRITE(iunit,'(A)') '!          TURBULENT TRANSPORT'
         WRITE(iunit,'(A)') '!----------------------------------------------------------------------'
         WRITE(iunit,outstr) 'TXPORT_PROXY',TRIM(txport_proxy)
         WRITE(iunit,outboo) 'LGLOBAL_TXPORT',lglobal_txport
         WRITE(iunit,outint) 'NZ_TXPORT',nz_txport
         WRITE(iunit,outint) 'NALPHA_TXPORT',nalpha_txport
         WRITE(iunit,outflt) 'ALPHA_START_TXPORT',alpha_start_txport
         WRITE(iunit,outflt) 'ALPHA_END_TXPORT',alpha_end_txport
         n=0
         DO ik = 1,UBOUND(sigma_txport,DIM=1)
            IF(sigma_txport(ik) < bigno) n=ik
         END DO
         DO ik = 1, n
            IF (sigma_txport(ik) < bigno) WRITE(iunit,"(3(2X,A,I3.3,A,ES22.12E3))") &
                          'S_TXPORT(',ik,') = ',s_txport(ik), &
                          'TARGET_TXPORT(',ik,') = ',target_txport(ik), &
                          'SIGMA_TXPORT(',ik,') = ',sigma_txport(ik)
         END DO
      END IF
      IF (ANY(sigma_orbit < bigno)) THEN
         WRITE(iunit,'(A)') '!----------------------------------------------------------------------'
         WRITE(iunit,'(A)') '!          ORBIT OPTIMIZATION'
         WRITE(iunit,'(A)') '!----------------------------------------------------------------------'
         WRITE(iunit,outflt) 'MASS_ORBIT',mass_orbit
         WRITE(iunit,outflt) 'Z_ORBIT',Z_orbit
         WRITE(iunit,outint) 'NU_ORBIT',nu_orbit
         WRITE(iunit,outint) 'NV_ORBIT',nv_orbit
         n=0
         DO ik = 1,UBOUND(sigma_orbit,DIM=1)
            IF(sigma_orbit(ik) < bigno) WRITE(iunit,"(2(2X,A,I3.3,A,ES22.12E3))") &
                          'TARGET_ORBIT(',ik,') = ',target_orbit(ik), &
                          'SIGMA_ORBIT(',ik,') = ',sigma_orbit(ik)
         END DO
         WRITE(iunit,outint) 'NP_ORBIT',np_orbit
         DO ik = 1, np_orbit
            WRITE(iunit,"(3(2X,A,I3.3,A,ES22.12E3))") &
                          'VLL_ORBIT(',ik,') = ',VLL_orbit(ik), &
                          'MU_ORBIT(',ik,') = ',MU_orbit(ik),&
                          'VPERP_ORBIT(',ik,') = ',VPERP_orbit(ik)
         END DO
      END IF
      IF (sigma_coil_bnorm < bigno) THEN
         WRITE(iunit,'(A)') '!----------------------------------------------------------------------'
         WRITE(iunit,'(A)') '!          COIL OPTIMIZATION'
         WRITE(iunit,'(A)') '!----------------------------------------------------------------------'
         WRITE(iunit,outint) 'NU_BNORM',nu_bnorm
         WRITE(iunit,outint) 'NV_BNORM',nv_bnorm
         WRITE(iunit,outflt) 'TARGET_COIL_BNORM',target_coil_bnorm
         WRITE(iunit,outflt) 'SIGMA_COIL_BNORM',sigma_coil_bnorm
      END IF

      ! REGCOIL Options
      ! This section runs if the current density, surface separation or
      ! winding surface are opitmized variables
      !
      IF ((lregcoil_current_density_opt) .or. (lregcoil_winding_surface_separation_opt) .or.  &
          (ANY(lregcoil_rcws_rbound_s_opt)) .or. (ANY(lregcoil_rcws_rbound_c_opt)) .or. &
          (ANY(lregcoil_rcws_zbound_s_opt)) .or. (ANY(lregcoil_rcws_zbound_c_opt)) ) THEN
         WRITE(iunit,'(A)') '!----------------------------------------------------------------------'
         WRITE(iunit,'(A)') '!          REGCOIL OPTIMIZATION'
         WRITE(iunit,'(A)') '!----------------------------------------------------------------------'
         WRITE(iunit,outflt) 'TARGET_REGCOL_CURRENT_DENSITY',target_regcoil_current_density
         WRITE(iunit,outflt) 'SIGMA_REGCOL_CURRENT_DENSITY',sigma_regcoil_current_density
         WRITE(iunit,outflt) 'REGCOIL_CURRENT_DENSITY',regcoil_current_density

         ! Options for uniform winding surface separations
         IF (lregcoil_winding_surface_separation_opt) THEN
            WRITE(iunit,outflt) &
                   'REGCOIL_WINDING_SURFACE_SEPARATION', &
                   regcoil_winding_surface_separation
            WRITE(iunit,outboo) 'LREGCOIL_WINDING_SURFACE_SEPARATION', &
                   lregcoil_winding_surface_separation_opt
            WRITE(iunit,outflt) 'REGCOIL_WINDING_SURFACE_SEPARATION_MIN', &
                   regcoil_winding_surface_separation_min, &
                   'REGCOIL_WINDING_SURFACE_SEPARATION_MAX', &
                   regcoil_winding_surface_separation_max
            IF (dregcoil_winding_surface_separation_opt > 0) &
                 WRITE(iunit,outflt) 'DREGCOIL_WINDING_SURFACE_SEPARATION', &
                          dregcoil_winding_surface_separation_opt
         END IF
         ! end of uniform winding surface separation options

         ! Options for current density optimization - Not completely developted/tested
         IF (lregcoil_current_density_opt) THEN
            WRITE(iunit,onevar) 'LREGCOIL_CURRENT_DENSITY', &
                   lregcoil_current_density_opt, &
                   'REGCOIL_CURRENT_DENSITY_MIN', &
                   regcoil_current_density_min, &
                   'REGCOIL_CURRENT_DENSITY_MAX', &
                  regcoil_current_density_max
            IF (dregcoil_current_density_opt > 0) &
                       WRITE(iunit,outflt) 'DREGCOIL_CURRENT_DENSITY', &
                       dregcoil_current_density_opt
         END IF
         ! end of option for current density optimization

         ! Winding surface component OR separation optimization
         IF ( (ANY(lregcoil_rcws_rbound_s_opt)) .or. (ANY(lregcoil_rcws_rbound_c_opt)) .or. &
              (ANY(lregcoil_rcws_zbound_s_opt)) .or. (ANY(lregcoil_rcws_zbound_c_opt)) .or. &
              lregcoil_winding_surface_separation_opt ) THEN
             DO ii = 1,UBOUND(target_regcoil_chi2_b, 1)
                IF (sigma_regcoil_chi2_b(ii) < bigno) THEN
                    WRITE(iunit,"(2(2X,A,I4.3,A,ES22.12E3))") &
                           'TARGET_REGCOIL_CHI2_B(',ii,') = ', target_regcoil_chi2_b(ii), &
                           'SIGMA_REGCOIL_CHI2_B(',ii,') = ', sigma_regcoil_chi2_b(ii)
                END IF
             END DO
         END IF

         ! Options for winding surface (Fourier Series) variation
         IF (  (ANY(lregcoil_rcws_rbound_c_opt)) .or. (ANY(lregcoil_rcws_rbound_s_opt)) .or. &
               (ANY(lregcoil_rcws_zbound_c_opt)) .or. (ANY(lregcoil_rcws_zbound_s_opt)) ) THEN

             ! Boundary components
             ! r-boundary cos components
             DO m = LBOUND(lregcoil_rcws_rbound_c_opt,DIM=1), UBOUND(lregcoil_rcws_rbound_s_opt,DIM=1)
                 DO n = LBOUND(lregcoil_rcws_rbound_c_opt,DIM=2), UBOUND(lregcoil_rcws_rbound_s_opt,DIM=2)
                     IF(lregcoil_rcws_rbound_c_opt(m,n) ) THEN
                         WRITE(iunit,'(A)') '! REGCOIL Winding surface R-boundary cos component'
                         WRITE(iunit,"(2X,A,I4.3,A,I4.3,A,1X,'=',1X,L1,4(2X,A,I4.3,A,I4.3,A,1X,'=',1X,E19.12))") &
                                'LREGCOIL_RCWS_RBOUND_C_OPT(',m,',',n,')', lregcoil_rcws_rbound_c_opt(m, n), &
                                'REGCOIL_RCWS_RBOUND_C(',m,',',n,')', regcoil_rcws_rbound_c(m, n), &
                                'DREGCOIL_RCWS_RBOUND_C_OPT(',m,',',n,')', dregcoil_rcws_rbound_c_opt(m,n), &
                                'REGCOIL_RCWS_RBOUND_C_MIN(',m,',',n,')', regcoil_rcws_rbound_c_min(m,n), &
                                'REGCOIL_RCWS_RBOUND_C_MAX(',m,',',n,')', regcoil_rcws_rbound_c_max(m,n)
                     END IF
                 END DO
             END DO

             ! r-boundary sin components
             DO m = LBOUND(lregcoil_rcws_rbound_s_opt,DIM=1), UBOUND(lregcoil_rcws_rbound_s_opt,DIM=1)
                 DO n = LBOUND(lregcoil_rcws_rbound_s_opt,DIM=2), UBOUND(lregcoil_rcws_rbound_s_opt,DIM=2)
                     IF(lregcoil_rcws_rbound_s_opt(m,n)  ) THEN
                         WRITE(iunit,'(A)') '! REGCOIL Winding surface R-boundary sin component'
                         WRITE(iunit,"(2X,A,I4.3,A,I4.3,A,1X,'=',1X,L1,4(2X,A,I4.3,A,I4.3,A,1X,'=',1X,E19.12))") &
                                'LREGCOIL_RCWS_RBOUND_S_OPT(',m,',',n,')', lregcoil_rcws_rbound_s_opt(m, n), &
                                'REGCOIL_RCWS_RBOUND_S(',m,',',n,')', regcoil_rcws_rbound_s(m, n), &
                                'DREGCOIL_RCWS_RBOUND_S_OPT(',m,',',n,')', dregcoil_rcws_rbound_s_opt(m,n), &
                                'REGCOIL_RCWS_RBOUND_S_MIN(',m,',',n,')', regcoil_rcws_rbound_s_min(m,n), &
                                'REGCOIL_RCWS_RBOUND_S_MAX(',m,',',n,')', regcoil_rcws_rbound_s_max(m,n)
                     END IF
                 END DO
             END DO

             ! z-boundary cos components - not implemented yet
             DO m = LBOUND(lregcoil_rcws_zbound_c_opt,DIM=1), UBOUND(lregcoil_rcws_zbound_c_opt,DIM=1)
                 DO n = LBOUND(lregcoil_rcws_zbound_c_opt,DIM=2), UBOUND(lregcoil_rcws_zbound_c_opt,DIM=2)
                     IF(lregcoil_rcws_zbound_c_opt(m,n) ) THEN
                         WRITE(iunit,'(A)') '! REGCOIL Winding surface Z-boundary cos component'
                         WRITE(iunit,"(2X,A,I4.3,A,I4.3,A,1X,'=',1X,L1,4(2X,A,I4.3,A,I4.3,A,1X,'=',1X,E19.12))") &
                                'LREGCOIL_RCWS_ZBOUND_C_OPT(',m,',',n,')', lregcoil_rcws_zbound_c_opt(m, n), &
                                'REGCOIL_RCWS_ZBOUND_C(',m,',',n,')', regcoil_rcws_zbound_c(m, n), &
                                'DREGCOIL_RCWS_ZBOUND_C_OPT(',m,',',n,')', dregcoil_rcws_zbound_c_opt(m,n), &
                                'REGCOIL_RCWS_ZBOUND_C_MIN(',m,',',n,')', regcoil_rcws_zbound_c_min(m,n), &
                                'REGCOIL_RCWS_ZBOUND_C_MAX(',m,',',n,')', regcoil_rcws_zbound_c_max(m,n)
                     END IF
                 END DO
             END DO

             ! z-boundary sin components
             DO m = LBOUND(lregcoil_rcws_zbound_s_opt,DIM=1), UBOUND(lregcoil_rcws_zbound_s_opt,DIM=1)
                 DO n = LBOUND(lregcoil_rcws_zbound_s_opt,DIM=2), UBOUND(lregcoil_rcws_zbound_s_opt,DIM=2)
                     IF( lregcoil_rcws_zbound_s_opt(m,n) ) THEN
                         WRITE(iunit,'(A)') '! REGCOIL Winding surface Z-boundary sin component'
                         WRITE(iunit,"(2X,A,I4.3,A,I4.3,A,1X,'=',1X,L1,4(2X,A,I4.3,A,I4.3,A,1X,'=',1X,E19.12))") &
                                'LREGCOIL_RCWS_ZBOUND_S_OPT(',m,',',n,')', lregcoil_rcws_zbound_s_opt(m, n), &
                                'REGCOIL_RCWS_ZBOUND_S(',m,',',n,')', regcoil_rcws_zbound_s(m, n), &
                                'DREGCOIL_RCWS_ZBOUND_S_OPT(',m,',',n,')', dregcoil_rcws_zbound_s_opt(m,n), &
                                'REGCOIL_RCWS_ZBOUND_S_MIN(',m,',',n,')', regcoil_rcws_zbound_s_min(m,n), &
                                'REGCOIL_RCWS_ZBOUND_S_MAX(',m,',',n,')', regcoil_rcws_zbound_s_max(m,n)
                     END IF
                 END DO
             END DO
        END IF
        ! end of Options for winding surface (Fourier Series) variation
      END IF  ! End of REGCOIL options

      IF (ANY(sigma_extcur < bigno)) THEN
         WRITE(iunit,'(A)') '!----------------------------------------------------------------------'
         WRITE(iunit,'(A)') '!          Coil Current Optimization'
         WRITE(iunit,'(A)') '!----------------------------------------------------------------------'
         DO ik = 1, UBOUND(sigma_extcur,DIM=1)
            IF (sigma_extcur(ik) < bigno) THEN
               WRITE(iunit,"(2(2X,A,I3.3,A,1X,'=',1X,ES22.12E3))") &
                  'TARGET_EXTCUR(',ik,')',target_extcur(ik),&
                  'SIGMA_EXTCUR(',ik,')',sigma_extcur(ik)
            END IF
         END DO
      END IF
      IF (ANY(sigma_press < bigno)) THEN
         WRITE(iunit,'(A)') '!----------------------------------------------------------------------'
         WRITE(iunit,'(A)') '!          Plasma Pressure OPTIMIZATION'
         WRITE(iunit,'(A)') '!----------------------------------------------------------------------'
         DO ik = 1, UBOUND(sigma_press,DIM=1)
            IF (sigma_press(ik) < bigno .and. s_press(ik) < 0) THEN
               WRITE(iunit,"(5(2X,A,I3.3,A,1X,'=',1X,ES22.12E3))") &
                  'R_PRESS(',ik,')',r_press(ik),&
                  'PHI_PRESS(',ik,')',phi_press(ik),&
                  'Z_PRESS(',ik,')',z_press(ik),&
                  'TARGET_PRESS(',ik,')',target_press(ik),&
                  'SIGMA_PRESS(',ik,')',sigma_press(ik)
            ELSE IF (sigma_press(ik) < bigno .and. s_press(ik) >= 0) THEN
               WRITE(iunit,"(3(2X,A,I3.3,A,1X,'=',1X,ES22.12E3))") &
                  'S_PRESS(',ik,')',s_press(ik),&
                  'TARGET_PRESS(',ik,')',target_press(ik),&
                  'SIGMA_PRESS(',ik,')',sigma_press(ik)
            END IF
         END DO
      END IF
      IF (ANY(sigma_pressprime < bigno)) THEN
         WRITE(iunit,'(A)') '!----------------------------------------------------------------------'
         WRITE(iunit,'(A)') '!          Plasma Pressure Gradient (dp/ds) OPTIMIZATION'
         WRITE(iunit,'(A)') '!----------------------------------------------------------------------'
         DO ik = 1, UBOUND(sigma_pressprime,DIM=1)
            IF (sigma_pressprime(ik) < bigno .and. s_pressprime(ik) < 0) THEN
               WRITE(iunit,"(5(2X,A,I3.3,A,1X,'=',1X,ES22.12E3))") &
                  'R_PRESSPRIME(',ik,')',r_pressprime(ik),&
                  'PHI_PRESSPRIME(',ik,')',phi_pressprime(ik),&
                  'Z_PRESSPRIME(',ik,')',z_pressprime(ik),&
                  'TARGET_PRESSPRIME(',ik,')',target_pressprime(ik),&
                  'SIGMA_PRESSPRIME(',ik,')',sigma_pressprime(ik)
            ELSE IF (sigma_pressprime(ik) < bigno .and. s_pressprime(ik) >= 0) THEN
               WRITE(iunit,"(3(2X,A,I3.3,A,1X,'=',1X,ES22.12E3))") &
                  'S_PRESSPRIME(',ik,')',s_pressprime(ik),&
                  'TARGET_PRESSPRIME(',ik,')',target_pressprime(ik),&
                  'SIGMA_PRESSPRIME(',ik,')',sigma_pressprime(ik)
            END IF
         END DO
      END IF
      IF (ANY(sigma_ne < bigno_ne)) THEN
         WRITE(iunit,'(A)') '!----------------------------------------------------------------------'
         WRITE(iunit,'(A)') '!          ELECTRON DENSITY OPTIMIZATION'
         WRITE(iunit,'(A)') '!----------------------------------------------------------------------'
         DO ik = 1, UBOUND(sigma_ne,DIM=1)
            IF (sigma_ne(ik) < bigno_ne .and. s_ne(ik) < 0) THEN
               WRITE(iunit,"(5(2X,A,I3.3,A,1X,'=',1X,ES22.12E3))") &
                  'R_NE(',ik,')',r_ne(ik),&
                  'PHI_NE(',ik,')',phi_ne(ik),&
                  'Z_NE(',ik,')',z_ne(ik),&
                  'TARGET_NE(',ik,')',target_ne(ik),&
                  'SIGMA_NE(',ik,')',sigma_ne(ik)
            ELSE IF (sigma_ne(ik) < bigno_ne .and. s_ne(ik) >= 0) THEN
               WRITE(iunit,"(3(2X,A,I3.3,A,1X,'=',1X,ES22.12E3))") &
                  'S_NE(',ik,')',s_ne(ik),&
                  'TARGET_NE(',ik,')',target_ne(ik),&
                  'SIGMA_NE(',ik,')',sigma_ne(ik)
            END IF
         END DO
      END IF
      IF (ANY(sigma_ne_line < bigno_ne)) THEN
         WRITE(iunit,'(A)') '!----------------------------------------------------------------------'
         WRITE(iunit,'(A)') '!          LINE INTEGRATED ELECTRON DENSITY OPTIMIZATION'
         WRITE(iunit,'(A)') '!----------------------------------------------------------------------'
         DO ik = 1, UBOUND(sigma_ne_line,DIM=1)
            IF (sigma_ne_line(ik) < bigno_ne) THEN
               WRITE(iunit,"(8(2X,A,I3.3,A,1X,'=',1X,ES22.12E3))") &
                  'R0_NE_LINE(',ik,')',r0_ne_line(ik),&
                  'PHI0_NE_LINE(',ik,')',phi0_ne_line(ik),&
                  'Z0_NE_LINE(',ik,')',z0_ne_line(ik),&
                  'R1_NE_LINE(',ik,')',r1_ne_line(ik),&
                  'PHI1_NE_LINE(',ik,')',phi1_ne_line(ik),&
                  'Z1_NE_LINE(',ik,')',z1_ne_line(ik),&
                  'TARGET_NE_LINE(',ik,')',target_ne_line(ik),&
                  'SIGMA_NE_LINE(',ik,')',sigma_ne_line(ik)
            END IF
         END DO
      END IF
      IF (ANY(sigma_te_line < bigno)) THEN
         WRITE(iunit,'(A)') '!----------------------------------------------------------------------'
         WRITE(iunit,'(A)') '!          LINE INTEGRATED ELECTRON TEMPERATURE OPTIMIZATION'
         WRITE(iunit,'(A)') '!----------------------------------------------------------------------'
         WRITE(iunit,outflt) 'CUTOFF_TE_LINE',cutoff_te_line
         DO ik = 1, UBOUND(sigma_te_line,DIM=1)
            IF (sigma_te_line(ik) < bigno) THEN
               WRITE(iunit,"(8(2X,A,I3.3,A,1X,'=',1X,ES22.12E3))") &
                  'R0_TE_LINE(',ik,')',r0_te_line(ik),&
                  'PHI0_TE_LINE(',ik,')',phi0_te_line(ik),&
                  'Z0_TE_LINE(',ik,')',z0_te_line(ik),&
                  'R1_TE_LINE(',ik,')',r1_te_line(ik),&
                  'PHI1_TE_LINE(',ik,')',phi1_te_line(ik),&
                  'Z1_TE_LINE(',ik,')',z1_te_line(ik),&
                  'TARGET_TE_LINE(',ik,')',target_te_line(ik),&
                  'SIGMA_TE_LINE(',ik,')',sigma_te_line(ik)
            END IF
         END DO
      END IF
      IF (ANY(sigma_ti_line < bigno)) THEN
         WRITE(iunit,'(A)') '!----------------------------------------------------------------------'
         WRITE(iunit,'(A)') '!          LINE INTEGRATED ION TEMPERATURE OPTIMIZATION'
         WRITE(iunit,'(A)') '!----------------------------------------------------------------------'
         DO ik = 1, UBOUND(sigma_ti_line,DIM=1)
            IF (sigma_ti_line(ik) < bigno) THEN
               WRITE(iunit,"(8(2X,A,I3.3,A,1X,'=',1X,ES22.12E3))") &
                  'R0_TI_LINE(',ik,')',r0_ti_line(ik),&
                  'PHI0_TI_LINE(',ik,')',phi0_ti_line(ik),&
                  'Z0_TI_LINE(',ik,')',z0_ti_line(ik),&
                  'R1_TI_LINE(',ik,')',r1_ti_line(ik),&
                  'PHI1_TI_LINE(',ik,')',phi1_ti_line(ik),&
                  'Z1_TI_LINE(',ik,')',z1_ti_line(ik),&
                  'TARGET_TI_LINE(',ik,')',target_ti_line(ik),&
                  'SIGMA_TI_LINE(',ik,')',sigma_ti_line(ik)
            END IF
         END DO
      END IF
      IF (ANY(sigma_zeff_line < bigno)) THEN
         WRITE(iunit,'(A)') '!----------------------------------------------------------------------'
         WRITE(iunit,'(A)') '!          LINE INTEGRATED Z_EFFECTIVE OPTIMIZATION'
         WRITE(iunit,'(A)') '!----------------------------------------------------------------------'
         DO ik = 1, UBOUND(sigma_zeff_line,DIM=1)
            IF (sigma_zeff_line(ik) < bigno) THEN
               WRITE(iunit,"(8(2X,A,I3.3,A,1X,'=',1X,ES22.12E3))") &
                  'R0_ZEFF_LINE(',ik,')',r0_zeff_line(ik),&
                  'PHI0_ZEFF_LINE(',ik,')',phi0_zeff_line(ik),&
                  'Z0_ZEFF_LINE(',ik,')',z0_zeff_line(ik),&
                  'R1_ZEFF_LINE(',ik,')',r1_zeff_line(ik),&
                  'PHI1_ZEFF_LINE(',ik,')',phi1_zeff_line(ik),&
                  'Z1_ZEFF_LINE(',ik,')',z1_zeff_line(ik),&
                  'TARGET_ZEFF_LINE(',ik,')',target_zeff_line(ik),&
                  'SIGMA_ZEFF_LINE(',ik,')',sigma_zeff_line(ik)
            END IF
         END DO
      END IF
      IF (ANY(sigma_visbrem_line < bigno)) THEN
         WRITE(iunit,'(A)') '!----------------------------------------------------------------------'
         WRITE(iunit,'(A)') '!          LINE INTEGRATED VISUAL BREMSSTRAHLUNG'
         WRITE(iunit,'(A)') '!----------------------------------------------------------------------'
         DO ik = 1, UBOUND(sigma_visbrem_line,DIM=1)
            IF (sigma_visbrem_line(ik) < bigno) THEN
               WRITE(iunit,"(10(2X,A,I3.3,A,1X,'=',1X,ES22.12E3))") &
                  'R0_VISBREM_LINE(',ik,')',r0_visbrem_line(ik),&
                  'PHI0_VISBREM_LINE(',ik,')',phi0_visbrem_line(ik),&
                  'Z0_VISBREM_LINE(',ik,')',z0_visbrem_line(ik),&
                  'R1_VISBREM_LINE(',ik,')',r1_visbrem_line(ik),&
                  'PHI1_VISBREM_LINE(',ik,')',phi1_visbrem_line(ik),&
                  'Z1_VISBREM_LINE(',ik,')',z1_visbrem_line(ik),&
                  'TARGET_VISBREM_LINE(',ik,')',target_visbrem_line(ik),&
                  'SIGMA_VISBREM_LINE(',ik,')',sigma_visbrem_line(ik),&
                  'LAMBDA_VISBREM_LINE(',ik,')',lambda_visbrem_line(ik),&
                  'CALIB_VISBREM_LINE(',ik,')',calib_visbrem_line(ik)
            END IF
         END DO
      END IF
      IF (ANY(sigma_xics < bigno) .or. ANY(sigma_xics_bright < bigno) .or. &
          ANY(sigma_xics_w3 < bigno) .or. ANY(sigma_xics_v < bigno)) THEN
         WRITE(iunit,'(A)') '!----------------------------------------------------------------------'
         WRITE(iunit,'(A)') '!          XICS Signal Optimization'
         WRITE(iunit,'(A)') '!              BRIGHT:  Line integrated emissivity'
         WRITE(iunit,'(A)') '!              XICS:    Line integrated product of Ti and emissivity'
         WRITE(iunit,'(A)') '!              V:       Line integrated perp velocity (function of ExB)'
         WRITE(iunit,'(A)') '!              W3:      Line integrated sat. emissivity (function of Te)'
         WRITE(iunit,'(A)') '!              XICS_V0: Offset for XICS V0 measurement'
         WRITE(iunit,'(A)') '!----------------------------------------------------------------------'
         IF (ANY(sigma_xics_v < bigno)) WRITE(iunit,'(2X,A,ES22.12E3)') 'XICS_V0 = ',xics_v0
         DO ik = 1, UBOUND(sigma_xics,DIM=1)
            IF (sigma_xics(ik)    < bigno .or. sigma_xics_bright(ik) < bigno .or. &
                sigma_xics_w3(ik)     < bigno .or. sigma_xics_v(ik)  < bigno ) &
                WRITE(iunit,"(6(2X,A,I3.3,A,1X,'=',1X,ES22.12E3))") &
                  'R0_XICS(',ik,')',r0_xics(ik),&
                  'PHI0_XICS(',ik,')',phi0_xics(ik),&
                  'Z0_XICS(',ik,')',z0_xics(ik),&
                  'R1_XICS(',ik,')',r1_xics(ik),&
                  'PHI1_XICS(',ik,')',phi1_xics(ik),&
                  'Z1_XICS(',ik,')',z1_xics(ik)
            IF (sigma_xics(ik) < bigno .or. sigma_xics_bright(ik) < bigno) THEN
               WRITE(iunit,"(4(4X,A,I3.3,A,1X,'=',1X,ES22.12E3))") &
                  'TARGET_XICS(',ik,')',target_xics(ik),&
                  'SIGMA_XICS(',ik,')',sigma_xics(ik),&
                  'TARGET_XICS_BRIGHT(',ik,')',target_xics_bright(ik),&
                  'SIGMA_XICS_BRIGHT(',ik,')',sigma_xics_bright(ik)
            END IF
            IF (sigma_xics_w3(ik) < bigno) &
               WRITE(iunit,"(2(4X,A,I3.3,A,1X,'=',1X,ES22.12E3))") &
                  'TARGET_XICS_W3(',ik,')',target_xics_w3(ik),&
                  'SIGMA_XICS_W3(',ik,')',sigma_xics_w3(ik)
            IF (sigma_xics_v(ik) < bigno) &
               WRITE(iunit,"(2(4X,A,I3.3,A,1X,'=',1X,ES22.12E3))") &
                  'TARGET_XICS_V(',ik,')',target_xics_v(ik),&
                  'SIGMA_XICS_V(',ik,')',sigma_xics_v(ik)
         END DO
      END IF
      IF (ANY(sigma_te < bigno)) THEN
         WRITE(iunit,'(A)') '!----------------------------------------------------------------------'
         WRITE(iunit,'(A)') '!          ELECTRON TEMPERATURE OPTIMIZATION'
         WRITE(iunit,'(A)') '!----------------------------------------------------------------------'
         DO ik = 1, UBOUND(sigma_te,DIM=1)
            IF (sigma_te(ik) < bigno .and. s_te(ik) < 0) THEN
               WRITE(iunit,"(5(2X,A,I3.3,A,1X,'=',1X,ES22.12E3))") &
                  'R_TE(',ik,')',r_te(ik),&
                  'PHI_TE(',ik,')',phi_te(ik),&
                  'Z_TE(',ik,')',z_te(ik),&
                  'TARGET_TE(',ik,')',target_te(ik),&
                  'SIGMA_TE(',ik,')',sigma_te(ik)
            ELSE IF (sigma_te(ik) < bigno .and. s_te(ik) >= 0) THEN
               WRITE(iunit,"(3(2X,A,I3.3,A,1X,'=',1X,ES22.12E3))") &
                  'S_TE(',ik,')',s_te(ik),&
                  'TARGET_TE(',ik,')',target_te(ik),&
                  'SIGMA_TE(',ik,')',sigma_te(ik)
            END IF
         END DO
      END IF
      IF (ANY(sigma_ti < bigno)) THEN
         WRITE(iunit,'(A)') '!----------------------------------------------------------------------'
         WRITE(iunit,'(A)') '!          ION TEMPERATURE OPTIMIZATION'
         WRITE(iunit,'(A)') '!----------------------------------------------------------------------'
         DO ik = 1, UBOUND(sigma_ti,DIM=1)
            IF (sigma_ti(ik) < bigno .and. s_ti(ik) < 0) THEN
               WRITE(iunit,"(5(2X,A,I3.3,A,1X,'=',1X,ES22.12E3))") &
                  'R_TI(',ik,')',r_ti(ik),&
                  'PHI_TI(',ik,')',phi_ti(ik),&
                  'Z_TI(',ik,')',z_ti(ik),&
                  'TARGET_TI(',ik,')',target_ti(ik),&
                  'SIGMA_TI(',ik,')',sigma_ti(ik)
            ELSE IF (sigma_ti(ik) < bigno .and. s_ti(ik) >= 0) THEN
               WRITE(iunit,"(3(2X,A,I3.3,A,1X,'=',1X,ES22.12E3))") &
                  'S_TI(',ik,')',s_ti(ik),&
                  'TARGET_TI(',ik,')',target_ti(ik),&
                  'SIGMA_TI(',ik,')',sigma_ti(ik)
            END IF
         END DO
      END IF
      IF (ANY(sigma_vphi < bigno)) THEN
         WRITE(iunit,'(A)') '!----------------------------------------------------------------------'
         WRITE(iunit,'(A)') '!          TOROIDAL ROTATION OPTIMIZATION'
         WRITE(iunit,'(A)') '!----------------------------------------------------------------------'
         WRITE(iunit,'(2X,A,ES22.12E3)') 'QM_RATIO = ',qm_ratio
         DO ik = 1, UBOUND(sigma_vphi,DIM=1)
            IF (sigma_vphi(ik) < bigno .and. s_vphi(ik) < 0) THEN
               WRITE(iunit,"(5(2X,A,I3.3,A,1X,'=',1X,ES22.12E3))") &
                  'R_VPHI(',ik,')',r_vphi(ik),&
                  'PHI_VPHI(',ik,')',phi_vphi(ik),&
                  'Z_VPHI(',ik,')',z_vphi(ik),&
                  'TARGET_VPHI(',ik,')',target_vphi(ik),&
                  'SIGMA_VPHI(',ik,')',sigma_vphi(ik)
            ELSE IF (sigma_vphi(ik) < bigno .and. s_vphi(ik) >= 0) THEN
               WRITE(iunit,"(3(2X,A,I3.3,A,1X,'=',1X,ES22.12E3))") &
                  'S_VPHI(',ik,')',s_vphi(ik),&
                  'TARGET_VPHI(',ik,')',target_vphi(ik),&
                  'SIGMA_VPHI(',ik,')',sigma_vphi(ik)
            END IF
         END DO
      END IF
      IF (ANY(sigma_ece < bigno)) THEN
         WRITE(iunit,'(A)') '!----------------------------------------------------------------------'
         WRITE(iunit,'(A)') '!          ECE Reflectometry OPTIMIZATION'
         WRITE(iunit,'(A)') '!----------------------------------------------------------------------'
         WRITE(iunit,'(2X,A,ES22.12E3)') 'MIX_ECE = ',mix_ece
         WRITE(iunit,'(2X,A,I3.3)') 'NRA_ECE = ',nra_ece
         WRITE(iunit,'(2X,A,I3.3)') 'NPHI_ECE = ',nphi_ece
         IF (LEN_TRIM(vessel_ece) > 1) WRITE(iunit,outstr) 'VESSEL_ECE',TRIM(vessel_ece)
         IF (LEN_TRIM(mirror_ece) > 1) WRITE(iunit,outstr) 'MIRROR_ECE',TRIM(mirror_ece)
         IF (LEN_TRIM(targettype_ece) > 1) WRITE(iunit,outstr) 'TARGETTYPE_ECE',TRIM(targettype_ece)
         IF (LEN_TRIM(antennatype_ece) > 1) WRITE(iunit,outstr) 'ANTENNATYPE_ECE',TRIM(antennatype_ece)
         DO u = 1, UBOUND(sigma_ece,DIM=1)
               IF (ALL(sigma_ece(u,:) >= bigno)) CYCLE
               WRITE(iunit,"(2X,A,I3.3,A,1X,'=',1X,3ES22.12E3)")'ANTENNAPOSITION_ECE(',u,',1:3)',antennaposition_ece(u,1:3)
               WRITE(iunit,"(2X,A,I3.3,A,1X,'=',1X,3ES22.12E3)")'TARGETPOSITION_ECE(',u,',1:3)',targetposition_ece(u,1:3)
               WRITE(iunit,"(2X,A,I3.3,A,1X,'=',1X,3ES22.12E3)")'RBEAM_ECE(',u,',1:3)',rbeam_ece(u,1:3)
               WRITE(iunit,"(2X,A,I3.3,A,1X,'=',1X,3ES22.12E3)")'RFOCUS_ECE(',u,',1:3)',rfocus_ece(u,1:3)
               DO v = 1, UBOUND(sigma_ece,DIM=2)
                  IF (sigma_ece(u,v) >= bigno) CYCLE
                  WRITE(iunit,"(3(5X,A,I3.3,A,I3.3,A,1X,'=',1X,ES22.12E3))") &
                        'TARGET_ECE(',u,',',v,')',target_ece(u,v),&
                        'SIGMA_ECE(',u,',',v,')',sigma_ece(u,v),&
                        'FREQ_ECE(',u,',',v,')',freq_ece(u,v)
               END DO
         END DO
      END IF
      IF (ANY(sigma_iota < bigno)) THEN
         WRITE(iunit,'(A)') '!----------------------------------------------------------------------'
         WRITE(iunit,'(A)') '!          Rotational Transform OPTIMIZATION'
         WRITE(iunit,'(A)') '!----------------------------------------------------------------------'
         DO ik = 1, UBOUND(sigma_iota,DIM=1)
            IF (sigma_iota(ik) < bigno .and. s_iota(ik) < 0) THEN
               WRITE(iunit,"(5(2X,A,I3.3,A,1X,'=',1X,ES22.12E3))") &
                  'R_IOTA(',ik,')',r_iota(ik),&
                  'PHI_IOTA(',ik,')',phi_iota(ik),&
                  'Z_IOTA(',ik,')',z_iota(ik),&
                  'TARGET_IOTA(',ik,')',target_iota(ik),&
                  'SIGMA_IOTA(',ik,')',sigma_iota(ik)
            ELSE IF (sigma_iota(ik) < bigno .and. s_iota(ik) >= 0) THEN
               WRITE(iunit,"(3(2X,A,I3.3,A,1X,'=',1X,ES22.12E3))") &
                  'S_IOTA(',ik,')',s_iota(ik),&
                  'TARGET_IOTA(',ik,')',target_iota(ik),&
                  'SIGMA_IOTA(',ik,')',sigma_iota(ik)
            END IF
         END DO
      END IF
      IF (ANY(sigma_vaciota < bigno)) THEN
         WRITE(iunit,'(A)') '!----------------------------------------------------------------------'
         WRITE(iunit,'(A)') '!          Vacuum Rotational Transform OPTIMIZATION'
         WRITE(iunit,'(A)') '!----------------------------------------------------------------------'
         DO ik = 1, UBOUND(sigma_vaciota,DIM=1)
            IF (sigma_vaciota(ik) < bigno .and. s_vaciota(ik) < 0) THEN
               WRITE(iunit,"(5(2X,A,I3.3,A,1X,'=',1X,ES22.12E3))") &
                  'R_VACIOTA(',ik,')',r_vaciota(ik),&
                  'PHI_VACIOTA(',ik,')',phi_vaciota(ik),&
                  'Z_VACIOTA(',ik,')',z_vaciota(ik),&
                  'TARGET_VACIOTA(',ik,')',target_vaciota(ik),&
                  'SIGMA_VACIOTA(',ik,')',sigma_vaciota(ik)
            ELSE IF (sigma_vaciota(ik) < bigno .and. s_vaciota(ik) >= 0) THEN
               WRITE(iunit,"(3(2X,A,I3.3,A,1X,'=',1X,ES22.12E3))") &
                  'S_VACIOTA(',ik,')',s_vaciota(ik),&
                  'TARGET_VACIOTA(',ik,')',target_vaciota(ik),&
                  'SIGMA_VACIOTA(',ik,')',sigma_vaciota(ik)
            END IF
         END DO
      END IF
      IF (ANY(sigma_faraday < bigno_ne)) THEN
         WRITE(iunit,'(A)') '!----------------------------------------------------------------------'
         WRITE(iunit,'(A)') '!          FARADAY ROTATION OPTIMIZATION'
         WRITE(iunit,'(A)') '!----------------------------------------------------------------------'
         DO ik = 1, UBOUND(sigma_faraday,DIM=1)
            IF (sigma_faraday(ik) < bigno_ne) THEN
               WRITE(iunit,"(8(2X,A,I3.3,A,1X,'=',1X,ES22.12E3))") &
                  'R0_FARADAY(',ik,')',r0_faraday(ik),&
                  'PHI0_FARADAY(',ik,')',phi0_faraday(ik),&
                  'Z0_FARADAY(',ik,')',z0_faraday(ik),&
                  'R1_FARADAY(',ik,')',r1_faraday(ik),&
                  'PHI1_FARADAY(',ik,')',phi1_faraday(ik),&
                  'Z1_FARADAY(',ik,')',z1_faraday(ik),&
                  'TARGET_FARADAY(',ik,')',target_faraday(ik),&
                  'SIGMA_FARADAY(',ik,')',sigma_faraday(ik)
            END IF
         END DO
      END IF
      IF (ANY(sigma_mse < bigno)) THEN
         WRITE(iunit,'(A)') '!----------------------------------------------------------------------'
         WRITE(iunit,'(A)') '!          MOTIONAL STARK EFFECT OPTIMIZATION'
         WRITE(iunit,'(A)') '!----------------------------------------------------------------------'
         DO ik = 1, UBOUND(lmse_extcur,DIM=1)
            IF (lmse_extcur(ik)) WRITE(iunit,"(2X,A,I3.3,A,1X,'=',1X,L1)") 'LMSE_EXTCUR(',ik,')',lmse_extcur(ik)
         END DO
         DO ik = 1, UBOUND(sigma_mse,DIM=1)
            IF (sigma_mse(ik) < bigno .and. s_mse(ik) < 0) THEN
               WRITE(iunit,"(13(2X,A,I3.3,A,1X,'=',1X,ES22.12E3))") &
                  'R_MSE(',ik,')',r_mse(ik),&
                  'PHI_MSE(',ik,')',phi_mse(ik),&
                  'Z_MSE(',ik,')',z_mse(ik),&
                  'A1_MSE(',ik,')',a1_mse(ik),&
                  'A2_MSE(',ik,')',a2_mse(ik),&
                  'A3_MSE(',ik,')',a3_mse(ik),&
                  'A4_MSE(',ik,')',a4_mse(ik),&
                  'A5_MSE(',ik,')',a5_mse(ik),&
                  'A6_MSE(',ik,')',a6_mse(ik),&
                  'A7_MSE(',ik,')',a7_mse(ik),&
                  'TARGET_MSE(',ik,')',target_mse(ik),&
                  'SIGMA_MSE(',ik,')',sigma_mse(ik),&
                  'VAC_MSE(',ik,')',vac_mse(ik)
            ELSE IF (sigma_mse(ik) < bigno .and. s_mse(ik) >= 0) THEN
               WRITE(iunit,"(11(2X,A,I3.3,A,1X,'=',1X,ES22.12E3))") &
                  'S_MSE(',ik,')',z_mse(ik),&
                  'A1_MSE(',ik,')',a1_mse(ik),&
                  'A2_MSE(',ik,')',a2_mse(ik),&
                  'A3_MSE(',ik,')',a3_mse(ik),&
                  'A4_MSE(',ik,')',a4_mse(ik),&
                  'A5_MSE(',ik,')',a5_mse(ik),&
                  'A6_MSE(',ik,')',a6_mse(ik),&
                  'A7_MSE(',ik,')',a7_mse(ik),&
                  'TARGET_MSE(',ik,')',target_mse(ik),&
                  'SIGMA_MSE(',ik,')',sigma_mse(ik),&
                  'VAC_MSE(',ik,')',vac_mse(ik)
            END IF
         END DO
      END IF
      IF (ANY(sigma_bprobe < bigno) .or. ANY(sigma_fluxloop < bigno) .or. ANY(sigma_segrog < bigno)) THEN
         WRITE(iunit,'(A)') '!----------------------------------------------------------------------'
         WRITE(iunit,'(A)') '!          MAGNETIC DIAGNOSTIC OPTIMIZATION'
         WRITE(iunit,'(A)') '!----------------------------------------------------------------------'
         IF (LEN_TRIM(magdiag_coil) > 1) WRITE(iunit,outstr) 'MAGDIAG_COIL',TRIM(magdiag_coil)
         DO ik = 1, UBOUND(sigma_bprobe,DIM=1)
            IF (target_bprobe(ik) /= 0.0) THEN
               WRITE(iunit,"(2(2X,A,I3.3,A,1X,'=',1X,ES22.12E3))")&
                  'TARGET_BPROBE(',ik,')',target_bprobe(ik),&
                  'SIGMA_BPROBE(',ik,')',sigma_bprobe(ik)
            END IF
         END DO
         DO ik = 1, UBOUND(sigma_fluxloop,DIM=1)
            IF (target_fluxloop(ik) /= 0.0) THEN
               WRITE(iunit,"(2(2X,A,I3.3,A,1X,'=',1X,ES22.12E3))")&
                  'TARGET_FLUXLOOP(',ik,')',target_fluxloop(ik),&
                  'SIGMA_FLUXLOOP(',ik,')',sigma_fluxloop(ik)
            END IF
         END DO
         DO ik = 1, UBOUND(sigma_segrog,DIM=1)
            IF (target_segrog(ik) /= 0.0) THEN
               WRITE(iunit,"(2(2X,A,I3.3,A,1X,'=',1X,ES22.12E3))")&
                  'TARGET_SEGROG(',ik,')',target_segrog(ik),&
                  'SIGMA_SEGROG(',ik,')',sigma_segrog(ik)
            END IF
         END DO
      END IF
      IF (sigma_vessel < bigno) THEN
         WRITE(iunit,'(A)') '!----------------------------------------------------------------------'
         WRITE(iunit,'(A)') '!          VACCUM VESSEL LIMITER'
         WRITE(iunit,'(A)') '!----------------------------------------------------------------------'
         IF (LEN_TRIM(vessel_string) > 1) WRITE(iunit,outstr) 'VESSEL_STRING',TRIM(vessel_string)
         WRITE(iunit,outflt) 'TARGET_VESSEL',target_vessel
         WRITE(iunit,outflt) 'SIGMA_VESSEL',sigma_vessel
      END IF
      IF (ANY(sigma_separatrix < bigno)) THEN
         WRITE(iunit,'(A)') '!----------------------------------------------------------------------'
         WRITE(iunit,'(A)') '!          TARGET SEPARATRIX'
         WRITE(iunit,'(A)') '!----------------------------------------------------------------------'
         DO u = 1, nu_max
            DO v = 1, nv_max
               IF (sigma_separatrix(u,v) < bigno) &
                  WRITE(iunit,"(5(2X,A,I3.3,',',I3.3,A,ES22.12E3))") &
                  'R_SEPARATRIX(',u,v,') = ',r_separatrix(u,v),&
                  'PHI_SEPARATRIX(',u,v,') = ',phi_separatrix(u,v),&
                  'Z_SEPARATRIX(',u,v,') = ',z_separatrix(u,v),&
                  'TARGET_SEPARATRIX(',u,v,') = ',target_separatrix(u,v),&
                  'SIGMA_SEPARATRIX(',u,v,') = ',sigma_separatrix(u,v)
            END DO
         END DO
      END IF
      IF (ANY(sigma_limiter < bigno)) THEN
         WRITE(iunit,'(A)') '!----------------------------------------------------------------------'
         WRITE(iunit,'(A)') '!          TARGET LIMITER'
         WRITE(iunit,'(A)') '!----------------------------------------------------------------------'
         DO u = 1, nu_max
            DO v = 1, nv_max
               IF (sigma_limiter(u,v) < bigno) &
                  WRITE(iunit,"(5(2X,A,I3.3,',',I3.3,A,ES22.12E3))") &
                  'R_LIMITER(',u,v,') = ',r_limiter(u,v),&
                  'PHI_LIMITER(',u,v,') = ',phi_limiter(u,v),&
                  'Z_LIMITER(',u,v,') = ',z_limiter(u,v),&
                  'TARGET_LIMITER(',u,v,') = ',target_limiter(u,v),&
                  'SIGMA_LIMITER(',u,v,') = ',sigma_limiter(u,v)
            END DO
         END DO
      END IF
      WRITE(iunit,'(A)') '/'

      RETURN
      END SUBROUTINE write_optimum_namelist

      SUBROUTINE write_stel_lvar_vec(iunit,lvar,var_min,var_max,dvar,str_name,n1,n2)
      IMPLICIT NONE
      INTEGER, INTENT(in) :: iunit, n1, n2
      LOGICAL, INTENT(in) :: lvar(n1:n2)
      REAL(rprec), INTENT(in) :: var_min(n1:n2), var_max(n1:n2), dvar(n1:n2)
      CHARACTER(LEN=*), INTENT(in) :: str_name
      CHARACTER(LEN=256) :: lname,minname,maxname,dname
      INTEGER :: n, ik
      CHARACTER(LEN=*), PARAMETER :: vecvar  = "(2X,A,'(',I3.3,')',1X,'=',1X,L1,2(2X,A,'(',I3.3,')',1X,'=',1X,ES22.12E3))"


      IF (ANY(lvar)) THEN
        lname   = 'L'//TRIM(str_name)//'_OPT'
        minname = TRIM(str_name)//'_MIN'
        maxname = TRIM(str_name)//'_MAX'
        dname   = 'D'//TRIM(str_name)//'_OPT'
        n=0
        DO ik = n1,n2
           IF(lvar(ik)) n=ik
        END DO
        DO ik = n1, n
           WRITE(iunit,vecvar) TRIM(lname),ik,lvar(ik),TRIM(minname),ik,var_min(ik),TRIM(maxname),ik,var_max(ik)
        END DO
        IF (ANY(dvar > 0)) WRITE(iunit,"(2X,A,1X,'=',10(1X,ES22.12E3))") TRIM(dname),(dvar(ik), ik = n1, n)
      END IF
      RETURN
      END SUBROUTINE write_stel_lvar_vec

      INTEGER FUNCTION find_last_nonzero(arr_in)
      IMPLICIT NONE
      REAL(rprec), INTENT(in) :: arr_in(:)
      INTEGER :: n, ik
      find_last_nonzero = 0
      DO ik = LBOUND(arr_in,DIM=1), UBOUND(arr_in,DIM=1)
         IF (arr_in(ik) .ne. 0) find_last_nonzero=ik
      END DO
      RETURN
      END FUNCTION find_last_nonzero

      END MODULE stellopt_input_mod<|MERGE_RESOLUTION|>--- conflicted
+++ resolved
@@ -211,8 +211,6 @@
 !            target_txport      Array of target values for turbulent transport optimization
 !            s_txport           Array of normalized toroidal fluxes to calculated turbulent transport
 !            target_dkes        Array of target values for drift kinetic optimization
-<<<<<<< HEAD
-!            nu_dkes            Array of nu values for DKES optimization [m] (Efield from phi array)
 !            target_knosos_1nu  Array of target values for drift kinetic optimization (1/nu regime)
 !            target_knosos_snu  Array of target values for drift kinetic optimization (sqrtnu regime)
 !            target_knosos_sbp  Array of target values for drift kinetic optimization (sb-p regime)
@@ -229,10 +227,8 @@
 !            target_stella_q2  Array of target values for turbulence optimization (q2)
 !            target_raderb00     Target for radial derivative of B00
 !            target_mbm         Targer for B_max minus B_min at s=1
-=======
 !            nu_dkes            Array of nu/v values for DKES optimization [m^-1]
 !            E_dkes            Array of E/v values for DKES
->>>>>>> 104416b7
 !            target_limter      Target array minimum distance between plasma and limiter surface
 !            r_limiter          Array of (ntheta,nzeta) radial limiter values [m]
 !            z_limiter          Array of (ntheta,nzeta) vertical limiter values [m]
@@ -394,8 +390,6 @@
                          r_limiter, z_limiter, phi_limiter, &
                          lglobal_txport, nz_txport, nalpha_txport, alpha_start_txport, alpha_end_txport, &
                          target_txport, sigma_txport, s_txport, txport_proxy,&
-<<<<<<< HEAD
-                         target_dkes, sigma_dkes, nu_dkes, &
                          target_knosos_1nu, sigma_knosos_1nu, &
                          target_knosos_snu, sigma_knosos_snu, &
                          target_knosos_sbp, sigma_knosos_sbp, &
@@ -413,10 +407,8 @@
                          target_mshear, sigma_mshear, &
                          target_dmer, sigma_dmer, &
                          target_mbm, sigma_mbm, &
-=======
                          target_dkes, sigma_dkes, nu_dkes, E_dkes,&
                          target_dkes_Erdiff, sigma_dkes_Erdiff, nu_dkes_Erdiff, Ep_dkes_Erdiff, Em_dkes_Erdiff, &
->>>>>>> 104416b7
                          target_jdotb,sigma_jdotb,target_bmin,sigma_bmin,&
                          target_bmax,sigma_bmax,target_jcurv,sigma_jcurv,&
                          target_orbit,sigma_orbit,nu_orbit,nv_orbit,&
@@ -1007,8 +999,13 @@
       vperp_orbit       = 0
       target_dkes       = 0.0
       sigma_dkes        = bigno
-<<<<<<< HEAD
-      nu_dkes           = 0.01
+      nu_dkes           = -bigno
+      E_dkes            = -bigno
+      target_dkes_Erdiff = 0.0
+      sigma_dkes_Erdiff  = bigno
+      nu_dkes_erdiff     = 0
+      Ep_dkes_Erdiff     = 0
+      Em_dkes_erdiff     = 0
       target_knosos_1nu = 0.0
       sigma_knosos_1nu  = bigno
       target_knosos_snu = 0.0
@@ -1045,16 +1042,6 @@
       target_mbm        = 0
       sigma_mbm         = bigno
       target_jdotb      = 0.0
-=======
-      nu_dkes           = -bigno
-      E_dkes            = -bigno
-      target_dkes_Erdiff = 0.0
-      sigma_dkes_Erdiff  = bigno
-      nu_dkes_erdiff     = 0
-      Ep_dkes_Erdiff     = 0
-      Em_dkes_erdiff     = 0
-      target_jdotb       = 0.0
->>>>>>> 104416b7
       sigma_jdotb       = bigno
       target_jcurv      = 0.0
       sigma_jcurv       = bigno
