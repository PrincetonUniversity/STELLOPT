!-----------------------------------------------------------------------
!     Module:        stellopt_input_mod
!     Authors:       S. Lazerson (lazerson@pppl.gov)
!     Date:          05/24/2012
!     Description:   This module contains the STELLOPT input namelist and
!                    subroutine which initializes and reads the
!                    STELLOPT input namelist.
!-----------------------------------------------------------------------
      MODULE stellopt_input_mod
!-----------------------------------------------------------------------
!     Libraries
!-----------------------------------------------------------------------
      USE stel_kinds, ONLY: rprec
      USE stellopt_runtime
      USE stellopt_vars
      USE equil_utils, ONLY: profile_norm
      USE windingsurface
      USE stellopt_targets
      USE safe_open_mod, ONLY: safe_open
      USE diagno_runtime, ONLY: DIAGNO_VERSION
      USE vmec0, ONLY: version_
      USE vmec_input, ONLY: lasym_local => lasym, am, am_aux_s, am_aux_f, pmass_type, &
                            ac, ac_aux_s, ac_aux_f, pcurr_type, &
                            ai, ai_aux_s, ai_aux_f, piota_type, &
                            ah, ah_aux_s, ah_aux_f, ph_type, &
                            at, at_aux_s, at_aux_f, pt_type, &
                            aphi
      USE vmec_params, ONLY: version_vmec=> version_
      USE mpi_params                                                    ! MPI
!DEC$ IF DEFINED (GENE)
      !USE par_other, ONLY: svn_gene => svn_rev, release_gene => release !OLD SVN Version
      USE par_other, ONLY: svn_gene => git_master, release_gene => git_branch
!DEC$ ENDIF        
!DEC$ IF DEFINED (BEAMS3D_OPT)
      USE beams3d_runtime, ONLY: BEAMS3D_VERSION
!DEC$ ENDIF        
!DEC$ IF DEFINED (REGCOIL)
      USE regcoil_variables, ONLY: rc_nfp => nfp, rmnc_coil, rmns_coil, zmns_coil, zmnc_coil, mnmax_coil, xm_coil, xn_coil, verbose, regcoil_nml
      !USE regcoil_variables, ONLY: rc_rmnc_stellopt, rc_rmns_stellopt, &
      !                             rc_zmnc_stellopt, rc_zmns_stellopt, &
      !                             rc_nfp => nfp
!DEC$ ENDIF
      
!-----------------------------------------------------------------------
!     Module Variables
!         
!-----------------------------------------------------------------------
      IMPLICIT NONE
!-----------------------------------------------------------------------
!     Input Namelists
!         &optimum
!            nfunc_max          Maximum number of function evaluations
!                               1: Single iteration
!                               2: Single iteration with Jacobian eval (if equil_type=='LMDIF')
!            equil_type         Equilibrium Code:
!                                  'VMEC2000' (default)
!                                  'SPEC'
!            opt_type           Optimizer Type
!                                  'LMDIF'    (default)
!                                  'GADE'
!            ftol               Determines tollerance in sum of squares (LMDIF)
!            xtol               Determines relative errror in approximate solution (LMDIF)
!            gtol               Determines orthagonality of solution (LMDIF)
!            epsfcn             Determines jacobian step length (LMDIF)
!                               Determines crossover factor (GADE)
!                               Determines local attractor scaling, global = 1 (PSO)
!            factor             Determines initial step size (LMDIF)
!                               Determines mutation scaling factor (GADE)
!                               Determines Velocity scaling factor (PSO)
!            mode               Determines if scaling is automatic (1) or user(0) (LMDIF)
!                               Determines strategy (GADE) 
!                               Determines number of divisions if > numprocs (MAP)
!            cr_strategy        Crossover strategy (GADE, 0:exponential, 1: binomial)
!            npopulation        Size of population (defaults to nproc if -1 or not set)
!            lkeep_mins         Keep minimum files.
!            lphiedge_opt       Logical to control PHIEDGE variation
!            lcurtor_opt        Logical to control CURTOR variation
!            lbcrit_opt         Logical to control BCRIT variation
!            lpscale_opt        Logical to control PRES_SCALE variation
!            lextcur_opt        Logical array to control EXTCUR varaition
!            laphi_opt          Logical array to control APHI variation
!            lam_opt            Logical array to control AM variation
!            lac_opt            Logical array to control AC variation
!            lai_opt            Logical array to control AI variation
!            lah_opt            Logical array to control AH variation
!            lat_opt            Logical array to control AT variation
!            lam_s_opt          Logical array to control AM_AUX_S variation
!            lam_f_opt          Logical array to control AM_AUX_F variation
!            lac_s_opt          Logical array to control AC_AUX_S variation
!            lac_f_opt          Logical array to control AC_AUX_F variation
!            lai_s_opt          Logical array to control AI_AUX_S variation
!            lai_f_opt          Logical array to control AI_AUX_F variation                         
!            lphi_s_opt         Logical array to control PHI_AUX_S variation (Electrostatic potential) 
!            lphi_f_opt         Logical array to control PHI_AUX_F variation (Electrostatic potential)
!            lah_f_opt          Logical array to control AH_AUX_F variation
!            lat_f_opt          Logical array to control AT_AUX_F variation
!            lcoil_spline       Logical array to control coil spline control point variation
!            lwindsurf          Logical to embed splined coils in a winding surface
!            windsurfname       Character string naming file containing winding surface
!            lbound_opt         Logical array to control Boundary variation
!            lrho_opt           Logical array to control HB Boundary variation
!            rho_exp            Integer controling value of HB Boundary exponent (default 2)
!            dphiedge_opt       Scale factor for PHIEDGE variation
!            dcurtor_opt        Scale factor for CURTOR variation
!            dbcrit_opt         Scale factor for BCRIT variation
!            dextcur_opt        Scale factor array for EXTCUR variation
!            daphi_opt          Scale factor array for APHI variation
!            dam_opt            Scale factor array for AM variation
!            dac_opt            Scale factor array for AC variation
!            dai_opt            Scale factor array for AI variation
!            dah_opt            Scale factor array for AH variation
!            dat_opt            Scale factor array for AT variation
!            dam_s_opt          Scale factor array for AM_AUX_S variation
!            dam_f_opt          Scale factor array for AM_AUX_F variation
!            dac_s_opt          Scale factor array for AC_AUX_S variation
!            dac_f_opt          Scale factor array for AC_AUX_F variation
!            dai_s_opt          Scale factor array for AI_AUX_S variation
!            dai_f_opt          Scale factor array for AI_AUX_F variation
!            dphi_s_opt         Scale factor array for PHI_AUX_S variation
!            dphi_f_opt         Scale factor array for PHI_AUX_F variation
!            dbound_opt         Scale factor array for Boundarys variation
!            mboz               Boozer Tranfrom Poloidal Fourier Content
!            nboz               Boozer Tranform Toroidal Fourier Content
!            target_phiedge     Target for PHIEDGE
!            target_RBtor       Target for RBtor
!            target_R0          Target for R axis (phi=0 plane)
!            target_Z0          Target for R axis (phi=0 plane)
!            target_curtor      Target for CURTOR
!            target_curtor_max  Target for maximum toroidal current
!            target_volume      Target for volume
!            target_beta        Target for Beta
!            target_betat       Target for Beta Toroidal
!            target_betap       Target for Beta Poloidal
!            target_wp          Target for stored energy
!            target_apsect_max  Target upper limit on aspect ratio
!            width_apsec_max    Width of TANH function which defines wall in parameter space
!            target_aspect      Target for aspect ratio
!            target_gradp_max   Target upper limit on grad(p)
!            width_gradp_max    Width of TANH function which defines wall in parameter space
!            target_pmin        Target lower limit on min(p)
!            width_pmin         Width of TANH function which defines wall in parameter space
!            target_curvature   Target Edge Curvature Kertosis
!            target_press       Target array for pressure
!            target_ne_line     Target array for line integrated electron density
!            r0_ne_line         R starting point for line integrated measurement (R1: endpoint) [m]
!            phi0_ne_line       PHI starting point for line integrated measurement (PHI1: endpoint) [rad]
!            z0_ne_line         Z starting point for line integrated measurement (Z1: endpoint) [m]
!            target_faraday     Target array for line integrated Faraday rotation.
!            r0_faraday         R starting point for line integrated measurement (R1: endpoint) [m]
!            phi0_faraday       PHI starting point for line integrated measurement (PHI1: endpoint) [rad]
!            z0_faraday         Z starting point for line integrated measurement (Z1: endpoint) [m]
!            target_sxr         Target array for soft X-Ray Diagnostic.
!            r0_sxr             R starting point for soft X-Ray Chord (R1: endpoint) [m]
!            phi0_sxr           PHI starting point for soft X-Ray Chord (PHI1: endpoint) [rad]
!            z0_sxr             Z starting point for soft X-Ray Chord (Z1: endpoint) [m]
!            target_te          Target array for electron temperature
!            r_te               R electron temperature location array
!            z_te               Z electron temperature location array
!            phi_te             PHI electron temperature location array
!            s_te               s electron temperature location array
!            target_ne          Target array for electron density
!            r_ne               R electron density location array
!            z_ne               Z electron density location array
!            phi_ne             PHI electron density location array
!            s_ne               s electron denstiy location array
!            target_ti          Target array for ion temperature
!            r_ti               R ion temperature location array
!            z_ti               Z ion temperature location array
!            phi_ti             PHI ion temperature location array
!            s_ti               s ion temperature location array
!            target_vphi        Target array for toroidal rotation
!            r_vphi             R toroidal rotation location array
!            z_vphi             Z toroidal rotation location array
!            phi_vphi           PHI toroidal rotation location array
!            s_vphi             s toroidal rotation location array
!            r_iota             R Rotational Transform location array
!            z_iota             Z Rotational Transform location array
!            phi_iota           PHI Rotational Transform location array
!            s_iota             s Rotational Transform location array
!            target_mse         Target arry of MSE gammas
!            r_mse              R MSE datapoint array
!            phi_mse            PHI MSE datapoint array
!            z_mse              Z MSE datapoint array
!            s_mse              s MSE datapoint array
!            a1_mse             A1 MSE coefficient (A1-A6 defined this way)
!            vac_mse            Vacuum MSE signal
!            lmse_extcur        Logical Controlling Which currents are factored out
!            target_bprobe      Magnetic Field Measurement
!            target_fluxloop    Fluxloop Measurement
!            target_segrog      Rogowski Coil Measurement
!            magdiag_coil       Coils file for magnetic diagnostics
!            target_vessel      Minimum distance between equilibrium and vessel
!            vessel_string      Vessel file
!            target_balloon     Target array for ballooning stability calculation
!            balloon_theta      Array indicating values of theta for ballooning calculation
!            balloon_zeta       Array indicating values of zeta for ballooning calculation
!            target_bootstrap   Target array for boostrap current <J*B> (difference between VMEC and bootstrap>
!            target_neo         Target array for neoclassical transport (should be zero)
!            target_Jstar       Target array for dJ*/du (should = 0)
!            NumJstar           Division of trapped mu's
!            target_helicity    Target arry for Boozer Spectrum Helicity (=0)
!            helicity           Complex number specifying target helicity
!            target_resjac      Target Resonant Jacobian modes in Boozer Spectrum (iota_res = nfp*n/m)
!            xm_resjac          Array of corresponding m values to target
!            xn_resjac          Array of corresponding n values to target
!            target_separatrix  Target array minimum distance between plasma and separatrix
!            r_separatrix       Array of (ntheta,nzeta) radial separatrix values [m]
!            z_separatrix       Array of (ntheta,nzeta) vertical separatrix values [m] 
!            phi_separatrix     Array of (ntheta,nzeta) toroidal angle separatrix values [rad]
!            target_txport      Array of target values for turbulent transport optimization
!            s_txport           Array of normalized toroidal fluxes to calculated turbulent transport
!            target_dkes        Array of target values for drift kinetic optimization
!            nu_dkes            Array of nu values for DKES optimization [m] (Efield from phi array)
!            target_limter      Target array minimum distance between plasma and limiter surface
!            r_limiter          Array of (ntheta,nzeta) radial limiter values [m]
!            z_limiter          Array of (ntheta,nzeta) vertical limiter values [m] 
!            phi_limiter        Array of (ntheta,nzeta) toroidal angle limiter values [rad]
!            txport_proxy       String of proxy function name.
!            curvature_P2       Min value of 2nd principal curvature
!            gamma_c            Gamma_c for energetic particle transport
!
!             REGCOIL related variables
!                         lregcoil_winding_surface_separation_opt, &
!                         dregcoil_winding_surface_separation_opt, &
!                         lregcoil_current_density_opt, &
!                         dregcoil_current_density_opt, &
!                         target_regcoil_winding_surface_separation, &
!                         sigma_regcoil_winding_surface_separation, &
!                         target_regcoil_chi2_b, sigma_regcoil_chi2_b, &
!                         target_regcoil_current_density, sigma_regcoil_current_density, &
!                         regcoil_winding_surface_separation, &
!                         regcoil_current_density
!      
!-----------------------------------------------------------------------
!     Subroutines
!
!   NOTE:  All varaibles which start with target have an similar
!          varaible starting with sigma which defines the error bars.
!-----------------------------------------------------------------------
      NAMELIST /optimum/ nfunc_max, equil_type, opt_type,&
                         ftol, xtol, gtol, epsfcn, factor, refit_param, &
                         cr_strategy, mode, lkeep_mins, lrefit,&
                         npopulation, noptimizers, &
                         lphiedge_opt, lcurtor_opt, lbcrit_opt, &
                         lpscale_opt, lmix_ece_opt, lxics_v0_opt, &
                         lextcur_opt, laphi_opt, lam_opt, lac_opt, &
                         lai_opt, lah_opt, lat_opt, lam_s_opt, &
                         lam_f_opt, lac_s_opt, lac_f_opt, lai_s_opt, &
                         lai_f_opt, lne_f_opt, lte_f_opt, lti_f_opt,&
                         lbeamj_f_opt, lbootj_f_opt, lzeff_f_opt, &
                         lth_f_opt, lphi_s_opt, lphi_f_opt, &
                         lrho_opt, ldeltamn_opt, lbound_opt, laxis_opt, lmode_opt, &
                         lne_opt, lte_opt, lti_opt, lth_opt, lzeff_opt, &
                         lah_f_opt, lat_f_opt, lcoil_spline, lemis_xics_f_opt, &
                         windsurfname, &
                         dphiedge_opt, dcurtor_opt, dbcrit_opt, &
                         dpscale_opt, dmix_ece_opt, dxics_v0_opt, &
                         dextcur_opt, daphi_opt, dam_opt, dac_opt, &
                         dai_opt, dah_opt, dat_opt, dam_s_opt, &
                         dam_f_opt, dac_s_opt, dac_f_opt, dai_s_opt, &
                         dai_f_opt, dne_f_opt, dte_f_opt, dti_f_opt,&
                         dth_f_opt, dphi_s_opt, dphi_f_opt,&
                         dbeamj_f_opt, dbootj_f_opt, dzeff_f_opt, dbound_opt, &
                         drho_opt, ddeltamn_opt, &
                         dne_opt, dte_opt, dti_opt, dth_opt, dzeff_opt, &
                         dah_f_opt, dat_f_opt, daxis_opt, &
                         dcoil_spline, demis_xics_f_opt, &
                         ne_aux_s, te_aux_s, ti_aux_s, th_aux_s, phi_aux_s,&
                         beamj_aux_s, bootj_aux_s, zeff_aux_s, &
                         ne_aux_f, te_aux_f, ti_aux_f, th_aux_f, phi_aux_f,&
                         beamj_aux_f, bootj_aux_f, zeff_aux_f, &
                         ne_opt, te_opt, ti_opt, th_opt, zeff_opt, &
                         ne_type, te_type, ti_type, th_type, &
                         beamj_type, bootj_type, zeff_type, phi_type, &
                         bootcalc_type, sfincs_s, sfincs_min_procs, sfincs_Er_option, &
                         vboot_tolerance, vboot_max_iterations, &
                         ne_min, te_min, ti_min, th_min, beamj_f_min, &
                         bootj_f_min, zeff_min, zeff_f_min, phi_f_min, &
                         ne_max, te_max, ti_max, th_max, beamj_f_max, &
                         bootj_f_max, zeff_max, zeff_f_max, phi_f_max, &
                         ah_f_min, at_f_min, &
                         ah_f_max, at_f_max, &
                         emis_xics_s, emis_xics_f, emis_xics_type,&
                         emis_xics_f_min, emis_xics_f_max, &
                         raxis_min, raxis_max, &
                         zaxis_min, zaxis_max, &
                         rbc_min, rbc_max, zbs_min, zbs_max, &
                         rbs_min, rbs_max, zbc_min, zbc_max, &
                         mboz, nboz, rho_exp, &
                         coil_type, &
                         coil_splinesx,coil_splinesy,coil_splinesz,&
                         coil_splinefx,coil_splinefy,coil_splinefz,&
                         coil_splinefx_min,coil_splinefy_min,coil_splinefz_min,&
                         coil_splinefx_max,coil_splinefy_max,coil_splinefz_max,&
                         lxval_opt, xval, dxval_opt, xval_min, xval_max, &
                         lyval_opt, yval, dyval_opt, yval_min, yval_max, &
                         target_x, sigma_x, target_y, sigma_y, &
                         target_phiedge, sigma_phiedge, &
                         target_rbtor, sigma_rbtor, &
                         target_r0, sigma_r0, target_z0, sigma_z0, target_b0, sigma_b0, &
                         target_curtor, sigma_curtor, &
                         target_curtor_max, sigma_curtor_max, &
                         target_volume, sigma_volume, &
                         target_beta, sigma_beta, &
                         target_betapol, sigma_betapol, &
                         target_betator, sigma_betator, &
                         target_wp, sigma_wp, &
                         target_aspect, sigma_aspect, &
                         target_extcur, sigma_extcur, &
                         target_aspect_max, sigma_aspect_max, width_aspect_max, &
                         target_gradp_max, sigma_gradp_max, width_gradp_max, &
                         target_pmin, sigma_pmin, width_pmin, &
                         target_curvature, sigma_curvature, &
                         target_kappa, sigma_kappa, phi_kappa, &
                         target_kappa_box, sigma_kappa_box, phi_kappa_box, &
                         target_kappa_avg, sigma_kappa_avg, &
                         target_magwell, sigma_magwell, &
                         target_press, sigma_press, r_press, z_press, phi_press, s_press,&
                         target_te, sigma_te, r_te, z_te, phi_te, s_te,&
                         target_ne, sigma_ne, r_ne, z_ne, phi_ne, s_ne,&
                         target_ne_line, sigma_ne_line, r0_ne_line, phi0_ne_line, z0_ne_line,&
                         r1_ne_line, phi1_ne_line, z1_ne_line, &
                         target_te_line, sigma_te_line, r0_te_line, phi0_te_line, z0_te_line,&
                         r1_te_line, phi1_te_line, z1_te_line, cutoff_te_line, &
                         target_ti_line, sigma_ti_line, r0_ti_line, phi0_ti_line, z0_ti_line,&
                         r1_ti_line, phi1_ti_line, z1_ti_line, &
                         target_ti, sigma_ti, r_ti, z_ti, phi_ti, s_ti,&
                         target_xics, sigma_xics, r0_xics, phi0_xics, z0_xics,&
                         r1_xics, phi1_xics, z1_xics, target_xics_bright, sigma_xics_bright, &
                         target_xics_w3, sigma_xics_w3, target_xics_v, sigma_xics_v, &
                         target_vphi, sigma_vphi, r_vphi, z_vphi, phi_vphi, s_vphi, qm_ratio,&
                         target_iota, sigma_iota, r_iota, z_iota, phi_iota, s_iota,&
                         target_vaciota, sigma_vaciota, r_vaciota, z_vaciota, phi_vaciota, s_vaciota,&
                         target_mse, sigma_mse, r_mse, z_mse, phi_mse, &
                         a1_mse, a2_mse, a3_mse, a4_mse, a5_mse, a6_mse, &
                         a7_mse, vac_mse, lmse_extcur, &
                         target_faraday, sigma_faraday, r0_faraday, phi0_faraday, z0_faraday,&
                         r1_faraday, phi1_faraday, z1_faraday, &
                         target_sxr, sigma_sxr, r0_sxr, phi0_sxr, z0_sxr,&
                         r1_sxr, phi1_sxr, z1_sxr, &
                         target_bprobe, target_fluxloop, target_segrog,&
                         sigma_bprobe, sigma_fluxloop, sigma_segrog, magdiag_coil,&
                         target_vessel, sigma_vessel, vessel_string, &
                         phiedge_min, phiedge_max, curtor_min, curtor_max, &
                         bcrit_min, bcrit_max, pscale_min, pscale_max, &
                         mix_ece_min, mix_ece_max, xics_v0_min, xics_v0_max, &
                         xics_v0, &
                         extcur_min, extcur_max, &
                         am_min, am_max, ac_min, ac_max, ai_min, ai_max, &
                         ah_min, ah_max, at_min, at_max, aphi_min, aphi_max, &
                         am_f_min, ac_f_min, ai_f_min, phi_f_min, ne_f_min, &
                         te_f_min, ti_f_min, th_f_min, &
                         am_f_max, ac_f_max, ai_f_max, phi_f_max, ne_f_max, &
                         te_f_max, ti_f_max, th_f_max, bound_min, bound_max, &
                         delta_min, delta_max, &
                         target_balloon, sigma_balloon, balloon_theta, balloon_zeta,&
                         target_bootstrap,sigma_bootstrap, target_neo, sigma_neo,&
                         target_Jstar, sigma_Jstar, NumJstar,&
                         target_helicity, sigma_helicity, helicity,&
                         target_helicity_old, sigma_helicity_old, &
                         target_resjac, sigma_resjac, xm_resjac, xn_resjac,&
                         target_separatrix, sigma_separatrix, &
                         r_separatrix, z_separatrix, phi_separatrix, &
                         target_limiter, sigma_limiter, &
                         r_limiter, z_limiter, phi_limiter, &
                         lglobal_txport, nz_txport, nalpha_txport, alpha_start_txport, alpha_end_txport, &
                         target_txport, sigma_txport, s_txport, txport_proxy,&
                         target_ptsm3d, sigma_ptsm3d, &
                         target_dkes, sigma_dkes, nu_dkes, &
                         target_jdotb,sigma_jdotb,target_bmin,sigma_bmin,&
                         target_bmax,sigma_bmax,target_jcurv,sigma_jcurv,&
                         target_orbit,sigma_orbit,nu_orbit,nv_orbit,&
                         mass_orbit,Z_orbit,vperp_orbit,&
                         np_orbit,vll_orbit,mu_orbit, target_coil_bnorm,&
                         sigma_coil_bnorm, nu_bnorm, nv_bnorm,&
                         target_coillen, sigma_coillen, &
                         target_coilsep, sigma_coilsep, npts_csep, &
                         target_coilcrv, sigma_coilcrv, npts_curv, &
                         target_coilself, sigma_coilself, npts_cself, &
                         target_ece,sigma_ece,freq_ece, mix_ece, vessel_ece, mirror_ece, &
                         antennaposition_ece, targetposition_ece, rbeam_ece, rfocus_ece, &
                         targettype_ece, antennatype_ece, nra_ece, nphi_ece, &
                         target_kink, sigma_kink,mlmnb_kink,mlmns_kink,ivac_kink,&
                         nj_kink, nk_kink, lssl_kink, lssd_kink, mmaxdf_kink, nmaxdf_kink, &
                         lregcoil_winding_surface_separation_opt, &
                         dregcoil_winding_surface_separation_opt, &
                         lregcoil_current_density_opt, &
                         dregcoil_current_density_opt, &
                         target_regcoil_winding_surface_separation, &
                         sigma_regcoil_winding_surface_separation, &
                         target_regcoil_chi2_b, sigma_regcoil_chi2_b, &
                         target_regcoil_current_density, sigma_regcoil_current_density, &
                         regcoil_winding_surface_separation, &
                         regcoil_current_density, &
                         regcoil_nescin_filename, &
                         regcoil_num_field_periods, &
                         lregcoil_rcws_rbound_c_opt, lregcoil_rcws_rbound_s_opt, &
                         lregcoil_rcws_zbound_c_opt, lregcoil_rcws_zbound_s_opt, &
                         dregcoil_rcws_rbound_c_opt, dregcoil_rcws_rbound_s_opt, &
                         dregcoil_rcws_zbound_c_opt, dregcoil_rcws_zbound_s_opt, &
                         regcoil_rcws_rbound_c_min, regcoil_rcws_rbound_s_min, &
                         regcoil_rcws_zbound_c_min, regcoil_rcws_zbound_s_min, &
                         regcoil_rcws_rbound_c_max, regcoil_rcws_rbound_s_max, &
                         regcoil_rcws_zbound_c_max, regcoil_rcws_zbound_s_max, &
                         target_curvature_P2, sigma_curvature_P2, &
<<<<<<< HEAD
                         target_gamma_c, sigma_gamma_c
      
=======
                         target_gamma_c, sigma_gamma_c, &
                         lRosenbrock_X_opt, dRosenbrock_X_opt, &
                         Rosenbrock_X, Rosenbrock_X_min, Rosenbrock_X_max, &
                         target_Rosenbrock_F, sigma_Rosenbrock_F
       
>>>>>>> c003baa9
!-----------------------------------------------------------------------
!     Subroutines
!         read_stellopt_input:   Reads optimum namelist
!-----------------------------------------------------------------------
    CONTAINS

      SUBROUTINE read_stellopt_input(filename, istat, ithread)
      CHARACTER(*), INTENT(in) :: filename
      INTEGER, INTENT(out) :: istat
      INTEGER, INTENT(in) :: ithread
      LOGICAL :: lexist
      INTEGER :: i, ierr, iunit, local_master
      CHARACTER(LEN=1000) :: line

      ! Variables used in regcoil section to parse nescin spectrum
      INTEGER :: imn, m, n

      ! Initializations to default values
      nfunc_max       = 5000
      opt_type        = 'LMDIF'
      equil_type      = 'VMEC2000'
      ftol            = 1.0D-06
      xtol            = 1.0D-06
      gtol            = 0.0
      epsfcn          = 1.0D-06
      mode            = 1       ! Default in case user forgets
      factor          = 100.
      cr_strategy     = 0
      npopulation     = -1
      noptimizers     = -1
      refit_param     = 0.75
      rho_exp         = 4
      lxval_opt       = .FALSE.
      lyval_opt       = .FALSE.
      lkeep_mins      = .FALSE.
      lrefit          = .FALSE.
      lphiedge_opt    = .FALSE.
      lcurtor_opt     = .FALSE.
      lpscale_opt     = .FALSE.
      lbcrit_opt      = .FALSE.
      lmix_ece_opt    = .FALSE.
      lxics_v0_opt    = .FALSE.
      lextcur_opt(:)  = .FALSE.
      laphi_opt(:)    = .FALSE.
      lam_opt(:)      = .FALSE.
      lac_opt(:)      = .FALSE.
      lai_opt(:)      = .FALSE.
      lah_opt(:)      = .FALSE.
      lat_opt(:)      = .FALSE.
      lne_opt(:)      = .FALSE.
      lzeff_opt(:)    = .FALSE.
      lte_opt(:)      = .FALSE.
      lti_opt(:)      = .FALSE.
      lth_opt(:)      = .FALSE.
      lam_s_opt(:)    = .FALSE.
      lam_f_opt(:)    = .FALSE.
      lac_s_opt(:)    = .FALSE.
      lac_f_opt(:)    = .FALSE.
      lai_s_opt(:)    = .FALSE.
      lai_f_opt(:)    = .FALSE.
      lphi_s_opt(:)   = .FALSE.
      lphi_f_opt(:)   = .FALSE.
      lne_f_opt(:)    = .FALSE.
      lzeff_f_opt(:)  = .FALSE.
      lte_f_opt(:)    = .FALSE.
      lti_f_opt(:)    = .FALSE.
      lth_f_opt(:)        = .FALSE.
      lbeamj_f_opt(:)     = .FALSE.
      lbootj_f_opt(:)     = .FALSE.
      lah_f_opt(:)        = .FALSE.
      lat_f_opt(:)        = .FALSE.
      lemis_xics_f_opt(:) = .FALSE.
      lbound_opt(:,:)     = .FALSE.
      lrho_opt(:,:)       = .FALSE.
      ldeltamn_opt(:,:)   = .FALSE.
      lmode_opt(:,:)      = .FALSE.
      laxis_opt(:)        = .FALSE.
      lcoil_spline(:,:)   = .FALSE.
      lwindsurf           = .FALSE.
      dphiedge_opt    = -1.0
      dcurtor_opt     = -1.0
      dpscale_opt     = -1.0
      dbcrit_opt      = -1.0
      dmix_ece_opt    = -1.0
      dxics_v0_opt    = -1.0
      dextcur_opt(:)  = -1.0
      daphi_opt(:)    = -1.0
      dam_opt(:)      = -1.0
      dac_opt(:)      = -1.0
      dai_opt(:)      = -1.0
      dah_opt(:)      = -1.0
      dat_opt(:)      = -1.0
      dne_opt(:)      = -1.0
      dzeff_opt(:)    = -1.0
      dte_opt(:)      = -1.0
      dti_opt(:)      = -1.0
      dth_opt(:)      = -1.0
      dam_s_opt(:)    = -1.0
      dam_f_opt(:)    = -1.0
      dac_s_opt(:)    = -1.0
      dac_f_opt(:)    = -1.0
      dai_s_opt(:)    = -1.0
      dai_f_opt(:)    = -1.0
      dphi_s_opt(:)   = -1.0
      dphi_f_opt(:)   = -1.0
      dne_f_opt(:)    = -1.0
      dzeff_f_opt(:)  = -1.0
      dte_f_opt(:)    = -1.0
      dti_f_opt(:)    = -1.0
      dth_f_opt(:)    = -1.0
      dbeamj_f_opt(:) = -1.0
      dbootj_f_opt(:) = -1.0
      dah_f_opt(:)    = -1.0
      dat_f_opt(:)    = -1.0
      daxis_opt(:)    = -1.0
      demis_xics_f_opt(:) = -1.0
      dbound_opt(:,:)   = -1.0
      drho_opt(:,:)     = -1.0
      ddeltamn_opt(:,:) = -1.0
      dcoil_spline(:,:) = -1.0
      ! REGCOIL Winding surface options
      regcoil_nescin_filename = ''
      regcoil_num_field_periods = -1.0
      lregcoil_winding_surface_separation_opt    = .FALSE.
      dregcoil_winding_surface_separation_opt    = -1.0
      lregcoil_current_density_opt    = .FALSE.
      dregcoil_current_density_opt    = -1.0
      lregcoil_rcws_rbound_c_opt = .FALSE.
      lregcoil_rcws_rbound_s_opt = .FALSE.
      lregcoil_rcws_zbound_c_opt = .FALSE.
      lregcoil_rcws_zbound_s_opt = .FALSE.
      dregcoil_rcws_rbound_c_opt = -1.0
      dregcoil_rcws_rbound_s_opt = -1.0
      dregcoil_rcws_zbound_c_opt = -1.0
      dregcoil_rcws_zbound_s_opt = -1.0
      ! Rosenbrock test function variables
      lRosenbrock_X_opt(1:ROSENBROCK_DIM) = .FALSE.
      dRosenbrock_X_opt(1:ROSENBROCK_DIM) = -1.0
      Rosenbrock_X(1:ROSENBROCK_DIM)      = 3
      Rosenbrock_X_min(1:ROSENBROCK_DIM)  = -bigno
      Rosenbrock_X_max(1:ROSENBROCK_DIM)  = bigno
      target_Rosenbrock_F(1:ROSENBROCK_DIM) = 0
      sigma_Rosenbrock_F(1:ROSENBROCK_DIM)  = bigno

      IF (.not.ltriangulate) THEN  ! This is done because values may be set by trinagulate
         phiedge_min     = -bigno;  phiedge_max     = bigno
         curtor_min      = -bigno;  curtor_max      = bigno
         bcrit_min       = -bigno;  bcrit_max       = bigno
         pscale_min      = 0.0   ;  pscale_max      = bigno
         extcur_min      = -bigno;  extcur_max      = bigno
         aphi_min        = -bigno;  aphi_max        = bigno
         am_min          = -bigno;  am_max          = bigno
         ac_min          = -bigno;  ac_max          = bigno
         ai_min          = -bigno;  ai_max          = bigno
         ah_min          = -bigno;  ah_max          = bigno
         at_min          = -bigno;  at_max          = bigno
         am_f_min        = 0.0;     am_f_max        = bigno
         ac_f_min        = -bigno;  ac_f_max        = bigno
         ai_f_min        = -bigno;  ai_f_max        = bigno
         ah_f_min        = -bigno;  ah_f_max        = bigno
         at_f_min        = -bigno;  at_f_max        = bigno
         raxis_min        = -bigno; raxis_max        = bigno
         zaxis_min        = -bigno; zaxis_max        = bigno
         rbc_min         = -bigno;  rbc_max         = bigno
         zbs_min         = -bigno;  zbs_max         = bigno
         bound_min       = -bigno;  bound_max       = bigno
         delta_min       = -bigno;  delta_max       = bigno
      END IF
      xval            = 0.0   ;  yval            = 0.0
      mix_ece_min     = 0.0   ;  mix_ece_max     = 1.0
      xics_v0_min     = -bigno;  xics_v0_max     = bigno
      ne_min          = -bigno;  ne_max          = bigno
      zeff_min        = -bigno;  zeff_max        = bigno
      te_min          = -bigno;  te_max          = bigno
      ti_min          = -bigno;  ti_max          = bigno
      th_min          = -bigno;  th_max          = bigno
      ne_f_min        = 0.0;     ne_f_max        = bigno_ne
      zeff_f_min      = 0.0;     zeff_f_max      = bigno
      phi_f_min       = -bigno;  phi_f_max       = bigno
      te_f_min        = 0.0;     te_f_max        = bigno
      ti_f_min        = 0.0;     ti_f_max        = bigno
      th_f_min        = 0.0;     th_f_max        = bigno
      beamj_f_min     = -bigno;  beamj_f_max     = bigno
      bootj_f_min     = -bigno;  bootj_f_max     = bigno
      emis_xics_f_min = -bigno;  emis_xics_f_max = bigno
      coil_splinefx_min       = -bigno;  coil_splinefx_max       = bigno
      coil_splinefy_min       = -bigno;  coil_splinefy_max       = bigno
      coil_splinefz_min       = -bigno;  coil_splinefz_max       = bigno
      ! More REGCOIL Options
      target_regcoil_winding_surface_separation = 0.0
      sigma_regcoil_winding_surface_separation = bigno
      regcoil_winding_surface_separation = 1.0
      regcoil_winding_surface_separation_min = 1.0e-3
      regcoil_winding_surface_separation_max = 10.
      target_regcoil_current_density = 0.0
      sigma_regcoil_current_density = bigno
      regcoil_current_density = 8.0e6
      regcoil_current_density_min = 0.0
      regcoil_current_density_max = bigno
      regcoil_rcws_rbound_c_min = -bigno;  regcoil_rcws_rbound_c_max = bigno
      regcoil_rcws_rbound_s_min = -bigno;  regcoil_rcws_rbound_s_max = bigno
      regcoil_rcws_zbound_c_min = -bigno;  regcoil_rcws_zbound_c_max = bigno
      regcoil_rcws_zbound_s_min = -bigno;  regcoil_rcws_zbound_s_max = bigno
      target_regcoil_chi2_b = 0.0
      sigma_regcoil_chi2_b  = bigno
      target_regcoil_current_density = 8.0e6
      sigma_regcoil_current_density  = bigno
      
      ne_type         = 'akima_spline'
      zeff_type       = 'akima_spline'
      phi_type        = 'akima_spline'
      te_type         = 'akima_spline'
      ti_type         = 'akima_spline'
      th_type         = 'akima_spline'
      beamj_type      = 'power_series'
      bootj_type      = 'power_series'
      bootcalc_type   = 'bootsj'
      emis_xics_type  = 'power_series'
      ne_opt(0:20)       = 0.0
      zeff_opt(0:20)     = 0.0
      te_opt(0:20)       = 0.0
      ti_opt(0:20)       = 0.0
      th_opt(0:20)       = 0.0
      ne_aux_s(:)     = -1.0
      ne_aux_s(1:5)   = (/0.0,0.25,0.50,0.75,1.0/)
      ne_aux_f(:)     = 0.0 ! Do this so profile norm doesn't get screwy
      ne_aux_f(1:5)   = 1.0 ! Do this so we can scale T to P
      zeff_aux_s(:)   = -1.0
      zeff_aux_s(1:5) = (/0.0,0.25,0.50,0.75,1.0/)
      zeff_aux_f(:)   = 0.0 
      zeff_aux_f(1:5) = 1.0 
      te_aux_s(:)     = -1.0
      te_aux_f(:)     = 0.0
      ti_aux_s(:)     = -1.0
      ti_aux_f(:)     = 0.0
      th_aux_s(:)     = -1.0
      th_aux_f(:)     = 0.0 ! Probably need to recast th as ph later
      phi_aux_s(1:5)  = (/0.0,0.25,0.50,0.75,1.0/)
      phi_aux_f(:)    = 0.0
      beamj_aux_s(:)   = -1.0
      ! beamj_aux_s(1:5) = (/0.0,0.25,0.50,0.75,1.0/)
      beamj_aux_f(:)   = 0.0
      bootj_aux_s(:)   = -1.0
      ! bootj_aux_s(1:5) = (/0.0,0.25,0.50,0.75,1.0/)
      bootj_aux_f(:)   = 0.0
      sfincs_s        = -1 
      sfincs_s(1:4)   = (/ 0.2, 0.4, 0.6, 0.8 /)
      vboot_tolerance = 0.01
      ! The default setting for VBOOT_MAX_ITERATIONS is very high (1e4).
      ! If VBOOT is not converging, try setting this to a smaller number.
      ! For BOOTSJ, a setting of 8-20 works.
      ! For SFINCS, this setting has not been tested.
      vboot_max_iterations = 1e4  ! The maximum number of VBOOT iterations.
      sfincs_min_procs = 1
      xics_v0          = 0.0
      emis_xics_s(1:5) = (/0.0,0.25,0.50,0.75,1.0/)
      emis_xics_f(:)   = 0.0
      coil_splinesx(:,:) = -1
      coil_splinesy(:,:) = -1
      coil_splinesz(:,:) = -1
      coil_splinefx(:,:) = 0
      coil_splinefy(:,:) = 0
      coil_splinefz(:,:) = 0
      coil_nctrl(:)  = 0
      coil_type(:)    = 'U'    ! Default to "unknown"
      windsurfname    = ''
      windsurf%mmax   = -1
      windsurf%nmax   = -1
      mboz            = 64
      nboz            = 64
      target_x        = 0.0
      sigma_x         = bigno
      target_y        = 0.0
      sigma_y         = bigno
      target_phiedge  = 0.0
      sigma_phiedge   = bigno
      target_rbtor    = 0.0
      sigma_rbtor     = bigno
      target_b0       = 0.0
      sigma_b0        = bigno
      target_r0       = 0.0
      sigma_r0        = bigno
      target_z0       = 0.0
      sigma_z0        = bigno
      target_curtor   = 0.0
      sigma_curtor    = bigno
      target_curtor_max = 0.0
      sigma_curtor_max  = bigno
      target_volume   = 0.0
      sigma_volume    = bigno
      target_beta     = 0.0
      sigma_beta      = bigno
      target_betapol  = 0.0
      sigma_betapol   = bigno
      target_betator   = 0.0
      sigma_betator    = bigno
      target_wp        = 0.0
      sigma_wp         = bigno
      target_aspect    = 0.0
      sigma_aspect     = bigno
      target_aspect_max= 0.0
      sigma_aspect_max = bigno
      width_aspect_max = 0.5 ! Ideally we'd want it to be something like N*EPSFCN
      target_gradp_max = 0.0
      sigma_gradp_max  = bigno
      width_gradp_max  = 0.5
      target_pmin      = 0.0
      sigma_pmin       = bigno
      width_pmin       = 0.5
      target_curvature = 0.0
      sigma_curvature  = bigno
      target_magwell   = 0.0
      sigma_magwell    = bigno
      target_kappa     = 0.0
      sigma_kappa      = bigno
      phi_kappa        = 0.0
      target_kappa_box = 0.0
      sigma_kappa_box  = bigno
      phi_kappa_box    = 0.0
      target_kappa_avg = 0.0
      sigma_kappa_avg  = bigno
      target_kink(:)  = 0.0
      sigma_kink(:)   = bigno
      mlmnb_kink      = 264
      mlmns_kink(:)   = 91
      ivac_kink       = 24
      nj_kink         = 512
      nk_kink         = 512
      mmaxdf_kink     = 127
      nmaxdf_kink     = 31
      lssl_kink(:)    = 4096
      lssd_kink(:)    = 4096
      target_vessel   = 0.0
      sigma_vessel    = bigno
      vessel_string   = ''
      target_te(:)    = 0.0
      sigma_te(:)     = bigno
      target_extcur   = 0.0
      sigma_extcur    = bigno
      norm_press      = 1.0
      r_press(:)         = 0.0
      z_press(:)         = 0.0
      phi_press(:)       = 0.0
      s_press(:)         = -1.0
      target_press(:)    = 0.0
      sigma_press(:)     = bigno
      r_te(:)         = 0.0
      z_te(:)         = 0.0
      phi_te(:)       = 0.0
      s_te(:)         = -1.0
      target_ne(:)    = 0.0
      sigma_ne(:)     = bigno_ne
      r_ne(:)         = 0.0
      z_ne(:)         = 0.0
      phi_ne(:)       = 0.0
      s_ne(:)         = -1.0
      target_ne_line(:) = 0.0
      sigma_ne_line(:) = bigno_ne
      r0_ne_line(:)   = 0.0
      phi0_ne_line(:) = 0.0
      z0_ne_line(:)   = 0.0
      r1_ne_line(:)   = 0.0
      phi1_ne_line(:) = 0.0
      z1_ne_line(:)   = 0.0
      target_te_line(:) = 0.0
      sigma_te_line(:) = bigno
      r0_te_line(:)   = 0.0
      phi0_te_line(:) = 0.0
      z0_te_line(:)   = 0.0
      r1_te_line(:)   = 0.0
      phi1_te_line(:) = 0.0
      z1_te_line(:)   = 0.0
      cutoff_te_line  = 3000.0
      target_ti_line(:) = 0.0
      sigma_ti_line(:) = bigno
      r0_ti_line(:)   = 0.0
      phi0_ti_line(:) = 0.0
      z0_ti_line(:)   = 0.0
      r1_ti_line(:)   = 0.0
      phi1_ti_line(:) = 0.0
      z1_ti_line(:)   = 0.0
      target_xics(:)        = 0.0
      sigma_xics(:)         = bigno
      target_xics_bright(:) = 0.0
      sigma_xics_bright(:)  = bigno
      target_xics_w3(:)     = 0.0
      sigma_xics_w3(:)      = bigno
      target_xics_v(:)      = 0.0
      sigma_xics_v(:)       = bigno
      r0_xics(:)            = 0.0
      phi0_xics(:)          = 0.0
      z0_xics(:)            = 0.0
      r1_xics(:)            = 0.0
      phi1_xics(:)          = 0.0
      z1_xics(:)            = 0.0
      target_ti(:)     = 0.0
      sigma_ti(:)     = bigno
      r_ti(:)         = 0.0
      z_ti(:)         = 0.0
      phi_ti(:)       = 0.0
      s_ti(:)         = -1.0
      target_vphi(:)  = 0.0
      sigma_vphi(:)   = bigno
      r_vphi(:)       = 0.0
      z_vphi(:)       = 0.0
      phi_vphi(:)     = 0.0
      s_vphi(:)       = -1.0
      qm_ratio        = 9.57883058054E+07
      target_iota(:)  = 0.0
      sigma_iota(:)   = bigno
      r_iota(:)       = 0.0
      z_iota(:)       = 0.0
      phi_iota(:)     = 0.0
      s_iota(:)       = -1.0
      target_vaciota(:)  = 0.0
      sigma_vaciota(:)   = bigno
      r_vaciota(:)       = 0.0
      z_vaciota(:)       = 0.0
      phi_vaciota(:)     = 0.0
      s_vaciota(:)       = -1.0
      target_mse(:)   = 0.0
      sigma_mse(:)    = bigno
      r_mse(:)        = 0.0
      z_mse(:)        = 0.0
      phi_mse(:)      = 0.0
      s_mse(:)        = -1.0
      a1_mse(:)       = 0.0
      a2_mse(:)       = 0.0
      a3_mse(:)       = 0.0
      a4_mse(:)       = 0.0
      a5_mse(:)       = 0.0
      a6_mse(:)       = 0.0
      a7_mse(:)       = 0.0
      vac_mse(:)      = 0.0
      lmse_extcur(:)  = .false.
      target_faraday(:) = 0.0
      sigma_faraday(:) = bigno_ne
      r0_faraday(:)   = 0.0
      phi0_faraday(:) = 0.0
      z0_faraday(:)   = 0.0
      r1_faraday(:)   = 0.0
      phi1_faraday(:) = 0.0
      z1_faraday(:)   = 0.0
      target_sxr(:) = 0.0
      sigma_sxr(:) = bigno_ne
      r0_sxr(:)   = 0.0
      phi0_sxr(:) = 0.0
      z0_sxr(:)   = 0.0
      r1_sxr(:)   = 0.0
      phi1_sxr(:) = 0.0
      z1_sxr(:)   = 0.0
      target_ece(:,:) = 0
      sigma_ece(:,:) = bigno
      mix_ece        = 0.8
      vessel_ece     = ''
      mirror_ece     = ''
      targettype_ece  = 'cyl'
      antennatype_ece = 'cyl'
      antennaposition_ece = 0
      targetposition_ece = 0
      rbeam_ece = 0
      rfocus_ece = 0
      nra_ece = 0
      nphi_ece = 8
      target_bprobe(:)= 0.0
      sigma_bprobe(:) = bigno
      target_fluxloop(:) = 0.0
      sigma_fluxloop(:) = bigno
      target_segrog(:)= 0.0
      sigma_segrog(:) = bigno
      magdiag_coil = ''
      target_balloon(:)= 0.0
      sigma_balloon(:) = bigno
      balloon_theta(:)= -1.0
      balloon_zeta(:) = -1.0
      target_bootstrap(:) = 0.0
      sigma_bootstrap(:) = bigno
      target_neo(:)   = 0.0
      sigma_neo(:)    = bigno
      target_Jstar(:) = 0.0
      sigma_Jstar(:)  = bigno
      NumJstar        = 4
      target_helicity(:) = 0.0
      sigma_helicity(:)  = bigno
      helicity           = CMPLX(0.0,0.0)
      target_helicity_old(:) = 0.0
      sigma_helicity_old(:)  = bigno
      target_resjac(:)  = 0.0
      sigma_resjac(:)   = bigno
      xn_resjac(:)      = 0
      xm_resjac(:)      = -99
      target_separatrix = 0.0
      sigma_separatrix  = bigno
      r_separatrix      = 0.0
      z_separatrix      = 0.0
      phi_separatrix    = 0.0
      lglobal_txport    = .FALSE.
      nz_txport         = 128
      nalpha_txport     = 1
      alpha_start_txport= 0.0
      alpha_end_txport  = pi2/2
      target_txport     = 0.0
      sigma_txport      = bigno
      s_txport          = -1.0
      txport_proxy      = 'prox1f'
      target_ptsm3d     = 0.0
      sigma_ptsm3d      = bigno
      target_orbit      = 0.0
      sigma_orbit       = bigno
      mass_orbit        = 6.64465675E-27 ! Default to He4
      Z_orbit           = 2.0
      nu_orbit          = 0
      nv_orbit          = 0
      np_orbit          = 0
      vll_orbit         = 0
      mu_orbit          = 0
      vperp_orbit       = 0
      target_dkes       = 0.0
      sigma_dkes        = bigno
      nu_dkes           = 0.01
      target_jdotb      = 0.0
      sigma_jdotb       = bigno
      target_jcurv      = 0.0
      sigma_jcurv       = bigno
      target_bmin       = 0.0
      sigma_bmin        = bigno
      target_bmax       = 0.0
      sigma_bmax        = bigno
      target_limiter    = 0.0
      sigma_limiter     = bigno
      r_limiter         = 0.0
      z_limiter         = 0.0
      phi_limiter       = 0.0
      target_coil_bnorm = 0.0
      sigma_coil_bnorm  = bigno
      nu_bnorm          = 256
      nv_bnorm          = 64
      target_coillen    = 0.0
      sigma_coillen     = bigno
      target_coilcrv    = 0.0
      sigma_coilcrv     = bigno
      npts_curv         = 256
      target_coilsep    = 20.0
      sigma_coilsep     = bigno
      npts_csep         = 128
      target_coilself   = 0.0
      sigma_coilself    = bigno
      npts_cself        = 360
      target_curvature_P2    = 0.0
      sigma_curvature_P2     = bigno
      target_gamma_c(:) = 0.0
      sigma_gamma_c(:) = bigno
      ! Read name list
      lexist            = .false.
      istat=0
      iunit=12
      INQUIRE(FILE=TRIM(filename),EXIST=lexist)
      IF (.not.lexist) CALL handle_err(FILE_EXIST_ERR,TRIM(filename),istat)
      CALL safe_open(iunit,istat,TRIM(filename),'old','formatted')
      IF (istat /= 0) CALL handle_err(FILE_OPEN_ERR,TRIM(filename),istat)
      READ(iunit,NML=optimum,IOSTAT=istat)
      IF (istat /= 0) THEN
         backspace(iunit)
         read(iunit,fmt='(A)') line
         write(6,'(A)') 'Invalid line in namelist: '//TRIM(line)
         CALL handle_err(NAMELIST_READ_ERR,'OPTIMUM in: '//TRIM(filename),istat)
      END IF
      CALL FLUSH(iunit)
      CLOSE(iunit)

      ! Fix String vars
      equil_type=TRIM(equil_type)
      equil_type=ADJUSTL(equil_type)
      opt_type  =TRIM(opt_type)
      opt_type  = ADJUSTL(opt_type)
      magdiag_coil = TRIM(magdiag_coil)
      magdiag_coil = ADJUSTL(magdiag_coil)
      ne_type = ADJUSTL(ne_type)
      te_type = ADJUSTL(te_type)
      ti_type = ADJUSTL(ti_type)
      th_type = ADJUSTL(th_type)
      zeff_type = ADJUSTL(zeff_type)
      phi_type = ADJUSTL(phi_type)
      beamj_type = ADJUSTL(beamj_type)
      bootj_type = ADJUSTL(bootj_type)
      bootcalc_type = ADJUSTL(bootcalc_type)

      ! Coil Optimization
      IF (ANY(ANY(lcoil_spline,2),1)) THEN
         lcoil_geom = .true.

         IF (LEN_TRIM(windsurfname).gt.0) THEN
            CALL read_winding_surface(windsurfname, ierr)
            IF (ierr.ne.0) CALL handle_err(CWS_READ_ERR, windsurfname, ierr)
            lwindsurf = .TRUE.
         ENDIF

         ! Count knots, error check
         DO i=1,nigroup
            n = COUNT(coil_splinesx(i,:) >= 0.0)
            coil_nctrl(i) = n - 4
            IF ((n > 0).AND.(n < 4)) &
                 CALL handle_err(KNOT_DEF_ERR, 'read_stellopt_input', n)
            IF (COUNT(coil_splinesy(i,:) >= 0.0) - 4 .NE. coil_nctrl(i)) &
                 CALL handle_err(KNOT_MISMATCH_ERR, 'read_stellopt_input', coil_nctrl(i))
            IF ((.NOT.lwindsurf) .AND. (COUNT(coil_splinesz(i,:) >= 0.0) - 4 .NE. coil_nctrl(i))) &
                 CALL handle_err(KNOT_MISMATCH_ERR, 'read_stellopt_input', coil_nctrl(i))
            IF (ANY(lcoil_spline(i,coil_nctrl(i)+1:maxcoilctrl))) &
                 CALL handle_err(KNOT_MISMATCH_ERR, 'read_stellopt_input', coil_nctrl(i))
            IF (n.GE.4) THEN
               DO m=2,n
                  IF (coil_splinesx(i,m).LT.coil_splinesx(i,m-1)) &
                       CALL handle_err(KNOT_ORDER_ERR, 'read_stellopt_input', m)
                  IF (coil_splinesy(i,m).LT.coil_splinesy(i,m-1)) &
                       CALL handle_err(KNOT_ORDER_ERR, 'read_stellopt_input', m)
               ENDDO
               IF ((coil_splinesx(i,2).NE.coil_splinesx(i,1)) .OR. &
                   (coil_splinesx(i,3).NE.coil_splinesx(i,1)) .OR. &
                   (coil_splinesx(i,4).NE.coil_splinesx(i,1))) &
                  CALL handle_err(KNOT_CONST_ERR, 'read_stellopt_input', i)
               IF ((coil_splinesx(i,n-1).NE.coil_splinesx(i,n)) .OR. &
                   (coil_splinesx(i,n-2).NE.coil_splinesx(i,n)) .OR. &
                   (coil_splinesx(i,n-3).NE.coil_splinesx(i,n))) &
                  CALL handle_err(KNOT_CONST_ERR, 'read_stellopt_input', i)
               IF ((coil_splinesy(i,2).NE.coil_splinesy(i,1)) .OR. &
                   (coil_splinesy(i,3).NE.coil_splinesy(i,1)) .OR. &
                   (coil_splinesy(i,4).NE.coil_splinesy(i,1))) &
                  CALL handle_err(KNOT_CONST_ERR, 'read_stellopt_input', i)
               IF ((coil_splinesy(i,n-1).NE.coil_splinesy(i,n)) .OR. &
                   (coil_splinesy(i,n-2).NE.coil_splinesy(i,n)) .OR. &
                   (coil_splinesy(i,n-3).NE.coil_splinesy(i,n))) &
                  CALL handle_err(KNOT_CONST_ERR, 'read_stellopt_input', i)
            ENDIF !n ge 4
         END DO !i
      ENDIF !lcoil_spline

      ! REGCOIL winding surface optimization
      ! If targeting chi2_b on the plasma boundary AND varying the winding
      ! surface Fourier series, then load the nescin file from the regcoil
      ! namelist

!DEC$ IF DEFINED (REGCOIL)
      IF ( ANY(sigma_regcoil_chi2_b < bigno) .and. &
           ( ANY(lregcoil_rcws_rbound_c_opt) .or. ANY(lregcoil_rcws_rbound_s_opt) .or. &
           ANY(lregcoil_rcws_zbound_c_opt) .or. ANY(lregcoil_rcws_zbound_s_opt) ) ) THEN
         rc_nfp = regcoil_num_field_periods
         regcoil_rcws_rbound_c = 0
         regcoil_rcws_rbound_s = 0
         regcoil_rcws_zbound_c = 0
         regcoil_rcws_zbound_s = 0
         IF (myid == master) THEN
            WRITE(6,*) '<----REGCOIL: Reading NESCIN Spectrum from file'
         end if
         !call regcoil_read_nescin_spectrum(regcoil_nescin_filename, (myid == master)) 
         verbose = (myid == master)
         ! We need to read geometry_option_coil and nescin_filename from the input namelist before the coil surface can be loaded.
         CALL safe_open(iunit, istat, TRIM(filename), 'old', 'formatted')
         READ(iunit, nml=regcoil_nml, iostat=istat)
         CLOSE(iunit)
         call regcoil_init_coil_surface() 
         IF (myid == master) THEN
            WRITE(6,*) '<----REGCOIL: Initializing winding surface with NESCIN Spectrum'
         end if
         !call regcoil_initupdate_nescin_coil_surface((myid == master))
         ! parse the rc_(r/z)mn(c/s)_stellopt arrays and populate the regcoil_rcws_(r/z)bound_(c/s) 2D arrays
         !do ii = -mpol_rcws,mpol_rcws
         !   do jj = -ntor_rcws,ntor_rcws
         !      regcoil_rcws_rbound_c(ii, jj) = rc_rmnc_stellopt(ii,jj)
         !      regcoil_rcws_rbound_s(ii, jj) = rc_rmns_stellopt(ii,jj)
         !      regcoil_rcws_zbound_c(ii, jj) = rc_zmnc_stellopt(ii,jj)
         !      regcoil_rcws_zbound_s(ii, jj) = rc_zmns_stellopt(ii,jj)
         !   end do
         !end do
         do imn = 1, mnmax_coil
            m = xm_coil(imn)
            n = xn_coil(imn)/(-regcoil_num_field_periods) ! Convert from regcoil/vmec to nescin convention
            IF (m < -mpol_rcws .or. m > mpol_rcws .or. n < -ntor_rcws .or. n > ntor_rcws) THEN
               WRITE(6,*) "Error! (m,n) values in nescin file exceed mpol_rcws or ntor_rcws."
               WRITE(6,*) "mpol_rcws=",mpol_rcws," ntor_rcws=",ntor_rcws
               WRITE(6,*) "m=",m,"  n=",n
               STOP
            END IF
            regcoil_rcws_rbound_c(m, n) = rmnc_coil(imn)
            regcoil_rcws_rbound_s(m, n) = rmns_coil(imn)
            regcoil_rcws_zbound_c(m, n) = zmnc_coil(imn)
            regcoil_rcws_zbound_s(m, n) = zmns_coil(imn)
         end do
         
         if (myid==master) then
            WRITE(6,*) '<----STELLOPT_INPUT_MOD: Finished parsing nescoil data and', &
                 ' assigning stellopt variables'
         end if
      END IF
!DEC$ ENDIF
      ! End of REGCOIL winding surface optimization initializion steps

      ! If fixed boundary optimization or mapping turn off restart
      IF (ANY(ANY(lbound_opt,2),1) .or. opt_type=='map') lno_restart = .true.
      ! Test for proper normalization on ne profile
      IF (ANY(ne_opt > 1.0E+15) .or. ANY(ne_aux_f > 1.0E+15)) THEN
         IF (myid == master) THEN
            WRITE(6,*) '!!!!!!!!!!!!!!!!!!!! WARNING !!!!!!!!!!!!!!!!!!!!!!!!!'
            WRITE(6,*) '  Electron density profile is set too large.  The'
            WRITE(6,*) '  NE_OPT and NE_AUX_F arrays should be normalized to'
            WRITE(6,*) '  1.0E+18 [m^-3].'
            WRITE(6,*) '  '
            WRITE(6,*) '  This DOES NOT apply to the TARGET_NE or SIGMA_NE'
            WRITE(6,*) '  arrays which are normalized to 1.0E+00 [m^-3].'
            WRITE(6,*) '  '
            WRITE(6,*) '  STELLOPT will now renormalize.'
         END IF
         ne_opt = ne_opt / ne_norm
         ne_aux_f = ne_aux_f / ne_norm
      END IF
         
      ! Print code messages
      CALL tolower(equil_type)
      IF ((myid == master) .and. (TRIM(equil_type(1:4)) == 'vmec') ) THEN
         WRITE(6,*)        " Equilibrium calculation provided by: "
         WRITE(6,"(2X,A)") "================================================================================="
         WRITE(6,"(2X,A)") "=========   Parallel Variational Moments Equilibrium Code (v "//TRIM(version_vmec)//")       ========="
         WRITE(6,"(2X,A)") "=========                (S. Hirshman, J. Whitson)                      ========="
         WRITE(6,"(2X,A)") "=========         http://vmecwiki.pppl.wikispaces.net/VMEC              ========="
         WRITE(6,"(2X,A)") "================================================================================="
         WRITE(6,*)        "    "
      END IF
!DEC$ IF DEFINED (BEAMS3D_OPT)
      IF (myid == master .and. ANY(sigma_orbit < bigno) ) THEN
         WRITE(6,*)               " Energetic Particle calculation provided by: "
         WRITE(6,"(2X,A)")        "================================================================================="
         WRITE(6,"(2X,A,F5.2,A)") "=========                      BEAMS3D (v",BEAMS3D_VERSION,")                         ========="
         WRITE(6,"(2X,A)")        "=========                  (M. McMillan, S. Lazerson)                   ========="
         WRITE(6,"(2X,A)")        "=========                       lazerson@pppl.gov                       ========="
         WRITE(6,"(2X,A)")        "=========          http://vmecwiki.pppl.wikispaces.net/BEAMS3D          ========="
         WRITE(6,"(2X,A)")        "================================================================================="
         WRITE(6,*)        "    "
      END IF
!DEC$ ELSE
      IF (ANY(sigma_orbit < bigno)) THEN
         sigma_orbit = bigno
         IF (myid == master) THEN
            WRITE(6,*) '!!!!!!!!!!!!!!!!!!!! WARNING !!!!!!!!!!!!!!!!!!!!!!!!!'
            WRITE(6,*) '  STELLOPT has not been linked to the BEAMS3D code.   '
            WRITE(6,*) '  Optimization of particle orbits not possible.'
            WRITE(6,*) '  Disabling energetic particle targets.'
         END IF
      END IF
!DEC$ ENDIF
      IF (myid == master .and. ANY(sigma_bootstrap < bigno)) THEN
         WRITE(6,*)        " Bootstrap calculation provided by: "
         WRITE(6,"(2X,A)") "================================================================================="
         WRITE(6,"(2X,A,A,A)") "=========                    BOOTSJ (v",version_,")                             ========="
         WRITE(6,"(2X,A)") "=========            (J. Tolliver, K. Shaing, P. Moroz)                 ========="
         WRITE(6,"(2X,A)") "=========        http://vmecwiki.pppl.wikispaces.net/BOOTSJ             ========="
         WRITE(6,"(2X,A)") "================================================================================="
         WRITE(6,*)        "    "
      END IF
      IF (myid == master .and. ANY(sigma_balloon < bigno)) THEN
         WRITE(6,*)        " Ballooning stability calculation provided by: "
         WRITE(6,"(2X,A)") "================================================================================="
         WRITE(6,"(2X,A,F5.2,A)") "=========                    COBRAVMEC (v",4.10,")                         ========="
         WRITE(6,"(2X,A)") "=========                 (R. Sanchez, S. Hirshman)                     ========="
         WRITE(6,"(2X,A)") "=========                   raul.sanchez@uc3m.es                        ========="
         WRITE(6,"(2X,A)") "================================================================================="
         WRITE(6,*)        "    "
      END IF
!DEC$ IF DEFINED (TERPSICHORE)
      IF (myid == master .and. ANY(sigma_kink < bigno)) THEN
         WRITE(6,*)        " Kink stability calculation provided by: "
         WRITE(6,"(2X,A)") "================================================================================="
         WRITE(6,"(2X,A,F5.2,A)") "=========                    TERPSICHORE (v2016)                        ========="
         WRITE(6,"(2X,A)") "=========    (D. V. ANDERSON, W. A. COOPER, R. GRUBER AND U. SCHWENN)   ========="
         WRITE(6,"(2X,A)") "=========                   wilfred.cooper@epfl.ch                      ========="
         WRITE(6,"(2X,A)") "================================================================================="
         WRITE(6,*)        "    "
      END IF
!DEC$ ELSE
      IF (ANY(sigma_kink < bigno)) THEN
         sigma_kink(:) = bigno
         IF (myid == master) THEN
            WRITE(6,*) '!!!!!!!!!!!!!!!!!!!! WARNING !!!!!!!!!!!!!!!!!!!!!!!!!'
            WRITE(6,*) '  STELLOPT has not been linked to the TERPSICHORE code.   '
            WRITE(6,*) '  Optimization of kink stability not possible.'
            WRITE(6,*) '  Disabling kink stability targets.'
         END IF
      END IF
!DEC$ ENDIF
!DEC$ IF DEFINED (TRAVIS)
      IF (myid == master .and. ANY(sigma_ece < bigno)) THEN
         WRITE(6,*)        " ECE Radiation calculation provided by: "
         WRITE(6,"(2X,A)")        "================================================================================="
         CALL printversion_sopt_f77
         !WRITE(6,"(2X,A,F5.2,A)") "=========                            TRAVIS                             ========="
         WRITE(6,"(2X,A)")        "=========                    (N. Marushchenko)                          ========="
         WRITE(6,"(2X,A)")        "=========              nikolai.marushchenko@ipp.mpg.de                  ========="
         WRITE(6,"(2X,A)")        "================================================================================="
         WRITE(6,*)               "    "
      END IF
!DEC$ ELSE
      IF (ANY(sigma_ece < bigno)) THEN
         sigma_ece = bigno
         IF (myid == master) THEN
            WRITE(6,*) '!!!!!!!!!!!!!!!!!!!! WARNING !!!!!!!!!!!!!!!!!!!!!!!!!'
            WRITE(6,*) '  STELLOPT has not been linked to the TRAVIS code.   '
            WRITE(6,*) '  Optimization of ECE Radiation not possible.'
            WRITE(6,*) '  Disabling ECE Radiation targets.'
         END IF
      END IF
!DEC$ ENDIF
!DEC$ IF DEFINED (COILOPTPP)
      IF (myid == master .and. (sigma_coil_bnorm < bigno)) THEN
         WRITE(6,*)        " Stellarator Coil Optimization provided by: "
         WRITE(6,"(2X,A)") "================================================================================="
         WRITE(6,"(2X,A)") "=========                            COILOPT++                          ========="
         WRITE(6,"(2X,A)") "=========                    (J. Breslau, S. Lazerson)                  ========="
         WRITE(6,"(2X,A)") "=========                        jbreslau@pppl.gov                      ========="
         WRITE(6,"(2X,A)") "================================================================================="
         WRITE(6,*)        "    "
      END IF
!DEC$ ELSE
      IF (sigma_coil_bnorm < bigno) THEN
         sigma_coil_bnorm = bigno
         IF (myid == master) THEN
            WRITE(6,*) '!!!!!!!!!!!!!!!!!!!! WARNING !!!!!!!!!!!!!!!!!!!!!!!!!'
            WRITE(6,*) '  Coil optimization with the COILOPT++'
            WRITE(6,*) '  code has been disabled.  Coil optimziation'
            WRITE(6,*) '  has been turned off.  Contact your vendor for'
            WRITE(6,*) '  further information.'
         END IF
      END IF
!DEC$ ENDIF
!DEC$ IF DEFINED (REGCOIL)
      IF (myid == master .and. (ANY(sigma_regcoil_chi2_b < bigno) .or. &
                                (sigma_regcoil_current_density < bigno) )) THEN
         WRITE(6,*)        " Stellarator REGCOIL Optimization provided by: "
         WRITE(6,"(2X,A)") "================================================================================="
         WRITE(6,"(2X,A)") "=========                            REGCOIL                            ========="
         WRITE(6,"(2X,A)") "=========                        (M. Landreman)                         ========="
         WRITE(6,"(2X,A)") "=========               Matt dot Landreman at gmail dot com             ========="
         WRITE(6,"(2X,A)") "================================================================================="
         WRITE(6,*)        "    "
      END IF
!DEC$ ELSE
      IF (myid == master .and. (ANY(sigma_regcoil_chi2_b < bigno) .or. &
                                (sigma_regcoil_current_density < bigno) ) ) THEN
         sigma_regcoil_chi2_b = bigno
         sigma_regcoil_current_density = bigno
         WRITE(6,*) '!!!!!!!!!!!!!!!!!!!! WARNING !!!!!!!!!!!!!!!!!!!!!!!!!'
         WRITE(6,*) '  Coil optimization with the REGCOIL'
         WRITE(6,*) '  code has been disabled.  Coil optimziation'
         WRITE(6,*) '  has been turned off.  Contact your vendor for'
         WRITE(6,*) '  further information.'
      END IF
!DEC$ ENDIF
!DEC$ IF DEFINED (DKES_OPT)
      IF (myid == master .and. ANY(sigma_dkes < bigno)) THEN
         WRITE(6,*)        " Drift-Kinetic Equation Solver (DKES) provided by: "
         WRITE(6,"(2X,A)") "================================================================================="
         WRITE(6,"(2X,A)") "=========           Drift Kinetic Equation Solver, Variational          ========="
         WRITE(6,"(2X,A)") "=========                    (S.Hirshman, W. van Rij)                   ========="
         WRITE(6,"(2X,A)") "=========                      hirshmansp@ornl.gov                      ========="
         WRITE(6,"(2X,A)") "================================================================================="
         WRITE(6,*)        "    "
      END IF
!DEC$ ELSE
      IF (ANY(sigma_dkes < bigno)) THEN
         sigma_dkes(:) = bigno
         IF (myid == master) THEN
            WRITE(6,*) '!!!!!!!!!!!!!!!!!!!! WARNING !!!!!!!!!!!!!!!!!!!!!!!!!'
            WRITE(6,*) '  Drift-kinetic optimization with the DKES'
            WRITE(6,*) '  code has been disabled.  Drift-kinetic optimziation'
            WRITE(6,*) '  has been turned off.  Contact your vendor for'
            WRITE(6,*) '  further information.'
         END IF
      END IF
!DEC$ ENDIF
      IF (myid == master .and. (ANY(sigma_fluxloop < bigno) .or. ANY(sigma_bprobe < bigno) .or. ANY(sigma_segrog < bigno) )) THEN
         WRITE(6,*)        " Magnetic Diagnostic calculation provided by: "
         WRITE(6,"(2X,A)") "================================================================================="
         WRITE(6,"(2X,A,F5.2,A)") "=========                    DIAGNO (v",DIAGNO_VERSION,")                             ========="
         WRITE(6,"(2X,A)") "=========            (S.Lazerson, H Gardner, J. Geiger)                 ========="
         WRITE(6,"(2X,A)") "=========                   lazerson@pppl.gov                           ========="
         WRITE(6,"(2X,A)") "=========       http://vmecwiki.pppl.wikispaces.net/DIAGNO              ========="
         WRITE(6,"(2X,A)") "================================================================================="
         WRITE(6,*)        "    "
      END IF
!DEC$ IF DEFINED (NEO_OPT)
      IF (myid == master .and. ANY(sigma_neo < bigno)) THEN
         WRITE(6,*)        " Neoclassical Transport calculation provided by: "
         WRITE(6,"(2X,A)") "================================================================================="
         WRITE(6,"(2X,A)") "=========                      NEO (v3.02)                              ========="
         WRITE(6,"(2X,A)") "=========               (W.Kernbichler and S.Kasilov)                   ========="
         WRITE(6,"(2X,A)") "=========               kernbichler@itp.tu-graz.ac.at                   ========="
         WRITE(6,"(2X,A)") "================================================================================="
         WRITE(6,*)        "    "
      END IF
!DEC$ ELSE
      IF (ANY(sigma_neo < bigno)) THEN
         sigma_neo(:) = bigno
         IF (myid == master) THEN
            WRITE(6,*) '!!!!!!!!!!!!!!!!!!!! WARNING !!!!!!!!!!!!!!!!!!!!!!!!!'
            WRITE(6,*) '  Neoclassical transport optimization with the NEO'
            WRITE(6,*) '  code has been disabled.  Neoclassical optimziation'
            WRITE(6,*) '  has been turned off.  Contact your vendor for'
            WRITE(6,*) '  further information.'
         END IF
      END IF
!DEC$ ENDIF
!DEC$ IF DEFINED (TXPORT_OPT)
      IF (myid == master .and. ANY(sigma_txport < bigno)) THEN
         WRITE(6,*)        " Geometry Interface to Turbulent Transport provided by: "
         WRITE(6,"(2X,A)") "================================================================================="
         WRITE(6,"(2X,A)")       "=========        Geometry Interface for Stellarators and Tokamaks       ========="
         WRITE(6,"(2X,A)")       "=========          (P.Xanthopoulos, W.A.Cooper, and Yu.Turkin)          ========="
         WRITE(6,"(2X,A)")       "=========          pax@ipp.mpg.de  http://www.ipp.mpg.de/~pax/          ========="
         WRITE(6,"(2X,A)") "================================================================================="
         WRITE(6,*)        "    "
         WRITE(6,"(2X,A)") "     NOTICE: New TXPORT variables now used to control execution COORDINATES,"
         WRITE(6,"(2X,A)") "             IN_OUT, and SETUP namelists are ignored.  LGLOBAL_TXPORT,"
         WRITE(6,"(2X,A)") "             NZ_TXPORT, NALPHA_TXPORT, ALPHA0_TXPORT have been added to the"
         WRITE(6,"(2X,A)") "             OPTIMUM namelist."
         WRITE(6,*)        "    "
      END IF
!DEC$ ELSE
      IF (ANY(sigma_txport < bigno)) THEN
         sigma_txport(:) = bigno
         IF (myid == master) THEN
            WRITE(6,*) '!!!!!!!!!!!!!!!!!!!! WARNING !!!!!!!!!!!!!!!!!!!!!!!!!'
            WRITE(6,*) '  Turbulent transport optimization with the GIST/TXPORT'
            WRITE(6,*) '  code has been disabled.  Turbulent optimziation'
            WRITE(6,*) '  has been turned off.  Contact your vendor for'
            WRITE(6,*) '  further information.'
         END IF
      END IF
!DEC$ ENDIF
!DEC$ IF DEFINED (GENE)
      CALL tolower(txport_proxy)
      IF (myid == master .and. ANY(sigma_txport < bigno) .and. (TRIM(txport_proxy(1:4)) == 'gene') ) THEN
         WRITE(6,*)        " Turbulent Transport calculation provided by: "
         WRITE(6,"(2X,A)") "================================================================================="
         WRITE(6,"(2X,A)") "=========       Gyrokinetic Electromagnetic Numerical Experiment        ========="
         WRITE(6,"(2X,A)") "=========                  (F. Jenko, P. Xanthopoulos)                  ========="
         WRITE(6,"(2X,A)") "=========              http://www2.ipp.mpg.de/~fsj/gene/                ========="
         !WRITE(6,"(2X,A)") "=========              GENE11  (release "//release_gene//")                  ========="
         !WRITE(6,"(2X,A)") "=========                      (svn-revision: "//svn_gene//")     ========="
         WRITE(6,"(2X,A)") "=========              GENE11  (git-branch "//release_gene//")                  ========="
         WRITE(6,"(2X,A)") "=========                      (git-master: "//svn_gene//")     ========="
         WRITE(6,"(2X,A)") "================================================================================="
         WRITE(6,*)        "    "
      END IF
!DEC$ ELSE
      CALL tolower(txport_proxy)
      IF (ANY(sigma_txport < bigno) .and. (TRIM(txport_proxy(1:4)) == 'gene')) THEN
         txport_proxy = 'prox1d'
         IF (myid == master) THEN
            WRITE(6,*) '!!!!!!!!!!!!!!!!!!!! WARNING !!!!!!!!!!!!!!!!!!!!!!!!!'
            WRITE(6,*) '  STELLOPT has not been linked to the GENE code.      '
            WRITE(6,*) '  Optimization with linear GENE for turblent'
            WRITE(6,*) '  transport not possible.  Defaulting to proxy function'
            WRITE(6,*) '        txport_proxy = prox1d'
         END IF
      END IF
!DEC$ ENDIF
!DEC$ IF DEFINED (PTSM3D)
      IF (myid == master .and. sigma_ptsm3d < bigno) THEN
         WRITE(6,*)        " Geometry Interface to Turbulent Transport provided by: "
         WRITE(6,"(2X,A)") "================================================================================="
         WRITE(6,"(2X,A)") "=========             Plasma Turbulence Saturation Model-3D             ========="
         WRITE(6,"(2X,A)") "=========            (B.J. Faber, P.W. Terry and C.C. Hegna)            ========="
         WRITE(6,"(2X,A)") "=========       bfaber@wisc.edu https://gitlab.com/bfaber/PTSM3D/       ========="
         WRITE(6,"(2X,A)") "================================================================================="
         WRITE(6,*)        "    "
     END IF
!DEC$ ELSE
      IF (ANY(sigma_txport < bigno)) THEN
         sigma_txport(:) = bigno
         IF (myid == master) THEN
            WRITE(6,*) '!!!!!!!!!!!!!!!!!!!! WARNING !!!!!!!!!!!!!!!!!!!!!!!!!'
            WRITE(6,*) '  Turbulent transport optimization with the PTSM3D'
            WRITE(6,*) '  code has been disabled.  Turbulent optimziation'
            WRITE(6,*) '  has been turned off.  Contact your vendor for'
            WRITE(6,*) '  further information.'
         END IF
      END IF
!DEC$ ENDIF
      ! Force some behavior
      lbooz(1) = .FALSE.
      target_balloon(1)   = 0.0;  sigma_balloon(1)   = bigno
      target_bootstrap(1) = 0.0;  sigma_bootstrap(1) = bigno
      target_neo(1)       = 0.0;  sigma_neo(1)       = bigno
      target_dkes(1)      = 0.0;  sigma_dkes(1)      = bigno
      target_dkes(2)      = 0.0;  sigma_dkes(2)      = bigno
      target_helicity(1)  = 0.0;  sigma_helicity(1)  = bigno
      END SUBROUTINE read_stellopt_input

!!!!!!!!!!!!!!!!!!!!!!!!!!!!!!!!!!!!!!!!!!!!!!!!!!!!!!!!!!!!!!!!!!!!!!!!!!!!!!!!
      SUBROUTINE write_optimum_namelist(iunit,istat)
      INTEGER, INTENT(in) :: iunit
      INTEGER, INTENT(in) :: istat
      INTEGER     :: ik, n, m, u, v, ii
      REAL(rprec) :: norm
      CHARACTER(LEN=*), PARAMETER :: outboo  = "(2X,A,1X,'=',1X,L1)"
      CHARACTER(LEN=*), PARAMETER :: outint  = "(2X,A,1X,'=',1X,I0)"
      CHARACTER(LEN=*), PARAMETER :: outflt  = "(2X,A,1X,'=',1X,ES22.12E3)"
      CHARACTER(LEN=*), PARAMETER :: outexp  = "(2X,A,1X,'=',1X,ES22.12E3)"
      CHARACTER(LEN=*), PARAMETER :: outcmp  = "(2x,A,1X,'=','(',i3,',',i3,')')"
      CHARACTER(LEN=*), PARAMETER :: outstr  = "(2X,A,1X,'=',1X,'''',A,'''')"
      CHARACTER(LEN=*), PARAMETER :: onevar  = "(2X,A,1X,'=',1X,L1,2(2X,A,1X,'=',1X,ES22.12E3))"
      CHARACTER(LEN=*), PARAMETER :: vecvar  = "(2X,A,'(',I3.3,')',1X,'=',1X,L1,2(2X,A,'(',I3.3,')',1X,'=',1X,ES22.12E3))"
      WRITE(iunit,'(A)') '&OPTIMUM'
      WRITE(iunit,'(A)') '!----------------------------------------------------------------------'
      WRITE(iunit,'(A)') '!       Optimizer Run Control Parameters'
      WRITE(iunit,'(A)') '!----------------------------------------------------------------------'
      WRITE(iunit,outint) 'NFUNC_MAX',nfunc_max
      WRITE(iunit,outstr) 'EQUIL_TYPE',TRIM(equil_type)
      WRITE(iunit,outstr) 'OPT_TYPE',TRIM(opt_type)
      WRITE(iunit,outflt) 'FTOL',ftol
      WRITE(iunit,outflt) 'XTOL',xtol
      WRITE(iunit,outflt) 'GTOL',gtol
      WRITE(iunit,outflt) 'EPSFCN',epsfcn
      WRITE(iunit,outflt) 'FACTOR',factor
      WRITE(iunit,outint) 'MODE',mode
      WRITE(iunit,outint) 'CR_STRATEGY',cr_strategy
      WRITE(iunit,outint) 'NPOPULATION',npopulation
      WRITE(iunit,outint) 'NOPTIMIZERS',noptimizers
      WRITE(iunit,outboo) 'LKEEP_MINS',lkeep_mins
      CALL tolower(equil_type)
      IF (TRIM(equil_type(1:5)) == 'vboot') THEN
         WRITE(iunit,outint) 'SFINCS_MIN_PROCS',sfincs_min_procs
         WRITE(iunit,outflt) 'VBOOT_TOLERANCE',vboot_tolerance
         WRITE(iunit,outstr) 'BOOTCALC_TYPE',TRIM(bootcalc_type)
         WRITE(iunit,outint) 'VBOOT_MAX_ITERATIONS',vboot_max_iterations
      END IF
      WRITE(iunit,'(A)') '!----------------------------------------------------------------------'
      WRITE(iunit,'(A)') '!       Optimized Quantities'
      WRITE(iunit,'(A)') '!----------------------------------------------------------------------'
      IF (lxval_opt) THEN
         WRITE(iunit,onevar) 'LXVAL_OPT',lxval_opt,'XVAL_MIN',xval_min,'XVAL_MAX',xval_max
         IF (dxval_opt > 0) WRITE(iunit,outflt) 'DXVAL_OPT',dxval_opt
         WRITE(iunit,outflt) 'XVAL',xval
      END IF
      IF (lyval_opt) THEN
         WRITE(iunit,onevar) 'LYVAL_OPT',lyval_opt,'YVAL_MIN',yval_min,'YVAL_MAX',yval_max
         IF (dyval_opt > 0) WRITE(iunit,outflt) 'DYVAL_OPT',dyval_opt
         WRITE(iunit,outflt) 'YVAL',yval
      END IF
      IF (lphiedge_opt) THEN
         WRITE(iunit,onevar) 'LPHIEDGE_OPT',lphiedge_opt,'PHIEDGE_MIN',phiedge_min,'PHIEDGE_MAX',phiedge_max
         IF (dphiedge_opt > 0) WRITE(iunit,outflt) 'DPHIEDGE_OPT',dphiedge_opt
      END IF
      IF (lcurtor_opt) THEN
         WRITE(iunit,onevar) 'LCURTOR_OPT',lcurtor_opt,'CURTOR_MIN',curtor_min,'CURTOR_MAX',curtor_max
         IF (dcurtor_opt > 0)  WRITE(iunit,outflt) 'DCURTOR_OPT',dcurtor_opt
      END IF
      IF (lpscale_opt) THEN
         WRITE(iunit,onevar) 'LPSCALE_OPT',lpscale_opt,'PSCALE_MIN',pscale_min,'PSCALE_MAX',pscale_max
         IF (dpscale_opt > 0)  WRITE(iunit,outflt) 'DPSCALE_OPT',dpscale_opt
      END IF
      IF (lbcrit_opt) THEN
         WRITE(iunit,onevar) 'LBCRIT_OPT',lbcrit_opt,'BCRIT_MIN',bcrit_min,'BCRIT_MAX',bcrit_max
         IF (dbcrit_opt > 0)   WRITE(iunit,outflt) 'DBCRIT_OPT',dbcrit_opt
      END IF
      IF (lmix_ece_opt) THEN
         WRITE(iunit,onevar) 'LMIX_ECE_OPT',lmix_ece_opt,'MIX_ECE_MIN',mix_ece_min,'MIX_ECE_MAX',mix_ece_max
         IF (dmix_ece_opt > 0)   WRITE(iunit,outflt) 'DMIX_ECE_OPT',dmix_ece_opt
      END IF
      IF (lxics_v0_opt) THEN
         WRITE(iunit,onevar) 'LXICS_V0_OPT',lxics_v0_opt,'XICS_V0_MIN',xics_v0_min,'XICS_V0_MAX',xics_v0_max
         IF (dxics_v0_opt > 0)   WRITE(iunit,outflt) 'DXICS_V0_OPT',dxics_v0_opt
      END IF

      ! Vector quantities
      norm = 1.0
      CALL write_stel_lvar_vec(iunit,lextcur_opt,extcur_min,extcur_max,dextcur_opt,norm,'EXTCUR')

      norm = profile_norm(aphi,'power_series')
      CALL write_stel_lvar_vec(iunit,laphi_opt,aphi_min,aphi_max,daphi_opt,norm,'APHI')

      norm = profile_norm(am,pmass_type)
      CALL write_stel_lvar_vec(iunit,lam_opt,am_min,am_max,dam_opt,norm,'AM')

      norm = profile_norm(ac,pcurr_type)
      CALL write_stel_lvar_vec(iunit,lac_opt,ac_min,ac_max,dac_opt,norm,'AC')

      norm = profile_norm(ai,piota_type)
      CALL write_stel_lvar_vec(iunit,lai_opt,ai_min,ai_max,dai_opt,norm,'AI')

      norm = profile_norm(ah,ph_type)
      CALL write_stel_lvar_vec(iunit,lah_opt,ah_min,ah_max,dah_opt,norm,'AH')

      norm = profile_norm(at,pt_type)
      CALL write_stel_lvar_vec(iunit,lat_opt,at_min,at_max,dat_opt,norm,'AT')

      norm = profile_norm(ne_opt,ne_type)
      CALL write_stel_lvar_vec(iunit,lne_opt,ne_min,ne_max,dne_opt,norm,'NE')

      norm = profile_norm(zeff_opt,zeff_type)
      CALL write_stel_lvar_vec(iunit,lzeff_opt,zeff_min,zeff_max,dzeff_opt,norm,'ZEFF')

      norm = profile_norm(te_opt,te_type)
      CALL write_stel_lvar_vec(iunit,lte_opt,te_min,te_max,dte_opt,norm,'TE')

      norm = profile_norm(ti_opt,ti_type)
      CALL write_stel_lvar_vec(iunit,lti_opt,ti_min,ti_max,dti_opt,norm,'TI')

      norm = profile_norm(th_opt,th_type)
      CALL write_stel_lvar_vec(iunit,lth_opt,th_min,th_max,dth_opt,norm,'TH')

!     Disabled due to lack of min and max variables
!      norm = 1.0
!      CALL write_stel_lvar_vec(iunit,lam_s_opt,am_s_min,am_s_max,dam_s_opt,norm,'AM_S')

      norm = profile_norm(am_aux_f,pmass_type)
      CALL write_stel_lvar_vec(iunit,lam_f_opt,am_f_min,am_f_max,dam_f_opt,norm,'AM_F')
 
!     Disabled due to lack of min and max variables
!      norm = 1.0
!      CALL write_stel_lvar_vec(iunit,lac_s_opt,ac_s_min,ac_s_max,dac_s_opt,norm,'AC_S)

      norm = profile_norm(ac_aux_f,pcurr_type)
      CALL write_stel_lvar_vec(iunit,lac_f_opt,ac_f_min,ac_f_max,dac_f_opt,norm,'AC_F')

!     Disabled due to lack of min and max variables
!      norm = 1.0
!      CALL write_stel_lvar_vec(iunit,lai_s_opt,ai_s_min,ai_s_max,dai_s_opt,norm,'AI_S')

      norm = profile_norm(ai_aux_f,piota_type)
      CALL write_stel_lvar_vec(iunit,lai_f_opt,ai_f_min,ai_f_max,dai_f_opt,norm,'AI_F')

!     Disabled due to lack of min and max variables
!      norm = 1.0
!      CALL write_stel_lvar_vec(iunit,lphi_s_opt,phi_s_min,phi_s_max,dphi_s_opt,norm,'PHI_S')

      norm = profile_norm(phi_aux_f,phi_type)
      CALL write_stel_lvar_vec(iunit,lphi_f_opt,phi_f_min,phi_f_max,dphi_f_opt,norm,'PHI_F')

      norm = profile_norm(ne_aux_f,ne_type)
      CALL write_stel_lvar_vec(iunit,lne_f_opt,ne_f_min,ne_f_max,dne_f_opt,norm,'NE_F')

      norm = profile_norm(zeff_aux_f,zeff_type)
      CALL write_stel_lvar_vec(iunit,lzeff_f_opt,zeff_f_min,zeff_f_max,dzeff_f_opt,norm,'ZEFF_F')

      norm = profile_norm(te_aux_f,te_type)
      CALL write_stel_lvar_vec(iunit,lte_f_opt,te_f_min,te_f_max,dte_f_opt,norm,'TE_F')

      norm = profile_norm(ti_aux_f,ti_type)
      CALL write_stel_lvar_vec(iunit,lti_f_opt,ti_f_min,ti_f_max,dti_f_opt,norm,'TI_F')

      norm = profile_norm(th_aux_f,th_type)
      CALL write_stel_lvar_vec(iunit,lth_f_opt,th_f_min,th_f_max,dth_f_opt,norm,'TH_F')

      norm = profile_norm(ah_aux_f,ph_type)
      CALL write_stel_lvar_vec(iunit,lah_f_opt,ah_f_min,ah_f_max,dah_f_opt,norm,'AH_F')

      norm = profile_norm(at_aux_f,pt_type)
      CALL write_stel_lvar_vec(iunit,lat_f_opt,at_f_min,at_f_max,dat_f_opt,norm,'AT_F')

      norm = profile_norm(beamj_aux_f,beamj_type)
      CALL write_stel_lvar_vec(iunit,lbeamj_f_opt,beamj_f_min,beamj_f_max,dbeamj_f_opt,norm,'BEAMJ_F')

      norm = profile_norm(bootj_aux_f,bootj_type)
      CALL write_stel_lvar_vec(iunit,lbootj_f_opt,bootj_f_min,bootj_f_max,dbootj_f_opt,norm,'BOOTJ_F')

      norm = profile_norm(emis_xics_f,emis_xics_type)
      CALL write_stel_lvar_vec(iunit,lemis_xics_f_opt,emis_xics_f_min,emis_xics_f_max,demis_xics_f_opt,norm,'EMIS_XICS_F')
      
      IF (ANY(laxis_opt)) THEN
         DO n = LBOUND(laxis_opt,DIM=1), UBOUND(laxis_opt,DIM=1)
            IF (laxis_opt(n) .and. (raxis_min(n)>-bigno .or. raxis_max(n)<bigno .or. zaxis_min(n)>-bigno .or. zaxis_max(n)<bigno)) THEN
               WRITE(iunit,"(2X,A,I4.3,A,1X,'=',1X,L1,5(2X,A,I4.3,A,1X,'=',1X,E22.14))")&
                 'LAXIS_OPT(',n,')',laxis_opt(n),&
                 'RAXIS_MIN(',n,')',raxis_min(n),&
                 'RAXIS_MAX(',n,')',raxis_max(n),&
                 'ZAXIS_MIN(',n,')',zaxis_min(n),&
                 'ZAXIS_MAX(',n,')',zaxis_max(n),&
                 'DAXIS_OPT(',n,')',daxis_opt(n)
            ELSEIF (laxis_opt(n)) THEN
               WRITE(iunit,"(2X,A,I4.3,A,1X,'=',1X,L1,1(2X,A,I4.3,A,1X,'=',1X,E22.14))")&
                 'LAXIS_OPT(',n,')',laxis_opt(n),&
                 'DAXIS_OPT(',n,')',daxis_opt(n)
            END IF
         END DO
      END IF
      IF (ANY(lrho_opt)) THEN
         DO m = LBOUND(lrho_opt,DIM=2), UBOUND(lrho_opt,DIM=2)
            DO n = LBOUND(lrho_opt,DIM=1), UBOUND(lrho_opt,DIM=1)
               IF(lrho_opt(n,m) .and. (bound_min(n,m)>-bigno .or. bound_max(n,m)<bigno)) THEN
                 WRITE(iunit,"(2X,A,I4.3,A,I4.3,A,1X,'=',1X,L1,4(2X,A,I4.3,A,I4.3,A,1X,'=',1X,E22.14))")&
                 'LRHO_OPT(',n,',',m,')',lrho_opt(n,m),&
                 'BOUND_MIN(',n,',',m,')',bound_min(n,m),&
                 'BOUND_MAX(',n,',',m,')',bound_max(n,m),&
                 'DRHO_OPT(',n,',',m,')',drho_opt(n,m)
               ELSEIF (lrho_opt(n,m)) THEN
                 WRITE(iunit,"(2X,A,I4.3,A,I4.3,A,1X,'=',1X,L1,1(2X,A,I4.3,A,I4.3,A,1X,'=',1X,E22.14))")&
                 'LRHO_OPT(',n,',',m,')',lrho_opt(n,m),&
                 'DRHO_OPT(',n,',',m,')',drho_opt(n,m)
               END IF
            END DO
         END DO
         WRITE(iunit,outint) 'RHO_EXP',rho_exp
      END IF
      IF (ANY(ldeltamn_opt)) THEN
         DO m = LBOUND(ldeltamn_opt,DIM=2), UBOUND(ldeltamn_opt,DIM=2)
            DO n = LBOUND(ldeltamn_opt,DIM=1), UBOUND(ldeltamn_opt,DIM=1)
               IF(ldeltamn_opt(n,m) .and. (delta_min(n,m)>-bigno .or. delta_max(n,m)<bigno)) THEN
                 WRITE(iunit,"(2X,A,I4.3,A,I4.3,A,1X,'=',1X,L1,4(2X,A,I4.3,A,I4.3,A,1X,'=',1X,E22.14))")&
                 'LDELTAMN_OPT(',n,',',m,')',ldeltamn_opt(n,m),&
                 'DELTA_MIN(',n,',',m,')',delta_min(n,m),&
                 'DELTA_MAX(',n,',',m,')',delta_max(n,m),&
                 'DDELTAMN_OPT(',n,',',m,')',ddeltamn_opt(n,m)
               ELSEIF (ldeltamn_opt(n,m)) THEN
                 WRITE(iunit,"(2X,A,I4.3,A,I4.3,A,1X,'=',1X,L1,1(2X,A,I4.3,A,I4.3,A,1X,'=',1X,E22.14))")&
                 'LDELTAMN_OPT(',n,',',m,')',ldeltamn_opt(n,m),&
                 'DDELTAMN_OPT(',n,',',m,')',ddeltamn_opt(n,m)
               END IF
            END DO
         END DO
      END IF
      IF (ANY(lmode_opt)) THEN
         DO m = LBOUND(lmode_opt,DIM=2), UBOUND(lmode_opt,DIM=2)
           DO n = LBOUND(lmode_opt,DIM=1), UBOUND(lmode_opt,DIM=1)
               IF(lmode_opt(n,m) .and. (bound_min(n,m)>-bigno .or. bound_max(n,m)<bigno)) THEN
                 WRITE(iunit,"(2X,A,I4.3,A,I4.3,A,1X,'=',1X,L1,4(2X,A,I4.3,A,I4.3,A,1X,'=',1X,E22.14))")&
                 'LMODE_OPT(',n,',',m,')',lmode_opt(n,m),&
                 'BOUND_MIN(',n,',',m,')',bound_min(n,m),&
                 'BOUND_MAX(',n,',',m,')',bound_max(n,m),&
                 'DBOUND_OPT(',n,',',m,')',dbound_opt(n,m)
               ELSEIF (lrho_opt(n,m)) THEN
                 WRITE(iunit,"(2X,A,I4.3,A,I4.3,A,1X,'=',1X,L1,1(2X,A,I4.3,A,I4.3,A,1X,'=',1X,E22.14))")&
                 'LMODE_OPT(',n,',',m,')',lmode_opt(n,m),&
                 'DBOUND_OPT(',n,',',m,')',dbound_opt(n,m)
               END IF
           END DO
        END DO
      END IF

      
      IF (ANY(lbound_opt)) THEN
         DO m = LBOUND(lbound_opt,DIM=2), UBOUND(lbound_opt,DIM=2)
           DO n = LBOUND(lbound_opt,DIM=1), UBOUND(lbound_opt,DIM=1)
              IF(lbound_opt(n,m)) THEN
                 WRITE(iunit,"(2X,A,I4.3,A,I4.3,A,1X,'=',1X,L1,5(2X,A,I4.3,A,I4.3,A,1X,'=',1X,E22.14))")&
                 'LBOUND_OPT(',n,',',m,')',lbound_opt(n,m),&
                 'RBC_MIN(',n,',',m,')',rbc_min(n,m),&
                 'RBC_MAX(',n,',',m,')',rbc_max(n,m),&
                 'ZBS_MIN(',n,',',m,')',zbs_min(n,m),&
                 'ZBS_MAX(',n,',',m,')',zbs_max(n,m),&
                 'DBOUND_OPT(',n,',',m,')',dbound_opt(n,m)
                 IF (lasym_local) THEN
                    WRITE(iunit,"(4(2X,A,I4.3,A,I4.3,A,1X,'=',1X,E22.14))")&
                    'RBS_MIN(',n,',',m,')',rbs_min(n,m),&
                    'RBS_MAX(',n,',',m,')',rbs_max(n,m),&
                    'ZBC_MIN(',n,',',m,')',zbc_min(n,m),&
                    'ZBC_MAX(',n,',',m,')',zbc_max(n,m)
                 END IF
              END IF
           END DO
        END DO
      END IF

      IF (ANY(lcoil_spline)) THEN
         IF (lwindsurf) THEN
            WRITE(iunit,'(A,A,A)') "  WINDSURFNAME = '",TRIM(windsurfname),"'"
         ENDIF
         WRITE(iunit,'(A)') '!----------------------------------------------------------------------'
         WRITE(iunit,'(A)') '!       Coil Splines'
         WRITE(iunit,'(A)') '!----------------------------------------------------------------------'
         ! For now assumes sx,sy, and sz are the same size.
         DO n = LBOUND(lcoil_spline,DIM=1), UBOUND(lcoil_spline,DIM=1)
            IF (ANY(coil_splinesx(n,:)>-1)) THEN
               WRITE(iunit,'(A)') '!----------------------------------------------------------------------'
               WRITE(iunit,'(A,I4.3)') '!       Coil Number ',n
               WRITE(iunit,"(2X,A,I4.3,A,1X,'=',1X,A)") 'COIL_TYPE(',n,')',"'"//COIL_TYPE(n)//"'"
               ik = MINLOC(coil_splinesx(n,:),DIM=1) - 1
               WRITE(iunit,"(2X,A,I4.3,A,1X,'=',10(2X,L1))") 'LCOIL_SPLINE(',n,',:)',(lcoil_spline(n,m), m = 1, ik-4)
               WRITE(iunit,"(2X,A,I4.3,A,1X,'=',5(2X,E22.14))") 'DCOIL_SPLINE(',n,',:)',(dcoil_spline(n,m), m = 1, ik-4)
               WRITE(iunit,"(2X,A,I4.3,A,1X,'=',5(2X,E22.14))") 'COIL_SPLINESX(',n,',:)',(coil_splinesx(n,m), m = 1, ik)
               WRITE(iunit,"(2X,A,I4.3,A,1X,'=',5(2X,E22.14))") 'COIL_SPLINEFX(',n,',:)',(coil_splinefx(n,m), m = 1, ik-4)
               WRITE(iunit,"(2X,A,I4.3,A,1X,'=',5(2X,E22.14))") 'COIL_SPLINESY(',n,',:)',(coil_splinesy(n,m), m = 1, ik)
               WRITE(iunit,"(2X,A,I4.3,A,1X,'=',5(2X,E22.14))") 'COIL_SPLINEFY(',n,',:)',(coil_splinefy(n,m), m = 1, ik-4)
               WRITE(iunit,"(2X,A,I4.3,A,1X,'=',5(2X,E22.14))") 'COIL_SPLINESZ(',n,',:)',(coil_splinesz(n,m), m = 1, ik)
               WRITE(iunit,"(2X,A,I4.3,A,1X,'=',5(2X,E22.14))") 'COIL_SPLINEFZ(',n,',:)',(coil_splinefz(n,m), m = 1, ik-4)
               ! Min/Max
               WRITE(iunit,"(2X,A,I4.3,A,1X,'=',5(2X,E22.14))") 'COIL_SPLINEFX_MIN(',n,',:)',(coil_splinefx_min(n,m), m = 1, ik-4)
               WRITE(iunit,"(2X,A,I4.3,A,1X,'=',5(2X,E22.14))") 'COIL_SPLINEFX_MAX(',n,',:)',(coil_splinefx_max(n,m), m = 1, ik-4)
               WRITE(iunit,"(2X,A,I4.3,A,1X,'=',5(2X,E22.14))") 'COIL_SPLINEFY_MIN(',n,',:)',(coil_splinefy_min(n,m), m = 1, ik-4)
               WRITE(iunit,"(2X,A,I4.3,A,1X,'=',5(2X,E22.14))") 'COIL_SPLINEFY_MAX(',n,',:)',(coil_splinefy_max(n,m), m = 1, ik-4)
               WRITE(iunit,"(2X,A,I4.3,A,1X,'=',5(2X,E22.14))") 'COIL_SPLINEFZ_MIN(',n,',:)',(coil_splinefz_min(n,m), m = 1, ik-4)
               WRITE(iunit,"(2X,A,I4.3,A,1X,'=',5(2X,E22.14))") 'COIL_SPLINEFZ_MAX(',n,',:)',(coil_splinefz_max(n,m), m = 1, ik-4)
            END IF
         END DO
      END IF
      
      WRITE(iunit,'(A)') '!----------------------------------------------------------------------'
      WRITE(iunit,'(A)') '!       Profile Functions'
      WRITE(iunit,'(A)') '!----------------------------------------------------------------------'
      ! NE
      n = MINLOC(ne_opt,DIM=1)
      m = MINLOC(ne_aux_s(2:),DIM=1)
      IF (n > 1 .or. m > 4)  WRITE(iunit,outstr) 'NE_TYPE',TRIM(ne_type)
      IF (n > 1) THEN
         WRITE(iunit,"(2X,A,1X,'=',5(2X,E22.14))") 'NE_OPT',(ne_opt(ik), ik = 0, 20)
      END IF
      IF (m > 5) THEN
         WRITE(iunit,"(2X,A,1X,'=',5(1X,E22.14))") 'NE_AUX_S',(ne_aux_s(ik), ik=1,m)
         WRITE(iunit,"(2X,A,1X,'=',5(1X,E22.14))") 'NE_AUX_F',(ne_aux_f(ik), ik=1,m)
      END IF
      ! ZEFF
      n = MINLOC(zeff_opt,DIM=1)
      m = MINLOC(zeff_aux_s(2:),DIM=1)
      IF (n > 1 .or. m > 4)  WRITE(iunit,outstr) 'ZEFF_TYPE',TRIM(zeff_type)
      IF (n > 1) THEN
         WRITE(iunit,"(2X,A,1X,'=',5(2X,E22.14))") 'ZEFF_OPT',(zeff_opt(ik), ik = 0, 20)
      END IF
      IF (m > 4) THEN
         WRITE(iunit,"(2X,A,1X,'=',5(1X,E22.14))") 'ZEFF_AUX_S',(zeff_aux_s(ik), ik=1,m)
         WRITE(iunit,"(2X,A,1X,'=',5(1X,E22.14))") 'ZEFF_AUX_F',(zeff_aux_f(ik), ik=1,m)
      END IF
      ! TE
      n = MINLOC(te_opt,DIM=1)
      m = MINLOC(te_aux_s(2:),DIM=1)
      IF (n > 1 .or. m > 4)  WRITE(iunit,outstr) 'TE_TYPE',TRIM(te_type)
      IF (n > 1) THEN
         WRITE(iunit,"(2X,A,1X,'=',5(2X,E22.14))") 'TE_OPT',(te_opt(ik), ik = 0, 20)
      END IF
      IF (m > 4) THEN
         WRITE(iunit,"(2X,A,1X,'=',5(1X,E22.14))") 'TE_AUX_S',(te_aux_s(ik), ik=1,m)
         WRITE(iunit,"(2X,A,1X,'=',5(1X,E22.14))") 'TE_AUX_F',(te_aux_f(ik), ik=1,m)
      END IF
      ! TI
      n = MINLOC(ti_opt,DIM=1)
      m = MINLOC(ti_aux_s(2:),DIM=1)
      IF (n > 1 .or. m > 4)  WRITE(iunit,outstr) 'TI_TYPE',TRIM(ti_type)
      IF (n > 1) THEN
         WRITE(iunit,"(2X,A,1X,'=',5(2X,E22.14))") 'TI_OPT',(ti_opt(ik), ik = 0, 20)
      END IF
      IF (m > 4) THEN
         WRITE(iunit,"(2X,A,1X,'=',5(1X,E22.14))") 'TI_AUX_S',(ti_aux_s(ik), ik=1,m)
         WRITE(iunit,"(2X,A,1X,'=',5(1X,E22.14))") 'TI_AUX_F',(ti_aux_f(ik), ik=1,m)
      END IF
      ! Currents
      ik = MINLOC(beamj_aux_s(2:),DIM=1)
      IF (ik > 2) THEN
         WRITE(iunit,outstr) 'BEAMJ_TYPE',TRIM(beamj_type)
         WRITE(iunit,"(2X,A,1X,'=',5(1X,E22.14))") 'BEAMJ_AUX_S',(beamj_aux_s(n), n=1,ik)
         WRITE(iunit,"(2X,A,1X,'=',5(1X,E22.14))") 'BEAMJ_AUX_F',(beamj_aux_f(n), n=1,ik)
      END IF
      ik = MINLOC(bootj_aux_s(2:),DIM=1)
      IF (ik > 2) THEN
         WRITE(iunit,outstr) 'BOOTJ_TYPE',TRIM(bootj_type)
         WRITE(iunit,"(2X,A,1X,'=',5(1X,E22.14))") 'BOOTJ_AUX_S',(bootj_aux_s(n), n=1,ik)
         WRITE(iunit,"(2X,A,1X,'=',5(1X,E22.14))") 'BOOTJ_AUX_F',(bootj_aux_f(n), n=1,ik)
      END IF
      ik = MINLOC(sfincs_s(2:),DIM=1)
      IF (ik > 2) THEN
         WRITE(iunit,"(2X,A,1X,'=',5(1X,E22.14))") 'SFINCS_S',(sfincs_s(n), n=1,ik)
      END IF
      ! Emissivities (XICS)
      ik = MINLOC(emis_xics_s(2:),DIM=1)
      IF (ik > 2) THEN
         WRITE(iunit,outstr) 'EMIS_XICS_TYPE',TRIM(emis_xics_type)
         WRITE(iunit,"(2X,A,1X,'=',5(1X,E22.14))") 'EMIS_XICS_S',(emis_xics_s(n), n=1,ik)
         WRITE(iunit,"(2X,A,1X,'=',5(1X,E22.14))") 'EMIS_XICS_F',(emis_xics_f(n), n=1,ik)
      END IF
      ! E-static potential
      ik = find_last_nonzero(phi_aux_s)
      !ik = MINLOC(phi_aux_s(2:),DIM=1)
      IF (ik > 2) THEN
         WRITE(iunit,outstr) 'PHI_TYPE',TRIM(phi_type)
         WRITE(iunit,"(2X,A,1X,'=',5(1X,E22.14))") 'PHI_AUX_S',(phi_aux_s(n), n=1,ik)
         WRITE(iunit,"(2X,A,1X,'=',5(1X,E22.14))") 'PHI_AUX_F',(phi_aux_f(n), n=1,ik)
      END IF
      WRITE(iunit,'(A)') '!----------------------------------------------------------------------'
      WRITE(iunit,'(A)') '!         EQUILIBRIUM/GEOMETRY OPTIMIZATION PARAMETERS' 
      WRITE(iunit,'(A)') '!----------------------------------------------------------------------'
      IF (sigma_x < bigno) THEN
         WRITE(iunit,outflt) 'TARGET_X',target_x
         WRITE(iunit,outflt) 'SIGMA_X',sigma_x
      END IF 
      IF (sigma_y < bigno) THEN
         WRITE(iunit,outflt) 'TARGET_Y',target_y
         WRITE(iunit,outflt) 'SIGMA_Y',sigma_y
      END IF 
      IF (ANY(sigma_Rosenbrock_F < bigno)) THEN
         WRITE(iunit,'(A)') '!----------------------------------------------------------------------'
         WRITE(iunit,'(A)') '!          Rosenbrock Test Function'
         WRITE(iunit,'(A)') '!----------------------------------------------------------------------'
         DO ik = 1, rosenbrock_dim
            IF (sigma_Rosenbrock_F(ik) < bigno) THEN
              WRITE(iunit,"(2X,A,I3.3,A,L1,3(2X,A,I3.3,A,E22.14))") &
                          'LROSENBROCK_X_OPT(',ik,') = ',LRosenbrock_X_opt(ik), &
                          'TARGET_ROSENBROCK_F(',ik,') = ',target_Rosenbrock_F(ik), &
                          'SIGMA_ROSENBROCK_F(',ik,') = ',sigma_Rosenbrock_F(ik), &
                          'ROSENBROCK_X(',ik,') = ',Rosenbrock_X(ik)
             END IF
         END DO
      END IF
      IF (sigma_phiedge < bigno) THEN
         WRITE(iunit,outflt) 'TARGET_PHIEDGE',target_phiedge
         WRITE(iunit,outflt) 'SIGMA_PHIEDGE',sigma_phiedge
      END IF 
      IF (sigma_curtor < bigno) THEN
         WRITE(iunit,outflt) 'TARGET_CURTOR',target_curtor
         WRITE(iunit,outflt) 'SIGMA_CURTOR',sigma_curtor
      END IF 
      IF (sigma_curtor_max < bigno) THEN
         WRITE(iunit,outflt) 'TARGET_CURTOR_MAX',target_curtor_max
         WRITE(iunit,outflt) 'SIGMA_CURTOR_MAX',sigma_curtor_max
      END IF 
      IF (sigma_rbtor < bigno) THEN
         WRITE(iunit,outflt) 'TARGET_RBTOR',target_rbtor
         WRITE(iunit,outflt) 'SIGMA_RBTOR',sigma_rbtor
      END IF 
      IF (sigma_b0 < bigno) THEN
         WRITE(iunit,outflt) 'TARGET_B0',target_b0
         WRITE(iunit,outflt) 'SIGMA_B0',sigma_b0
      END IF 
      IF (sigma_r0 < bigno) THEN
         WRITE(iunit,outflt) 'TARGET_R0',target_r0
         WRITE(iunit,outflt) 'SIGMA_R0',sigma_r0
      END IF 
      IF (sigma_z0 < bigno) THEN
         WRITE(iunit,outflt) 'TARGET_Z0',target_z0
         WRITE(iunit,outflt) 'SIGMA_Z0',sigma_z0
      END IF 
      IF (sigma_volume < bigno) THEN
         WRITE(iunit,outflt) 'TARGET_VOLUME',target_volume
         WRITE(iunit,outflt) 'SIGMA_VOLUME',sigma_volume
      END IF 
      IF (sigma_beta < bigno) THEN
         WRITE(iunit,outflt) 'TARGET_BETA',target_beta
         WRITE(iunit,outflt) 'SIGMA_BETA',sigma_beta
      END IF 
      IF (sigma_betapol < bigno) THEN
         WRITE(iunit,outflt) 'TARGET_BETAPOL',target_betapol
         WRITE(iunit,outflt) 'SIGMA_BETAPOL',sigma_betapol
      END IF 
      IF (sigma_betator < bigno) THEN
         WRITE(iunit,outflt) 'TARGET_BETATOR',target_betator
         WRITE(iunit,outflt) 'SIGMA_BETATOR',sigma_betator
      END IF 
      IF (sigma_wp < bigno) THEN
         WRITE(iunit,outflt) 'TARGET_WP',target_wp
         WRITE(iunit,outflt) 'SIGMA_WP',sigma_wp
      END IF 
      IF (sigma_aspect < bigno) THEN
         WRITE(iunit,outflt) 'TARGET_ASPECT',target_aspect
         WRITE(iunit,outflt) 'SIGMA_ASPECT',sigma_aspect
      END IF 
      IF (sigma_curvature < bigno) THEN
         WRITE(iunit,outflt) 'TARGET_CURVATURE',target_curvature
         WRITE(iunit,outflt) 'SIGMA_CURVATURE',sigma_curvature
      END IF 
      IF (sigma_kappa < bigno) THEN
         WRITE(iunit,outflt) 'TARGET_KAPPA',target_kappa
         WRITE(iunit,outflt) 'SIGMA_KAPPA',sigma_kappa
         WRITE(iunit,outflt) 'PHI_KAPPA',phi_kappa
      END IF 
      IF (sigma_kappa_box < bigno) THEN
         WRITE(iunit,outflt) 'TARGET_KAPPA_BOX',target_kappa_box
         WRITE(iunit,outflt) 'SIGMA_KAPPA_BOX',sigma_kappa_box
         WRITE(iunit,outflt) 'PHI_KAPPA_BOX',phi_kappa_box
      END IF 
      IF (sigma_kappa_avg < bigno) THEN
         WRITE(iunit,outflt) 'TARGET_KAPPA_AVG',target_kappa_avg
         WRITE(iunit,outflt) 'SIGMA_KAPPA_AVG',sigma_kappa_avg
      END IF 
      IF (sigma_aspect_max < bigno) THEN
         WRITE(iunit,outflt) 'TARGET_ASPECT_MAX',target_aspect_max
         WRITE(iunit,outflt) 'SIGMA_ASPECT_MAX',sigma_aspect_max
         WRITE(iunit,outflt) 'WIDTH_ASPECT_MAX',width_aspect_max
      END IF          
      IF (sigma_gradp_max < bigno) THEN
         WRITE(iunit,outflt) 'TARGET_GRADP_MAX',target_gradp_max
         WRITE(iunit,outflt) 'SIGMA_GRADP_MAX',sigma_gradp_max
         WRITE(iunit,outflt) 'WIDTH_GRADP_MAX',width_gradp_max
      END IF          
      IF (sigma_pmin < bigno) THEN
         WRITE(iunit,outflt) 'TARGET_PMIN',target_pmin
         WRITE(iunit,outflt) 'SIGMA_PMIN',sigma_pmin
         WRITE(iunit,outflt) 'WIDTH_PMIN',width_pmin
      END IF
      IF (sigma_curvature_P2 < bigno) THEN
         WRITE(iunit,outflt) 'TARGET_CURVATURE_P2',target_curvature_P2
         WRITE(iunit,outflt) 'SIGMA_CURVATURE_P2',sigma_curvature_P2
      END IF  
      IF (ANY(sigma_gamma_c < bigno)) THEN
         DO ik = 1,UBOUND(sigma_gamma_c, DIM=1)
            IF(sigma_gamma_c(ik) < bigno) THEN
               WRITE(iunit,"(2(2X,A,I3.3,A,E22.14))") &
                  'TARGET_GAMMA_C(',ik,') = ',target_gamma_c(ik), &
                  'SIGMA_GAMMA_C(',ik,') = ',sigma_gamma_c(ik)
            END IF
         END DO
      END IF 
      IF (ANY(lbooz)) THEN
         WRITE(iunit,'(A)') '!----------------------------------------------------------------------'
         WRITE(iunit,'(A)') '!          BOOZER COORDINATE TRANSFORMATION'  
         WRITE(iunit,'(A)') '!----------------------------------------------------------------------'
         WRITE(iunit,outint) 'MBOZ',mboz 
         WRITE(iunit,outint) 'NBOZ',nboz
      END IF
      IF (ANY(sigma_helicity < bigno)) THEN
         WRITE(iunit,'(A)') '!----------------------------------------------------------------------'
         WRITE(iunit,'(A)') '!          BOOZER COORDINATE HELICITY'  
         WRITE(iunit,'(A)') '!----------------------------------------------------------------------'
         WRITE(iunit,outcmp) 'HELICITY',NINT(REAL(helicity)),NINT(AIMAG(helicity))
         n=0
         DO ik = 1,UBOUND(sigma_helicity,DIM=1)
            IF(sigma_helicity(ik) < bigno) n=ik
         END DO
         DO ik = 1, n
            IF (sigma_helicity(ik) < bigno) WRITE(iunit,"(2(2X,A,I3.3,A,E22.14))") &
                          'TARGET_HELICITY(',ik,') = ',target_helicity(ik), &
                          'SIGMA_HELICITY(',ik,') = ',sigma_helicity(ik)
         END DO
      END IF
      IF (ANY(sigma_helicity_old < bigno)) THEN
         WRITE(iunit,'(A)') '!----------------------------------------------------------------------'
         WRITE(iunit,'(A)') '!          BOOZER COORDINATE HELICITY (OLD)'  
         WRITE(iunit,'(A)') '!----------------------------------------------------------------------'
         WRITE(iunit,outcmp) 'HELICITY',NINT(REAL(helicity)),NINT(AIMAG(helicity))
         n=0
         DO ik = 1,UBOUND(sigma_helicity_old,DIM=1)
            IF(sigma_helicity_old(ik) < bigno) n=ik
         END DO
         DO ik = 1, n
            IF (sigma_helicity_old(ik) < bigno) WRITE(iunit,"(2(2X,A,I3.3,A,E22.14))") &
                          'TARGET_HELICITY_OLD(',ik,') = ',target_helicity_old(ik), &
                          'SIGMA_HELICITY_OLD(',ik,') = ',sigma_helicity_old(ik)
         END DO
      END IF
      IF (ANY(sigma_resjac < bigno)) THEN
         WRITE(iunit,'(A)') '!----------------------------------------------------------------------'
         WRITE(iunit,'(A)') '!          BOOZER Resonant Modes'  
         WRITE(iunit,'(A)') '!----------------------------------------------------------------------'
         n=0
         DO ik = 1,UBOUND(sigma_resjac,DIM=1)
            IF(sigma_resjac(ik) < bigno) n=ik
         END DO
         DO ik = 1, n
            IF (sigma_resjac(ik) < bigno) WRITE(iunit,"(2(2X,A,I3.3,A,E22.14))") &
                          'TARGET_RESJAC(',ik,') = ',target_resjac(ik), &
                          'SIGMA_RESJAC(',ik,') = ',sigma_resjac(ik), &
                          'XM_RESJAC(',ik,') = ',xm_resjac(ik), &
                          'XN_RESJAC(',ik,') = ',xn_resjac(ik)
         END DO
      END IF
      IF (ANY(sigma_balloon < bigno)) THEN
         WRITE(iunit,'(A)') '!----------------------------------------------------------------------'
         WRITE(iunit,'(A)') '!          BALLOONING CALCULATION'  
         WRITE(iunit,'(A)') '!----------------------------------------------------------------------'
         n=COUNT(balloon_theta >= 0.0)
         WRITE(iunit,"(2X,A,1X,'=',10(2X,E22.14))") 'BALLOON_THETA',(balloon_theta(ik), ik = 1, n)
         n=COUNT(balloon_zeta >= 0.0)
         WRITE(iunit,"(2X,A,1X,'=',10(2X,E22.14))") 'BALLOON_ZETA',(balloon_zeta(ik), ik = 1, n)
         n=0
         DO ik = 1,UBOUND(sigma_balloon,DIM=1)
            IF(sigma_balloon(ik) < bigno) n=ik
         END DO
         DO ik = 1, n
            IF (sigma_balloon(ik) < bigno) WRITE(iunit,"(2(2X,A,I3.3,A,E22.14))") &
                          'TARGET_BALLOON(',ik,') = ',target_balloon(ik), &
                          'SIGMA_BALLOON(',ik,') = ',sigma_balloon(ik)
         END DO
      END IF
      IF (ANY(sigma_bootstrap < bigno)) THEN
         WRITE(iunit,'(A)') '!----------------------------------------------------------------------'
         WRITE(iunit,'(A)') '!          BOOTSTRAP CALCULATION'  
         WRITE(iunit,'(A)') '!----------------------------------------------------------------------'
         n=0
         DO ik = 1,UBOUND(sigma_bootstrap,DIM=1)
            IF(sigma_bootstrap(ik) < bigno) n=ik
         END DO
         DO ik = 1, n
           IF (sigma_bootstrap(ik) < bigno)  WRITE(iunit,"(2(2X,A,I3.3,A,E22.14))") &
                          'TARGET_BOOTSTRAP(',ik,') = ',target_bootstrap(ik), &
                          'SIGMA_BOOTSTRAP(',ik,') = ',sigma_bootstrap(ik)
         END DO
      END IF
      IF (ANY(sigma_neo < bigno)) THEN
         WRITE(iunit,'(A)') '!----------------------------------------------------------------------'
         WRITE(iunit,'(A)') '!          NEOCLASSICAL TRANSPORT (NEO)'  
         WRITE(iunit,'(A)') '!----------------------------------------------------------------------'
         n=0
         DO ik = 1,UBOUND(sigma_neo,DIM=1)
            IF(sigma_neo(ik) < bigno) n=ik
         END DO
         DO ik = 1, n
            IF (sigma_neo(ik) < bigno) WRITE(iunit,"(2(2X,A,I3.3,A,E22.14))") &
                          'TARGET_NEO(',ik,') = ',target_neo(ik), &
                          'SIGMA_NEO(',ik,') = ',sigma_neo(ik)
         END DO
      END IF
      IF (ANY(sigma_kink < bigno)) THEN
         WRITE(iunit,'(A)') '!----------------------------------------------------------------------'
         WRITE(iunit,'(A)') '!          KINK STABILITY (TERPSICHORE)'  
         WRITE(iunit,'(A)') '!----------------------------------------------------------------------'
         WRITE(iunit,"(2(2X,A,1X,'=',1X,I5))") 'MLMNB_KINK',mlmnb_kink,'IVAC_KINK',ivac_kink
         WRITE(iunit,"(2(2X,A,1X,'=',1X,I5))") 'MMAXDF_KINK',mmaxdf_kink,'NMAXDF_KINK',nmaxdf_kink
         DO ik = 1, UBOUND(sigma_kink,DIM=1)
            IF (sigma_kink(ik) < bigno) WRITE(iunit,"(2(2X,A,I3.3,A,E22.14),5(2X,A,I3.3,A,I6))") &
                          'TARGET_KINK(',ik,') = ',target_kink(ik), &
                          'SIGMA_KINK(',ik,') = ',sigma_kink(ik),&
                          'MLMNS_KINK(',ik,') = ',mlmns_kink(ik),&
                          'NJ_KINK(',ik,') = ',nj_kink(ik),&
                          'NK_KINK(',ik,') = ',nk_kink(ik),&
                          'LSSL_KINK(',ik,') = ',lssl_kink(ik),&
                          'LSSD_KINK(',ik,') = ',lssd_kink(ik)
         END DO
      END IF
      IF (ANY(sigma_dkes < bigno)) THEN
         WRITE(iunit,'(A)') '!----------------------------------------------------------------------'
         WRITE(iunit,'(A)') '!          DRIFT-KINETICS (DKES)'  
         WRITE(iunit,'(A)') '!----------------------------------------------------------------------'
         n=0
         DO ik = 1,UBOUND(sigma_dkes,DIM=1)
            IF(sigma_dkes(ik) < bigno) n=ik
         END DO
         DO ik = 1, n
            IF (sigma_dkes(ik) < bigno) WRITE(iunit,"(3(2X,A,I3.3,A,E22.14))") &
                          'TARGET_DKES(',ik,') = ',target_dkes(ik), &
                          'SIGMA_DKES(',ik,') = ',sigma_dkes(ik), &
                          'NU_DKES(',ik,') = ',nu_dkes(ik)
         END DO
      END IF
      IF (ANY(sigma_jdotb < bigno)) THEN
         WRITE(iunit,'(A)') '!----------------------------------------------------------------------'
         WRITE(iunit,'(A)') '!          Parllel Current (<J.B>)'  
         WRITE(iunit,'(A)') '!----------------------------------------------------------------------'
         n=0
         DO ik = 1,UBOUND(sigma_jdotb,DIM=1)
            IF(sigma_jdotb(ik) < bigno) n=ik
         END DO
         DO ik = 1, n
           IF (sigma_jdotb(ik) < bigno)  WRITE(iunit,"(2(2X,A,I3.3,A,E22.14))") &
                          'TARGET_JDOTB(',ik,') = ',target_jdotb(ik), &
                          'SIGMA_JDOTB(',ik,') = ',sigma_jdotb(ik)
         END DO
      END IF
      IF (ANY(sigma_magwell < bigno)) THEN
         WRITE(iunit,'(A)') '!----------------------------------------------------------------------'
         WRITE(iunit,'(A)') '!          Magnetic Well (W>0 Stable)'  
         WRITE(iunit,'(A)') '!----------------------------------------------------------------------'
         n=0
         DO ik = 1,UBOUND(sigma_magwell,DIM=1)
            IF(sigma_magwell(ik) < bigno) n=ik
         END DO
         DO ik = 1, n
           IF (sigma_magwell(ik) < bigno)  WRITE(iunit,"(2(2X,A,I3.3,A,E22.14))") &
                          'TARGET_MAGWELL(',ik,') = ',target_magwell(ik), &
                          'SIGMA_MAGWELL(',ik,') = ',sigma_magwell(ik)
         END DO
      END IF
      IF (ANY(sigma_jcurv < bigno)) THEN
         WRITE(iunit,'(A)') '!----------------------------------------------------------------------'
         WRITE(iunit,'(A)') '!          Toroidal Current (<JCURV>)'  
         WRITE(iunit,'(A)') '!----------------------------------------------------------------------'
         n=0
         DO ik = 1,UBOUND(sigma_jcurv,DIM=1)
            IF(sigma_jcurv(ik) < bigno) n=ik
         END DO
         DO ik = 1, n
            IF (sigma_jcurv(ik) < bigno) WRITE(iunit,"(2(2X,A,I3.3,A,E22.14))") &
                          'TARGET_JCURV(',ik,') = ',target_jcurv(ik), &
                          'SIGMA_JCURV(',ik,') = ',sigma_jcurv(ik)
         END DO
      END IF
      IF (ANY(sigma_bmin < bigno)) THEN
         WRITE(iunit,'(A)') '!----------------------------------------------------------------------'
         WRITE(iunit,'(A)') '!          |B|_min'  
         WRITE(iunit,'(A)') '!----------------------------------------------------------------------'
         n=0
         DO ik = 1,UBOUND(sigma_bmin,DIM=1)
            IF(sigma_bmin(ik) < bigno) n=ik
         END DO
         DO ik = 1, n
            IF (sigma_bmin(ik) < bigno) WRITE(iunit,"(2(2X,A,I3.3,A,E22.14))") &
                          'TARGET_BMIN(',ik,') = ',target_bmin(ik), &
                          'SIGMA_BMIN(',ik,') = ',sigma_bmin(ik)
         END DO
      END IF
      IF (ANY(sigma_bmax < bigno)) THEN
         WRITE(iunit,'(A)') '!----------------------------------------------------------------------'
         WRITE(iunit,'(A)') '!          |B|_max'  
         WRITE(iunit,'(A)') '!----------------------------------------------------------------------'
         n=0
         DO ik = 1,UBOUND(sigma_bmax,DIM=1)
            IF(sigma_bmax(ik) < bigno) n=ik
         END DO
         DO ik = 1, n
            IF (sigma_bmax(ik) < bigno) WRITE(iunit,"(2(2X,A,I3.3,A,E22.14))") &
                          'TARGET_BMAX(',ik,') = ',target_bmax(ik), &
                          'SIGMA_BMAX(',ik,') = ',sigma_bmax(ik)
         END DO
      END IF
      IF (ANY(sigma_Jstar < bigno)) THEN
         WRITE(iunit,'(A)') '!----------------------------------------------------------------------'
         WRITE(iunit,'(A)') '!          TRAPPED PARTICLE CONFINEMENT (J*)'  
         WRITE(iunit,'(A)') '!----------------------------------------------------------------------'
         WRITE(iunit,"(2X,A,1X,'=',1(2X,I4.4))") 'NumJstar',NumJstar
         n=0
         DO ik = 1,UBOUND(sigma_Jstar,DIM=1)
            IF(sigma_Jstar(ik) < bigno) n=ik
         END DO
         DO ik = 1, n
            IF (sigma_Jstar(ik) < bigno) WRITE(iunit,"(2(2X,A,I3.3,A,E22.14))") &
                          'TARGET_JSTAR(',ik,') = ',target_Jstar(ik), &
                          'SIGMA_JSTAR(',ik,') = ',sigma_Jstar(ik)
         END DO
      END IF
      IF (ANY(sigma_txport < bigno)) THEN
         WRITE(iunit,'(A)') '!----------------------------------------------------------------------'
         WRITE(iunit,'(A)') '!          TURBULENT TRANSPORT'  
         WRITE(iunit,'(A)') '!----------------------------------------------------------------------'
         WRITE(iunit,outstr) 'TXPORT_PROXY',TRIM(txport_proxy)
         WRITE(iunit,outboo) 'LGLOBAL_TXPORT',lglobal_txport
         WRITE(iunit,outint) 'NZ_TXPORT',nz_txport
         WRITE(iunit,outint) 'NALPHA_TXPORT',nalpha_txport
         WRITE(iunit,outflt) 'ALPHA_START_TXPORT',alpha_start_txport
         WRITE(iunit,outflt) 'ALPHA_END_TXPORT',alpha_end_txport
         n=0
         DO ik = 1,UBOUND(sigma_txport,DIM=1)
            IF(sigma_txport(ik) < bigno) n=ik
         END DO
         DO ik = 1, n
            IF (sigma_txport(ik) < bigno) WRITE(iunit,"(3(2X,A,I3.3,A,E22.14))") &
                          'S_TXPORT(',ik,') = ',s_txport(ik), &
                          'TARGET_TXPORT(',ik,') = ',target_txport(ik), &
                          'SIGMA_TXPORT(',ik,') = ',sigma_txport(ik)
         END DO
      END IF
      IF (ANY(sigma_orbit < bigno)) THEN
         WRITE(iunit,'(A)') '!----------------------------------------------------------------------'
         WRITE(iunit,'(A)') '!          ORBIT OPTIMIZATION'  
         WRITE(iunit,'(A)') '!----------------------------------------------------------------------'
         WRITE(iunit,outflt) 'MASS_ORBIT',mass_orbit
         WRITE(iunit,outflt) 'Z_ORBIT',Z_orbit
         WRITE(iunit,outint) 'NU_ORBIT',nu_orbit 
         WRITE(iunit,outint) 'NV_ORBIT',nv_orbit
         n=0
         DO ik = 1,UBOUND(sigma_orbit,DIM=1)
            IF(sigma_orbit(ik) < bigno) WRITE(iunit,"(2(2X,A,I3.3,A,E22.14))") &
                          'TARGET_ORBIT(',ik,') = ',target_orbit(ik), &
                          'SIGMA_ORBIT(',ik,') = ',sigma_orbit(ik)
         END DO
         WRITE(iunit,outint) 'NP_ORBIT',np_orbit
         DO ik = 1, np_orbit
            WRITE(iunit,"(3(2X,A,I3.3,A,E22.14))") &
                          'VLL_ORBIT(',ik,') = ',VLL_orbit(ik), &
                          'MU_ORBIT(',ik,') = ',MU_orbit(ik),&
                          'VPERP_ORBIT(',ik,') = ',VPERP_orbit(ik)
         END DO
      END IF
      IF (sigma_coil_bnorm < bigno) THEN
         WRITE(iunit,'(A)') '!----------------------------------------------------------------------'
         WRITE(iunit,'(A)') '!          COIL OPTIMIZATION'  
         WRITE(iunit,'(A)') '!----------------------------------------------------------------------'
         WRITE(iunit,outint) 'NU_BNORM',nu_bnorm 
         WRITE(iunit,outint) 'NV_BNORM',nv_bnorm
         WRITE(iunit,outflt) 'TARGET_COIL_BNORM',target_coil_bnorm
         WRITE(iunit,outflt) 'SIGMA_COIL_BNORM',sigma_coil_bnorm
      END IF

      ! REGCOIL Options
      ! This section runs if the current density, surface separation or
      ! winding surface are opitmized variables
      !
      IF ((lregcoil_current_density_opt) .or. (lregcoil_winding_surface_separation_opt) .or.  &
          (ANY(lregcoil_rcws_rbound_s_opt)) .or. (ANY(lregcoil_rcws_rbound_c_opt)) .or. &
          (ANY(lregcoil_rcws_zbound_s_opt)) .or. (ANY(lregcoil_rcws_zbound_c_opt)) ) THEN
         WRITE(iunit,'(A)') '!----------------------------------------------------------------------'
         WRITE(iunit,'(A)') '!          REGCOIL OPTIMIZATION'  
         WRITE(iunit,'(A)') '!----------------------------------------------------------------------'
         WRITE(iunit,outflt) 'TARGET_REGCOL_CURRENT_DENSITY',target_regcoil_current_density
         WRITE(iunit,outflt) 'SIGMA_REGCOL_CURRENT_DENSITY',sigma_regcoil_current_density
         WRITE(iunit,outflt) 'REGCOIL_CURRENT_DENSITY',regcoil_current_density
 
         ! Options for uniform winding surface separations
         IF (lregcoil_winding_surface_separation_opt) THEN
            WRITE(iunit,outflt) &
                   'REGCOIL_WINDING_SURFACE_SEPARATION', &
                   regcoil_winding_surface_separation
            WRITE(iunit,outboo) 'LREGCOIL_WINDING_SURFACE_SEPARATION', &
                   lregcoil_winding_surface_separation_opt
            WRITE(iunit,outflt) 'REGCOIL_WINDING_SURFACE_SEPARATION_MIN', &
                   regcoil_winding_surface_separation_min, &
                   'REGCOIL_WINDING_SURFACE_SEPARATION_MAX', &
                   regcoil_winding_surface_separation_max
            IF (dregcoil_winding_surface_separation_opt > 0) &
                 WRITE(iunit,outflt) 'DREGCOIL_WINDING_SURFACE_SEPARATION', &
                          dregcoil_winding_surface_separation_opt
         END IF
         ! end of uniform winding surface separation options

         ! Options for current density optimization - Not completely developted/tested
         IF (lregcoil_current_density_opt) THEN
            WRITE(iunit,onevar) 'LREGCOIL_CURRENT_DENSITY', & 
                   lregcoil_current_density_opt, &
                   'REGCOIL_CURRENT_DENSITY_MIN', &
                   regcoil_current_density_min, &
                   'REGCOIL_CURRENT_DENSITY_MAX', &
                  regcoil_current_density_max
            IF (dregcoil_current_density_opt > 0) &
                       WRITE(iunit,outflt) 'DREGCOIL_CURRENT_DENSITY', &
                       dregcoil_current_density_opt
         END IF
         ! end of option for current density optimization

         ! Winding surface component OR separation optimization
         IF ( (ANY(lregcoil_rcws_rbound_s_opt)) .or. (ANY(lregcoil_rcws_rbound_c_opt)) .or. &
              (ANY(lregcoil_rcws_zbound_s_opt)) .or. (ANY(lregcoil_rcws_zbound_c_opt)) .or. &
              lregcoil_winding_surface_separation_opt ) THEN
             DO ii = 1,UBOUND(target_regcoil_chi2_b, 1)
                IF (sigma_regcoil_chi2_b(ii) < bigno) THEN
                    WRITE(iunit,"(2(2X,A,I4.3,A,E22.14))") &
                           'TARGET_REGCOIL_CHI2_B(',ii,') = ', target_regcoil_chi2_b(ii), &
                           'SIGMA_REGCOIL_CHI2_B(',ii,') = ', sigma_regcoil_chi2_b(ii)
                END IF
             END DO
         END IF

         ! Options for winding surface (Fourier Series) variation
         IF (  (ANY(lregcoil_rcws_rbound_c_opt)) .or. (ANY(lregcoil_rcws_rbound_s_opt)) .or. &
               (ANY(lregcoil_rcws_zbound_c_opt)) .or. (ANY(lregcoil_rcws_zbound_s_opt)) ) THEN

             ! Boundary components
             ! r-boundary cos components
             DO m = LBOUND(lregcoil_rcws_rbound_c_opt,DIM=1), UBOUND(lregcoil_rcws_rbound_s_opt,DIM=1)
                 DO n = LBOUND(lregcoil_rcws_rbound_c_opt,DIM=2), UBOUND(lregcoil_rcws_rbound_s_opt,DIM=2)
                     IF(lregcoil_rcws_rbound_c_opt(m,n) ) THEN
                         WRITE(iunit,'(A)') '! REGCOIL Winding surface R-boundary cos component'
                         WRITE(iunit,"(2X,A,I4.3,A,I4.3,A,1X,'=',1X,L1,4(2X,A,I4.3,A,I4.3,A,1X,'=',1X,E19.12))") &
                                'LREGCOIL_RCWS_RBOUND_C_OPT(',m,',',n,')', lregcoil_rcws_rbound_c_opt(m, n), &
                                'REGCOIL_RCWS_RBOUND_C(',m,',',n,')', regcoil_rcws_rbound_c(m, n), &
                                'DREGCOIL_RCWS_RBOUND_C_OPT(',m,',',n,')', dregcoil_rcws_rbound_c_opt(m,n), &
                                'REGCOIL_RCWS_RBOUND_C_MIN(',m,',',n,')', regcoil_rcws_rbound_c_min(m,n), &
                                'REGCOIL_RCWS_RBOUND_C_MAX(',m,',',n,')', regcoil_rcws_rbound_c_max(m,n)
                     END IF
                 END DO
             END DO

             ! r-boundary sin components 
             DO m = LBOUND(lregcoil_rcws_rbound_s_opt,DIM=1), UBOUND(lregcoil_rcws_rbound_s_opt,DIM=1)
                 DO n = LBOUND(lregcoil_rcws_rbound_s_opt,DIM=2), UBOUND(lregcoil_rcws_rbound_s_opt,DIM=2)
                     IF(lregcoil_rcws_rbound_s_opt(m,n)  ) THEN
                         WRITE(iunit,'(A)') '! REGCOIL Winding surface R-boundary sin component'
                         WRITE(iunit,"(2X,A,I4.3,A,I4.3,A,1X,'=',1X,L1,4(2X,A,I4.3,A,I4.3,A,1X,'=',1X,E19.12))") &
                                'LREGCOIL_RCWS_RBOUND_S_OPT(',m,',',n,')', lregcoil_rcws_rbound_s_opt(m, n), &
                                'REGCOIL_RCWS_RBOUND_S(',m,',',n,')', regcoil_rcws_rbound_s(m, n), &
                                'DREGCOIL_RCWS_RBOUND_S_OPT(',m,',',n,')', dregcoil_rcws_rbound_s_opt(m,n), &
                                'REGCOIL_RCWS_RBOUND_S_MIN(',m,',',n,')', regcoil_rcws_rbound_s_min(m,n), &
                                'REGCOIL_RCWS_RBOUND_S_MAX(',m,',',n,')', regcoil_rcws_rbound_s_max(m,n)
                     END IF
                 END DO
             END DO

             ! z-boundary cos components - not implemented yet
             DO m = LBOUND(lregcoil_rcws_zbound_c_opt,DIM=1), UBOUND(lregcoil_rcws_zbound_c_opt,DIM=1)
                 DO n = LBOUND(lregcoil_rcws_zbound_c_opt,DIM=2), UBOUND(lregcoil_rcws_zbound_c_opt,DIM=2)
                     IF(lregcoil_rcws_zbound_c_opt(m,n) ) THEN
                         WRITE(iunit,'(A)') '! REGCOIL Winding surface Z-boundary cos component'
                         WRITE(iunit,"(2X,A,I4.3,A,I4.3,A,1X,'=',1X,L1,4(2X,A,I4.3,A,I4.3,A,1X,'=',1X,E19.12))") &
                                'LREGCOIL_RCWS_ZBOUND_C_OPT(',m,',',n,')', lregcoil_rcws_zbound_c_opt(m, n), &
                                'REGCOIL_RCWS_ZBOUND_C(',m,',',n,')', regcoil_rcws_zbound_c(m, n), &
                                'DREGCOIL_RCWS_ZBOUND_C_OPT(',m,',',n,')', dregcoil_rcws_zbound_c_opt(m,n), &
                                'REGCOIL_RCWS_ZBOUND_C_MIN(',m,',',n,')', regcoil_rcws_zbound_c_min(m,n), &
                                'REGCOIL_RCWS_ZBOUND_C_MAX(',m,',',n,')', regcoil_rcws_zbound_c_max(m,n)
                     END IF
                 END DO
             END DO

             ! z-boundary sin components
             DO m = LBOUND(lregcoil_rcws_zbound_s_opt,DIM=1), UBOUND(lregcoil_rcws_zbound_s_opt,DIM=1)
                 DO n = LBOUND(lregcoil_rcws_zbound_s_opt,DIM=2), UBOUND(lregcoil_rcws_zbound_s_opt,DIM=2)
                     IF( lregcoil_rcws_zbound_s_opt(m,n) ) THEN
                         WRITE(iunit,'(A)') '! REGCOIL Winding surface Z-boundary sin component'
                         WRITE(iunit,"(2X,A,I4.3,A,I4.3,A,1X,'=',1X,L1,4(2X,A,I4.3,A,I4.3,A,1X,'=',1X,E19.12))") &
                                'LREGCOIL_RCWS_ZBOUND_S_OPT(',m,',',n,')', lregcoil_rcws_zbound_s_opt(m, n), &
                                'REGCOIL_RCWS_ZBOUND_S(',m,',',n,')', regcoil_rcws_zbound_s(m, n), &
                                'DREGCOIL_RCWS_ZBOUND_S_OPT(',m,',',n,')', dregcoil_rcws_zbound_s_opt(m,n), &
                                'REGCOIL_RCWS_ZBOUND_S_MIN(',m,',',n,')', regcoil_rcws_zbound_s_min(m,n), &
                                'REGCOIL_RCWS_ZBOUND_S_MAX(',m,',',n,')', regcoil_rcws_zbound_s_max(m,n)
                     END IF
                 END DO
             END DO
        END IF
        ! end of Options for winding surface (Fourier Series) variation
      END IF  ! End of REGCOIL options


      IF (sigma_ptsm3d < bigno) THEN
         WRITE(iunit,'(A)') '!----------------------------------------------------------------------'
         WRITE(iunit,'(A)') '!         TURBULENCE OPTIMIZATION WITH PTSM3D' 
         WRITE(iunit,'(A)') '!----------------------------------------------------------------------'
         WRITE(iunit,outflt) 'TARGET_PTSM3D',target_ptsm3d
         WRITE(iunit,outflt) 'SIGMA_PTSM3D',sigma_ptsm3d
      ENDIF
 
      WRITE(iunit,'(A)') '!----------------------------------------------------------------------'
      WRITE(iunit,'(A)') '!         EQUILIBRIUM/GEOMETRY OPTIMIZATION PARAMETERS' 
      WRITE(iunit,'(A)') '!----------------------------------------------------------------------'
      IF (sigma_phiedge < bigno) THEN
         WRITE(iunit,outflt) 'TARGET_PHIEDGE',target_phiedge
         WRITE(iunit,outflt) 'SIGMA_PHIEDGE',sigma_phiedge
      END IF 
      IF (sigma_curtor < bigno) THEN
         WRITE(iunit,outflt) 'TARGET_CURTOR',target_curtor
         WRITE(iunit,outflt) 'SIGMA_CURTOR',sigma_curtor
      END IF 
      IF (sigma_curtor_max < bigno) THEN
         WRITE(iunit,outflt) 'TARGET_CURTOR_MAX',target_curtor_max
         WRITE(iunit,outflt) 'SIGMA_CURTOR_MAX',sigma_curtor_max
      END IF 
      IF (sigma_rbtor < bigno) THEN
         WRITE(iunit,outflt) 'TARGET_RBTOR',target_rbtor
         WRITE(iunit,outflt) 'SIGMA_RBTOR',sigma_rbtor
      END IF 
      IF (sigma_b0 < bigno) THEN
         WRITE(iunit,outflt) 'TARGET_B0',target_b0
         WRITE(iunit,outflt) 'SIGMA_B0',sigma_b0
      END IF 
      IF (sigma_r0 < bigno) THEN
         WRITE(iunit,outflt) 'TARGET_R0',target_r0
         WRITE(iunit,outflt) 'SIGMA_R0',sigma_r0
      END IF 
      IF (sigma_z0 < bigno) THEN
         WRITE(iunit,outflt) 'TARGET_Z0',target_z0
         WRITE(iunit,outflt) 'SIGMA_Z0',sigma_z0
      END IF 
      IF (sigma_volume < bigno) THEN
         WRITE(iunit,outflt) 'TARGET_VOLUME',target_volume
         WRITE(iunit,outflt) 'SIGMA_VOLUME',sigma_volume
      END IF 
      IF (sigma_beta < bigno) THEN
         WRITE(iunit,outflt) 'TARGET_BETA',target_beta
         WRITE(iunit,outflt) 'SIGMA_BETA',sigma_beta
      END IF 
      IF (sigma_betapol < bigno) THEN
         WRITE(iunit,outflt) 'TARGET_BETAPOL',target_betapol
         WRITE(iunit,outflt) 'SIGMA_BETAPOL',sigma_betapol
      END IF 
      IF (sigma_betator < bigno) THEN
         WRITE(iunit,outflt) 'TARGET_BETATOR',target_betator
         WRITE(iunit,outflt) 'SIGMA_BETATOR',sigma_betator
      END IF 
      IF (sigma_wp < bigno) THEN
         WRITE(iunit,outflt) 'TARGET_WP',target_wp
         WRITE(iunit,outflt) 'SIGMA_WP',sigma_wp
      END IF 
      IF (sigma_aspect < bigno) THEN
         WRITE(iunit,outflt) 'TARGET_ASPECT',target_aspect
         WRITE(iunit,outflt) 'SIGMA_ASPECT',sigma_aspect
      END IF 
      IF (sigma_curvature < bigno) THEN
         WRITE(iunit,outflt) 'TARGET_CURVATURE',target_curvature
         WRITE(iunit,outflt) 'SIGMA_CURVATURE',sigma_curvature
      END IF
      IF (sigma_kappa < bigno) THEN
         WRITE(iunit,outflt) 'TARGET_KAPPA',target_kappa
         WRITE(iunit,outflt) 'SIGMA_KAPPA',sigma_kappa
         WRITE(iunit,outflt) 'PHI_KAPPA',phi_kappa
      END IF 
      IF (sigma_kappa_box < bigno) THEN
         WRITE(iunit,outflt) 'TARGET_KAPPA_BOX',target_kappa_box
         WRITE(iunit,outflt) 'SIGMA_KAPPA_BOX',sigma_kappa_box
         WRITE(iunit,outflt) 'PHI_KAPPA_BOX',phi_kappa_box
      END IF 
      IF (sigma_kappa_avg < bigno) THEN
         WRITE(iunit,outflt) 'TARGET_KAPPA_AVG',target_kappa_avg
         WRITE(iunit,outflt) 'SIGMA_KAPPA_AVG',sigma_kappa_avg
      END IF 
      IF (sigma_aspect_max < bigno) THEN
         WRITE(iunit,outflt) 'TARGET_ASPECT_MAX',target_aspect_max
         WRITE(iunit,outflt) 'SIGMA_ASPECT_MAX',sigma_aspect_max
         WRITE(iunit,outflt) 'WIDTH_ASPECT_MAX',width_aspect_max
      END IF          
      IF (sigma_gradp_max < bigno) THEN
         WRITE(iunit,outflt) 'TARGET_GRADP_MAX',target_gradp_max
         WRITE(iunit,outflt) 'SIGMA_GRADP_MAX',sigma_gradp_max
         WRITE(iunit,outflt) 'WIDTH_GRADP_MAX',width_gradp_max
      END IF          
      IF (sigma_pmin < bigno) THEN
         WRITE(iunit,outflt) 'TARGET_PMIN',target_pmin
         WRITE(iunit,outflt) 'SIGMA_PMIN',sigma_pmin
         WRITE(iunit,outflt) 'WIDTH_PMIN',width_pmin
      END IF
      IF (sigma_curvature_P2 < bigno) THEN
         WRITE(iunit,outflt) 'TARGET_CURVATURE_P2',target_curvature_P2
         WRITE(iunit,outflt) 'SIGMA_CURVATURE_P2',sigma_curvature_P2
      END IF          
      IF (ANY(sigma_extcur < bigno)) THEN
         WRITE(iunit,'(A)') '!----------------------------------------------------------------------'
         WRITE(iunit,'(A)') '!          Coil Current Optimization'
         WRITE(iunit,'(A)') '!----------------------------------------------------------------------'
         DO ik = 1, UBOUND(sigma_extcur,DIM=1)
            IF (sigma_extcur(ik) < bigno) THEN
               WRITE(iunit,"(2(2X,A,I3.3,A,1X,'=',1X,E22.14))") &
                  'TARGET_EXTCUR(',ik,')',target_extcur(ik),& 
                  'SIGMA_EXTCUR(',ik,')',sigma_extcur(ik)
            END IF
         END DO
      END IF
      IF (ANY(sigma_press < bigno)) THEN
         WRITE(iunit,'(A)') '!----------------------------------------------------------------------'
         WRITE(iunit,'(A)') '!          Plasma Pressure OPTIMIZATION'
         WRITE(iunit,'(A)') '!----------------------------------------------------------------------'
         WRITE(iunit,outflt) 'NORM_PRESS',norm_press
         DO ik = 1, UBOUND(sigma_press,DIM=1)
            IF (sigma_press(ik) < bigno .and. s_press(ik) < 0) THEN
               WRITE(iunit,"(5(2X,A,I3.3,A,1X,'=',1X,E22.14))") &
                  'R_PRESS(',ik,')',r_press(ik),&
                  'PHI_PRESS(',ik,')',phi_press(ik),& 
                  'Z_PRESS(',ik,')',z_press(ik),&
                  'TARGET_PRESS(',ik,')',target_press(ik),& 
                  'SIGMA_PRESS(',ik,')',sigma_press(ik)
            ELSE IF (sigma_press(ik) < bigno .and. s_press(ik) >= 0) THEN
               WRITE(iunit,"(3(2X,A,I3.3,A,1X,'=',1X,E22.14))") &
                  'S_PRESS(',ik,')',s_press(ik),&
                  'TARGET_PRESS(',ik,')',target_press(ik),& 
                  'SIGMA_PRESS(',ik,')',sigma_press(ik)
            END IF
         END DO
      END IF
      IF (ANY(sigma_ne < bigno_ne)) THEN
         WRITE(iunit,'(A)') '!----------------------------------------------------------------------'
         WRITE(iunit,'(A)') '!          ELECTRON DENSITY OPTIMIZATION'
         WRITE(iunit,'(A)') '!----------------------------------------------------------------------'
         DO ik = 1, UBOUND(sigma_ne,DIM=1)
            IF (sigma_ne(ik) < bigno_ne .and. s_ne(ik) < 0) THEN
               WRITE(iunit,"(5(2X,A,I3.3,A,1X,'=',1X,E22.14))") &
                  'R_NE(',ik,')',r_ne(ik),&
                  'PHI_NE(',ik,')',phi_ne(ik),& 
                  'Z_NE(',ik,')',z_ne(ik),&
                  'TARGET_NE(',ik,')',target_ne(ik),& 
                  'SIGMA_NE(',ik,')',sigma_ne(ik)
            ELSE IF (sigma_ne(ik) < bigno_ne .and. s_ne(ik) >= 0) THEN
               WRITE(iunit,"(3(2X,A,I3.3,A,1X,'=',1X,E22.14))") &
                  'S_NE(',ik,')',s_ne(ik),&
                  'TARGET_NE(',ik,')',target_ne(ik),& 
                  'SIGMA_NE(',ik,')',sigma_ne(ik)
            END IF
         END DO
      END IF
      IF (ANY(sigma_ne_line < bigno_ne)) THEN
         WRITE(iunit,'(A)') '!----------------------------------------------------------------------'
         WRITE(iunit,'(A)') '!          LINE INTEGRATED ELECTRON DENSITY OPTIMIZATION'
         WRITE(iunit,'(A)') '!----------------------------------------------------------------------'
         DO ik = 1, UBOUND(sigma_ne_line,DIM=1)
            IF (sigma_ne_line(ik) < bigno_ne) THEN
               WRITE(iunit,"(8(2X,A,I3.3,A,1X,'=',1X,E22.14))") &
                  'R0_NE_LINE(',ik,')',r0_ne_line(ik),&
                  'PHI0_NE_LINE(',ik,')',phi0_ne_line(ik),&
                  'Z0_NE_LINE(',ik,')',z0_ne_line(ik),&
                  'R1_NE_LINE(',ik,')',r1_ne_line(ik),&
                  'PHI1_NE_LINE(',ik,')',phi1_ne_line(ik),&
                  'Z1_NE_LINE(',ik,')',z1_ne_line(ik),&
                  'TARGET_NE_LINE(',ik,')',target_ne_line(ik),&
                  'SIGMA_NE_LINE(',ik,')',sigma_ne_line(ik)
            END IF
         END DO
      END IF
      IF (ANY(sigma_te_line < bigno)) THEN
         WRITE(iunit,'(A)') '!----------------------------------------------------------------------'
         WRITE(iunit,'(A)') '!          LINE INTEGRATED ELECTRON TEMPERATURE OPTIMIZATION'
         WRITE(iunit,'(A)') '!----------------------------------------------------------------------'
         WRITE(iunit,outflt) 'CUTOFF_TE_LINE',cutoff_te_line
         DO ik = 1, UBOUND(sigma_te_line,DIM=1)
            IF (sigma_te_line(ik) < bigno) THEN
               WRITE(iunit,"(8(2X,A,I3.3,A,1X,'=',1X,E22.14))") &
                  'R0_TE_LINE(',ik,')',r0_te_line(ik),&
                  'PHI0_TE_LINE(',ik,')',phi0_te_line(ik),&
                  'Z0_TE_LINE(',ik,')',z0_te_line(ik),&
                  'R1_TE_LINE(',ik,')',r1_te_line(ik),&
                  'PHI1_TE_LINE(',ik,')',phi1_te_line(ik),&
                  'Z1_TE_LINE(',ik,')',z1_te_line(ik),&
                  'TARGET_TE_LINE(',ik,')',target_te_line(ik),&
                  'SIGMA_TE_LINE(',ik,')',sigma_te_line(ik)
            END IF
         END DO
      END IF
      IF (ANY(sigma_ti_line < bigno)) THEN
         WRITE(iunit,'(A)') '!----------------------------------------------------------------------'
         WRITE(iunit,'(A)') '!          LINE INTEGRATED ION TEMPERATURE OPTIMIZATION'
         WRITE(iunit,'(A)') '!----------------------------------------------------------------------'
         DO ik = 1, UBOUND(sigma_ti_line,DIM=1)
            IF (sigma_ti_line(ik) < bigno) THEN
               WRITE(iunit,"(8(2X,A,I3.3,A,1X,'=',1X,E22.14))") &
                  'R0_TI_LINE(',ik,')',r0_ti_line(ik),&
                  'PHI0_TI_LINE(',ik,')',phi0_ti_line(ik),&
                  'Z0_TI_LINE(',ik,')',z0_ti_line(ik),&
                  'R1_TI_LINE(',ik,')',r1_ti_line(ik),&
                  'PHI1_TI_LINE(',ik,')',phi1_ti_line(ik),&
                  'Z1_TI_LINE(',ik,')',z1_ti_line(ik),&
                  'TARGET_TI_LINE(',ik,')',target_ti_line(ik),&
                  'SIGMA_TI_LINE(',ik,')',sigma_ti_line(ik)
            END IF
         END DO
      END IF
      IF (ANY(sigma_xics < bigno) .or. ANY(sigma_xics_bright < bigno) .or. &
          ANY(sigma_xics_w3 < bigno) .or. ANY(sigma_xics_v < bigno)) THEN
         WRITE(iunit,'(A)') '!----------------------------------------------------------------------'
         WRITE(iunit,'(A)') '!          XICS Signal Optimization'
         WRITE(iunit,'(A)') '!              BRIGHT:  Line integrated emissivity'
         WRITE(iunit,'(A)') '!              XICS:    Line integrated product of Ti and emissivity'
         WRITE(iunit,'(A)') '!              V:       Line integrated perp velocity (function of ExB)'
         WRITE(iunit,'(A)') '!              W3:      Line integrated sat. emissivity (function of Te)'
         WRITE(iunit,'(A)') '!              XICS_V0: Offset for XICS V0 measurement'
         WRITE(iunit,'(A)') '!----------------------------------------------------------------------'
         IF (ANY(sigma_xics_v < bigno)) WRITE(iunit,'(2X,A,E22.14)') 'XICS_V0 = ',xics_v0
         DO ik = 1, UBOUND(sigma_xics,DIM=1)
            IF (sigma_xics(ik)    < bigno .or. sigma_xics_bright(ik) < bigno .or. &
                sigma_xics_w3(ik)     < bigno .or. sigma_xics_v(ik)  < bigno ) &
                WRITE(iunit,"(6(2X,A,I3.3,A,1X,'=',1X,E22.14))") &
                  'R0_XICS(',ik,')',r0_xics(ik),&
                  'PHI0_XICS(',ik,')',phi0_xics(ik),&
                  'Z0_XICS(',ik,')',z0_xics(ik),&
                  'R1_XICS(',ik,')',r1_xics(ik),&
                  'PHI1_XICS(',ik,')',phi1_xics(ik),&
                  'Z1_XICS(',ik,')',z1_xics(ik)
            IF (sigma_xics(ik) < bigno .or. sigma_xics_bright(ik) < bigno) THEN
               WRITE(iunit,"(4(4X,A,I3.3,A,1X,'=',1X,E22.14))") &
                  'TARGET_XICS(',ik,')',target_xics(ik),&
                  'SIGMA_XICS(',ik,')',sigma_xics(ik),&
                  'TARGET_XICS_BRIGHT(',ik,')',target_xics_bright(ik),&
                  'SIGMA_XICS_BRIGHT(',ik,')',sigma_xics_bright(ik)
            END IF
            IF (sigma_xics_w3(ik) < bigno) &
               WRITE(iunit,"(2(4X,A,I3.3,A,1X,'=',1X,E22.14))") &
                  'TARGET_XICS_W3(',ik,')',target_xics_w3(ik),&
                  'SIGMA_XICS_W3(',ik,')',sigma_xics_w3(ik)
            IF (sigma_xics_v(ik) < bigno) &
               WRITE(iunit,"(2(4X,A,I3.3,A,1X,'=',1X,E22.14))") &
                  'TARGET_XICS_V(',ik,')',target_xics_v(ik),&
                  'SIGMA_XICS_V(',ik,')',sigma_xics_v(ik)
         END DO
      END IF
      IF (ANY(sigma_te < bigno)) THEN
         WRITE(iunit,'(A)') '!----------------------------------------------------------------------'
         WRITE(iunit,'(A)') '!          ELECTRON TEMPERATURE OPTIMIZATION'
         WRITE(iunit,'(A)') '!----------------------------------------------------------------------'
         DO ik = 1, UBOUND(sigma_te,DIM=1)
            IF (sigma_te(ik) < bigno .and. s_te(ik) < 0) THEN
               WRITE(iunit,"(5(2X,A,I3.3,A,1X,'=',1X,E22.14))") &
                  'R_TE(',ik,')',r_te(ik),&
                  'PHI_TE(',ik,')',phi_te(ik),& 
                  'Z_TE(',ik,')',z_te(ik),&
                  'TARGET_TE(',ik,')',target_te(ik),& 
                  'SIGMA_TE(',ik,')',sigma_te(ik)
            ELSE IF (sigma_te(ik) < bigno .and. s_te(ik) >= 0) THEN
               WRITE(iunit,"(3(2X,A,I3.3,A,1X,'=',1X,E22.14))") &
                  'S_TE(',ik,')',s_te(ik),&
                  'TARGET_TE(',ik,')',target_te(ik),& 
                  'SIGMA_TE(',ik,')',sigma_te(ik)
            END IF
         END DO
      END IF
      IF (ANY(sigma_ti < bigno)) THEN
         WRITE(iunit,'(A)') '!----------------------------------------------------------------------'
         WRITE(iunit,'(A)') '!          ION TEMPERATURE OPTIMIZATION'
         WRITE(iunit,'(A)') '!----------------------------------------------------------------------'
         DO ik = 1, UBOUND(sigma_ti,DIM=1)
            IF (sigma_ti(ik) < bigno .and. s_ti(ik) < 0) THEN
               WRITE(iunit,"(5(2X,A,I3.3,A,1X,'=',1X,E22.14))") &
                  'R_TI(',ik,')',r_ti(ik),&
                  'PHI_TI(',ik,')',phi_ti(ik),& 
                  'Z_TI(',ik,')',z_ti(ik),&
                  'TARGET_TI(',ik,')',target_ti(ik),& 
                  'SIGMA_TI(',ik,')',sigma_ti(ik)
            ELSE IF (sigma_ti(ik) < bigno .and. s_ti(ik) >= 0) THEN
               WRITE(iunit,"(3(2X,A,I3.3,A,1X,'=',1X,E22.14))") &
                  'S_TI(',ik,')',s_ti(ik),&
                  'TARGET_TI(',ik,')',target_ti(ik),& 
                  'SIGMA_TI(',ik,')',sigma_ti(ik)
            END IF
         END DO
      END IF
      IF (ANY(sigma_vphi < bigno)) THEN
         WRITE(iunit,'(A)') '!----------------------------------------------------------------------'
         WRITE(iunit,'(A)') '!          TOROIDAL ROTATION OPTIMIZATION'
         WRITE(iunit,'(A)') '!----------------------------------------------------------------------'
         WRITE(iunit,'(2X,A,E22.14)') 'QM_RATIO = ',qm_ratio
         DO ik = 1, UBOUND(sigma_vphi,DIM=1)
            IF (sigma_vphi(ik) < bigno .and. s_vphi(ik) < 0) THEN
               WRITE(iunit,"(5(2X,A,I3.3,A,1X,'=',1X,E22.14))") &
                  'R_VPHI(',ik,')',r_vphi(ik),&
                  'PHI_VPHI(',ik,')',phi_vphi(ik),& 
                  'Z_VPHI(',ik,')',z_vphi(ik),&
                  'TARGET_VPHI(',ik,')',target_vphi(ik),& 
                  'SIGMA_VPHI(',ik,')',sigma_vphi(ik)
            ELSE IF (sigma_vphi(ik) < bigno .and. s_vphi(ik) >= 0) THEN
               WRITE(iunit,"(3(2X,A,I3.3,A,1X,'=',1X,E22.14))") &
                  'S_VPHI(',ik,')',s_vphi(ik),&
                  'TARGET_VPHI(',ik,')',target_vphi(ik),& 
                  'SIGMA_VPHI(',ik,')',sigma_vphi(ik)
            END IF
         END DO
      END IF
      IF (ANY(sigma_ece < bigno)) THEN
         WRITE(iunit,'(A)') '!----------------------------------------------------------------------'
         WRITE(iunit,'(A)') '!          ECE Reflectometry OPTIMIZATION'
         WRITE(iunit,'(A)') '!----------------------------------------------------------------------'
         WRITE(iunit,'(2X,A,E22.14)') 'MIX_ECE = ',mix_ece
         WRITE(iunit,'(2X,A,I3.3)') 'NRA_ECE = ',nra_ece
         WRITE(iunit,'(2X,A,I3.3)') 'NPHI_ECE = ',nphi_ece
         IF (LEN_TRIM(vessel_ece) > 1) WRITE(iunit,outstr) 'VESSEL_ECE',TRIM(vessel_ece)
         IF (LEN_TRIM(mirror_ece) > 1) WRITE(iunit,outstr) 'MIRROR_ECE',TRIM(mirror_ece)
         IF (LEN_TRIM(targettype_ece) > 1) WRITE(iunit,outstr) 'TARGETTYPE_ECE',TRIM(targettype_ece)
         IF (LEN_TRIM(antennatype_ece) > 1) WRITE(iunit,outstr) 'ANTENNATYPE_ECE',TRIM(antennatype_ece)
         DO u = 1, UBOUND(sigma_ece,DIM=1)
               IF (ALL(sigma_ece(u,:) >= bigno)) CYCLE
               WRITE(iunit,"(2X,A,I3.3,A,1X,'=',1X,3E22.14)")'ANTENNAPOSITION_ECE(',u,',1:3)',antennaposition_ece(u,1:3)
               WRITE(iunit,"(2X,A,I3.3,A,1X,'=',1X,3E22.14)")'TARGETPOSITION_ECE(',u,',1:3)',targetposition_ece(u,1:3)
               WRITE(iunit,"(2X,A,I3.3,A,1X,'=',1X,3E22.14)")'RBEAM_ECE(',u,',1:3)',rbeam_ece(u,1:3)
               WRITE(iunit,"(2X,A,I3.3,A,1X,'=',1X,3E22.14)")'RFOCUS_ECE(',u,',1:3)',rfocus_ece(u,1:3)
               DO v = 1, UBOUND(sigma_ece,DIM=2)
                  IF (sigma_ece(u,v) >= bigno) CYCLE
                  WRITE(iunit,"(3(5X,A,I3.3,A,I3.3,A,1X,'=',1X,E22.14))") &
                        'TARGET_ECE(',u,',',v,')',target_ece(u,v),&
                        'SIGMA_ECE(',u,',',v,')',sigma_ece(u,v),& 
                        'FREQ_ECE(',u,',',v,')',freq_ece(u,v)
               END DO
         END DO
      END IF
      IF (ANY(sigma_iota < bigno)) THEN
         WRITE(iunit,'(A)') '!----------------------------------------------------------------------'
         WRITE(iunit,'(A)') '!          Rotational Transform OPTIMIZATION'
         WRITE(iunit,'(A)') '!----------------------------------------------------------------------'
         DO ik = 1, UBOUND(sigma_iota,DIM=1)
            IF (sigma_iota(ik) < bigno .and. s_iota(ik) < 0) THEN
               WRITE(iunit,"(5(2X,A,I3.3,A,1X,'=',1X,E22.14))") &
                  'R_IOTA(',ik,')',r_iota(ik),&
                  'PHI_IOTA(',ik,')',phi_iota(ik),& 
                  'Z_IOTA(',ik,')',z_iota(ik),&
                  'TARGET_IOTA(',ik,')',target_iota(ik),& 
                  'SIGMA_IOTA(',ik,')',sigma_iota(ik)
            ELSE IF (sigma_iota(ik) < bigno .and. s_iota(ik) >= 0) THEN
               WRITE(iunit,"(3(2X,A,I3.3,A,1X,'=',1X,E22.14))") &
                  'S_IOTA(',ik,')',s_iota(ik),&
                  'TARGET_IOTA(',ik,')',target_iota(ik),& 
                  'SIGMA_IOTA(',ik,')',sigma_iota(ik)
            END IF
         END DO
      END IF
      IF (ANY(sigma_vaciota < bigno)) THEN
         WRITE(iunit,'(A)') '!----------------------------------------------------------------------'
         WRITE(iunit,'(A)') '!          Vacuum Rotational Transform OPTIMIZATION'
         WRITE(iunit,'(A)') '!----------------------------------------------------------------------'
         DO ik = 1, UBOUND(sigma_vaciota,DIM=1)
            IF (sigma_vaciota(ik) < bigno .and. s_vaciota(ik) < 0) THEN
               WRITE(iunit,"(5(2X,A,I3.3,A,1X,'=',1X,E22.14))") &
                  'R_VACIOTA(',ik,')',r_vaciota(ik),&
                  'PHI_VACIOTA(',ik,')',phi_vaciota(ik),& 
                  'Z_VACIOTA(',ik,')',z_vaciota(ik),&
                  'TARGET_VACIOTA(',ik,')',target_vaciota(ik),& 
                  'SIGMA_VACIOTA(',ik,')',sigma_vaciota(ik)
            ELSE IF (sigma_vaciota(ik) < bigno .and. s_vaciota(ik) >= 0) THEN
               WRITE(iunit,"(3(2X,A,I3.3,A,1X,'=',1X,E22.14))") &
                  'S_VACIOTA(',ik,')',s_vaciota(ik),&
                  'TARGET_VACIOTA(',ik,')',target_vaciota(ik),& 
                  'SIGMA_VACIOTA(',ik,')',sigma_vaciota(ik)
            END IF
         END DO
      END IF
      IF (ANY(sigma_faraday < bigno_ne)) THEN
         WRITE(iunit,'(A)') '!----------------------------------------------------------------------'
         WRITE(iunit,'(A)') '!          FARADAY ROTATION OPTIMIZATION'
         WRITE(iunit,'(A)') '!----------------------------------------------------------------------'
         DO ik = 1, UBOUND(sigma_faraday,DIM=1)
            IF (sigma_faraday(ik) < bigno_ne) THEN
               WRITE(iunit,"(8(2X,A,I3.3,A,1X,'=',1X,E22.14))") &
                  'R0_FARADAY(',ik,')',r0_faraday(ik),&
                  'PHI0_FARADAY(',ik,')',phi0_faraday(ik),&
                  'Z0_FARADAY(',ik,')',z0_faraday(ik),&
                  'R1_FARADAY(',ik,')',r1_faraday(ik),&
                  'PHI1_FARADAY(',ik,')',phi1_faraday(ik),&
                  'Z1_FARADAY(',ik,')',z1_faraday(ik),&
                  'TARGET_FARADAY(',ik,')',target_faraday(ik),&
                  'SIGMA_FARADAY(',ik,')',sigma_faraday(ik)
            END IF
         END DO
      END IF
      IF (ANY(sigma_mse < bigno)) THEN
         WRITE(iunit,'(A)') '!----------------------------------------------------------------------'
         WRITE(iunit,'(A)') '!          MOTIONAL STARK EFFECT OPTIMIZATION'
         WRITE(iunit,'(A)') '!----------------------------------------------------------------------'
         DO ik = 1, UBOUND(lmse_extcur,DIM=1)
            IF (lmse_extcur(ik)) WRITE(iunit,"(2X,A,I3.3,A,1X,'=',1X,L1)") 'LMSE_EXTCUR(',ik,')',lmse_extcur(ik)
         END DO
         DO ik = 1, UBOUND(sigma_mse,DIM=1)
            IF (sigma_mse(ik) < bigno .and. s_mse(ik) < 0) THEN
               WRITE(iunit,"(13(2X,A,I3.3,A,1X,'=',1X,E22.14))") &
                  'R_MSE(',ik,')',r_mse(ik),&
                  'PHI_MSE(',ik,')',phi_mse(ik),& 
                  'Z_MSE(',ik,')',z_mse(ik),&
                  'A1_MSE(',ik,')',a1_mse(ik),&
                  'A2_MSE(',ik,')',a2_mse(ik),&
                  'A3_MSE(',ik,')',a3_mse(ik),&
                  'A4_MSE(',ik,')',a4_mse(ik),&
                  'A5_MSE(',ik,')',a5_mse(ik),&
                  'A6_MSE(',ik,')',a6_mse(ik),&
                  'A7_MSE(',ik,')',a7_mse(ik),&
                  'TARGET_MSE(',ik,')',target_mse(ik),& 
                  'SIGMA_MSE(',ik,')',sigma_mse(ik),& 
                  'VAC_MSE(',ik,')',vac_mse(ik)
            ELSE IF (sigma_mse(ik) < bigno .and. s_mse(ik) >= 0) THEN
               WRITE(iunit,"(11(2X,A,I3.3,A,1X,'=',1X,E22.14))") &
                  'S_MSE(',ik,')',z_mse(ik),&
                  'A1_MSE(',ik,')',a1_mse(ik),&
                  'A2_MSE(',ik,')',a2_mse(ik),&
                  'A3_MSE(',ik,')',a3_mse(ik),&
                  'A4_MSE(',ik,')',a4_mse(ik),&
                  'A5_MSE(',ik,')',a5_mse(ik),&
                  'A6_MSE(',ik,')',a6_mse(ik),&
                  'A7_MSE(',ik,')',a7_mse(ik),&
                  'TARGET_MSE(',ik,')',target_mse(ik),& 
                  'SIGMA_MSE(',ik,')',sigma_mse(ik),& 
                  'VAC_MSE(',ik,')',vac_mse(ik)
            END IF
         END DO
      END IF
      IF (ANY(sigma_bprobe < bigno) .or. ANY(sigma_fluxloop < bigno) .or. ANY(sigma_segrog < bigno)) THEN
         WRITE(iunit,'(A)') '!----------------------------------------------------------------------'
         WRITE(iunit,'(A)') '!          MAGNETIC DIAGNOSTIC OPTIMIZATION'
         WRITE(iunit,'(A)') '!----------------------------------------------------------------------'
         IF (LEN_TRIM(magdiag_coil) > 1) WRITE(iunit,outstr) 'MAGDIAG_COIL',TRIM(magdiag_coil)
         DO ik = 1, UBOUND(sigma_bprobe,DIM=1)
            IF (target_bprobe(ik) /= 0.0) THEN
               WRITE(iunit,"(2(2X,A,I3.3,A,1X,'=',1X,E22.14))")&
                  'TARGET_BPROBE(',ik,')',target_bprobe(ik),&
                  'SIGMA_BPROBE(',ik,')',sigma_bprobe(ik)
            END IF
         END DO
         DO ik = 1, UBOUND(sigma_fluxloop,DIM=1)
            IF (target_fluxloop(ik) /= 0.0) THEN
               WRITE(iunit,"(2(2X,A,I3.3,A,1X,'=',1X,E22.14))")&
                  'TARGET_FLUXLOOP(',ik,')',target_fluxloop(ik),&
                  'SIGMA_FLUXLOOP(',ik,')',sigma_fluxloop(ik)
            END IF
         END DO
         DO ik = 1, UBOUND(sigma_segrog,DIM=1)
            IF (target_segrog(ik) /= 0.0) THEN
               WRITE(iunit,"(2(2X,A,I3.3,A,1X,'=',1X,E22.14))")&
                  'TARGET_SEGROG(',ik,')',target_segrog(ik),&
                  'SIGMA_SEGROG(',ik,')',sigma_segrog(ik)
            END IF
         END DO
      END IF
      IF (sigma_vessel < bigno) THEN
         WRITE(iunit,'(A)') '!----------------------------------------------------------------------'
         WRITE(iunit,'(A)') '!          VACCUM VESSEL LIMITER'
         WRITE(iunit,'(A)') '!----------------------------------------------------------------------'
         IF (LEN_TRIM(vessel_string) > 1) WRITE(iunit,outstr) 'VESSEL_STRING',TRIM(vessel_string)
         WRITE(iunit,outflt) 'TARGET_VESSEL',target_vessel
         WRITE(iunit,outflt) 'SIGMA_VESSEL',sigma_vessel
      END IF
      IF (ANY(sigma_separatrix < bigno)) THEN
         WRITE(iunit,'(A)') '!----------------------------------------------------------------------'
         WRITE(iunit,'(A)') '!          TARGET SEPARATRIX'
         WRITE(iunit,'(A)') '!----------------------------------------------------------------------'
         DO u = 1, nu_max
            DO v = 1, nv_max
               IF (sigma_separatrix(u,v) < bigno) &
                  WRITE(iunit,"(5(2X,A,I3.3,',',I3.3,A,E22.14))") &
                  'R_SEPARATRIX(',u,v,') = ',r_separatrix(u,v),&
                  'PHI_SEPARATRIX(',u,v,') = ',phi_separatrix(u,v),&
                  'Z_SEPARATRIX(',u,v,') = ',z_separatrix(u,v),&
                  'TARGET_SEPARATRIX(',u,v,') = ',target_separatrix(u,v),&
                  'SIGMA_SEPARATRIX(',u,v,') = ',sigma_separatrix(u,v)
            END DO
         END DO
      END IF
      IF (ANY(sigma_limiter < bigno)) THEN
         WRITE(iunit,'(A)') '!----------------------------------------------------------------------'
         WRITE(iunit,'(A)') '!          TARGET LIMITER'
         WRITE(iunit,'(A)') '!----------------------------------------------------------------------'
         DO u = 1, nu_max
            DO v = 1, nv_max
               IF (sigma_limiter(u,v) < bigno) &
                  WRITE(iunit,"(5(2X,A,I3.3,',',I3.3,A,E22.14))") &
                  'R_LIMITER(',u,v,') = ',r_limiter(u,v),&
                  'PHI_LIMITER(',u,v,') = ',phi_limiter(u,v),&
                  'Z_LIMITER(',u,v,') = ',z_limiter(u,v),&
                  'TARGET_LIMITER(',u,v,') = ',target_limiter(u,v),&
                  'SIGMA_LIMITER(',u,v,') = ',sigma_limiter(u,v)
            END DO
         END DO
      END IF
      WRITE(iunit,'(A)') '/'

      RETURN
      END SUBROUTINE write_optimum_namelist

      SUBROUTINE write_stel_lvar_vec(iunit,lvar,var_min,var_max,dvar,norm,str_name)
      IMPLICIT NONE
      INTEGER, INTENT(in) :: iunit
      LOGICAL, INTENT(in) :: lvar(:)
      REAL(rprec), INTENT(in) :: var_min(:), var_max(:), dvar(:)
      REAL(rprec), INTENT(inout) :: norm
      CHARACTER(LEN=*), INTENT(in) :: str_name
      CHARACTER(LEN=256) :: lname,minname,maxname,dname
      INTEGER :: n, ik
      CHARACTER(LEN=*), PARAMETER :: vecvar  = "(2X,A,'(',I3.3,')',1X,'=',1X,L1,2(2X,A,'(',I3.3,')',1X,'=',1X,ES22.12E3))"
      
      norm = ABS(norm)
      IF (norm == 0) norm = 1
      IF (ANY(lvar)) THEN
        lname   = 'L'//TRIM(str_name)//'_OPT'
        minname = TRIM(str_name)//'_MIN'
        maxname = TRIM(str_name)//'_MAX'
        dname   = 'D'//TRIM(str_name)//'_OPT'
        n=0
        DO ik = LBOUND(lvar,DIM=1), UBOUND(lvar,DIM=1)
           IF(lvar(ik)) n=ik
        END DO
        DO ik = 1, n
           WRITE(iunit,vecvar) TRIM(lname),ik,lvar(ik),TRIM(minname),ik,var_min(ik)*norm,TRIM(maxname),ik,var_max(ik)*norm
        END DO
        IF (ANY(dvar > 0)) WRITE(iunit,"(2X,A,1X,'=',10(1X,E22.14))") TRIM(dname),(dvar(ik), ik = 1, n)
      END IF
      RETURN
      END SUBROUTINE write_stel_lvar_vec

      INTEGER FUNCTION find_last_nonzero(arr_in)
      IMPLICIT NONE
      REAL(rprec), INTENT(in) :: arr_in(:)
      INTEGER :: n, ik
      find_last_nonzero = 0
      DO ik = LBOUND(arr_in,DIM=1), UBOUND(arr_in,DIM=1)
         IF (arr_in(ik) .ne. 0) find_last_nonzero=ik
      END DO
      RETURN
      END FUNCTION find_last_nonzero
      
      END MODULE stellopt_input_mod<|MERGE_RESOLUTION|>--- conflicted
+++ resolved
@@ -365,7 +365,6 @@
                          r_limiter, z_limiter, phi_limiter, &
                          lglobal_txport, nz_txport, nalpha_txport, alpha_start_txport, alpha_end_txport, &
                          target_txport, sigma_txport, s_txport, txport_proxy,&
-                         target_ptsm3d, sigma_ptsm3d, &
                          target_dkes, sigma_dkes, nu_dkes, &
                          target_jdotb,sigma_jdotb,target_bmin,sigma_bmin,&
                          target_bmax,sigma_bmax,target_jcurv,sigma_jcurv,&
@@ -403,16 +402,11 @@
                          regcoil_rcws_rbound_c_max, regcoil_rcws_rbound_s_max, &
                          regcoil_rcws_zbound_c_max, regcoil_rcws_zbound_s_max, &
                          target_curvature_P2, sigma_curvature_P2, &
-<<<<<<< HEAD
-                         target_gamma_c, sigma_gamma_c
-      
-=======
                          target_gamma_c, sigma_gamma_c, &
                          lRosenbrock_X_opt, dRosenbrock_X_opt, &
                          Rosenbrock_X, Rosenbrock_X_min, Rosenbrock_X_max, &
                          target_Rosenbrock_F, sigma_Rosenbrock_F
        
->>>>>>> c003baa9
 !-----------------------------------------------------------------------
 !     Subroutines
 !         read_stellopt_input:   Reads optimum namelist
@@ -918,8 +912,6 @@
       sigma_txport      = bigno
       s_txport          = -1.0
       txport_proxy      = 'prox1f'
-      target_ptsm3d     = 0.0
-      sigma_ptsm3d      = bigno
       target_orbit      = 0.0
       sigma_orbit       = bigno
       mass_orbit        = 6.64465675E-27 ! Default to He4
@@ -1373,28 +1365,6 @@
             WRITE(6,*) '  Optimization with linear GENE for turblent'
             WRITE(6,*) '  transport not possible.  Defaulting to proxy function'
             WRITE(6,*) '        txport_proxy = prox1d'
-         END IF
-      END IF
-!DEC$ ENDIF
-!DEC$ IF DEFINED (PTSM3D)
-      IF (myid == master .and. sigma_ptsm3d < bigno) THEN
-         WRITE(6,*)        " Geometry Interface to Turbulent Transport provided by: "
-         WRITE(6,"(2X,A)") "================================================================================="
-         WRITE(6,"(2X,A)") "=========             Plasma Turbulence Saturation Model-3D             ========="
-         WRITE(6,"(2X,A)") "=========            (B.J. Faber, P.W. Terry and C.C. Hegna)            ========="
-         WRITE(6,"(2X,A)") "=========       bfaber@wisc.edu https://gitlab.com/bfaber/PTSM3D/       ========="
-         WRITE(6,"(2X,A)") "================================================================================="
-         WRITE(6,*)        "    "
-     END IF
-!DEC$ ELSE
-      IF (ANY(sigma_txport < bigno)) THEN
-         sigma_txport(:) = bigno
-         IF (myid == master) THEN
-            WRITE(6,*) '!!!!!!!!!!!!!!!!!!!! WARNING !!!!!!!!!!!!!!!!!!!!!!!!!'
-            WRITE(6,*) '  Turbulent transport optimization with the PTSM3D'
-            WRITE(6,*) '  code has been disabled.  Turbulent optimziation'
-            WRITE(6,*) '  has been turned off.  Contact your vendor for'
-            WRITE(6,*) '  further information.'
          END IF
       END IF
 !DEC$ ENDIF
@@ -2303,107 +2273,6 @@
         ! end of Options for winding surface (Fourier Series) variation
       END IF  ! End of REGCOIL options
 
-
-      IF (sigma_ptsm3d < bigno) THEN
-         WRITE(iunit,'(A)') '!----------------------------------------------------------------------'
-         WRITE(iunit,'(A)') '!         TURBULENCE OPTIMIZATION WITH PTSM3D' 
-         WRITE(iunit,'(A)') '!----------------------------------------------------------------------'
-         WRITE(iunit,outflt) 'TARGET_PTSM3D',target_ptsm3d
-         WRITE(iunit,outflt) 'SIGMA_PTSM3D',sigma_ptsm3d
-      ENDIF
- 
-      WRITE(iunit,'(A)') '!----------------------------------------------------------------------'
-      WRITE(iunit,'(A)') '!         EQUILIBRIUM/GEOMETRY OPTIMIZATION PARAMETERS' 
-      WRITE(iunit,'(A)') '!----------------------------------------------------------------------'
-      IF (sigma_phiedge < bigno) THEN
-         WRITE(iunit,outflt) 'TARGET_PHIEDGE',target_phiedge
-         WRITE(iunit,outflt) 'SIGMA_PHIEDGE',sigma_phiedge
-      END IF 
-      IF (sigma_curtor < bigno) THEN
-         WRITE(iunit,outflt) 'TARGET_CURTOR',target_curtor
-         WRITE(iunit,outflt) 'SIGMA_CURTOR',sigma_curtor
-      END IF 
-      IF (sigma_curtor_max < bigno) THEN
-         WRITE(iunit,outflt) 'TARGET_CURTOR_MAX',target_curtor_max
-         WRITE(iunit,outflt) 'SIGMA_CURTOR_MAX',sigma_curtor_max
-      END IF 
-      IF (sigma_rbtor < bigno) THEN
-         WRITE(iunit,outflt) 'TARGET_RBTOR',target_rbtor
-         WRITE(iunit,outflt) 'SIGMA_RBTOR',sigma_rbtor
-      END IF 
-      IF (sigma_b0 < bigno) THEN
-         WRITE(iunit,outflt) 'TARGET_B0',target_b0
-         WRITE(iunit,outflt) 'SIGMA_B0',sigma_b0
-      END IF 
-      IF (sigma_r0 < bigno) THEN
-         WRITE(iunit,outflt) 'TARGET_R0',target_r0
-         WRITE(iunit,outflt) 'SIGMA_R0',sigma_r0
-      END IF 
-      IF (sigma_z0 < bigno) THEN
-         WRITE(iunit,outflt) 'TARGET_Z0',target_z0
-         WRITE(iunit,outflt) 'SIGMA_Z0',sigma_z0
-      END IF 
-      IF (sigma_volume < bigno) THEN
-         WRITE(iunit,outflt) 'TARGET_VOLUME',target_volume
-         WRITE(iunit,outflt) 'SIGMA_VOLUME',sigma_volume
-      END IF 
-      IF (sigma_beta < bigno) THEN
-         WRITE(iunit,outflt) 'TARGET_BETA',target_beta
-         WRITE(iunit,outflt) 'SIGMA_BETA',sigma_beta
-      END IF 
-      IF (sigma_betapol < bigno) THEN
-         WRITE(iunit,outflt) 'TARGET_BETAPOL',target_betapol
-         WRITE(iunit,outflt) 'SIGMA_BETAPOL',sigma_betapol
-      END IF 
-      IF (sigma_betator < bigno) THEN
-         WRITE(iunit,outflt) 'TARGET_BETATOR',target_betator
-         WRITE(iunit,outflt) 'SIGMA_BETATOR',sigma_betator
-      END IF 
-      IF (sigma_wp < bigno) THEN
-         WRITE(iunit,outflt) 'TARGET_WP',target_wp
-         WRITE(iunit,outflt) 'SIGMA_WP',sigma_wp
-      END IF 
-      IF (sigma_aspect < bigno) THEN
-         WRITE(iunit,outflt) 'TARGET_ASPECT',target_aspect
-         WRITE(iunit,outflt) 'SIGMA_ASPECT',sigma_aspect
-      END IF 
-      IF (sigma_curvature < bigno) THEN
-         WRITE(iunit,outflt) 'TARGET_CURVATURE',target_curvature
-         WRITE(iunit,outflt) 'SIGMA_CURVATURE',sigma_curvature
-      END IF
-      IF (sigma_kappa < bigno) THEN
-         WRITE(iunit,outflt) 'TARGET_KAPPA',target_kappa
-         WRITE(iunit,outflt) 'SIGMA_KAPPA',sigma_kappa
-         WRITE(iunit,outflt) 'PHI_KAPPA',phi_kappa
-      END IF 
-      IF (sigma_kappa_box < bigno) THEN
-         WRITE(iunit,outflt) 'TARGET_KAPPA_BOX',target_kappa_box
-         WRITE(iunit,outflt) 'SIGMA_KAPPA_BOX',sigma_kappa_box
-         WRITE(iunit,outflt) 'PHI_KAPPA_BOX',phi_kappa_box
-      END IF 
-      IF (sigma_kappa_avg < bigno) THEN
-         WRITE(iunit,outflt) 'TARGET_KAPPA_AVG',target_kappa_avg
-         WRITE(iunit,outflt) 'SIGMA_KAPPA_AVG',sigma_kappa_avg
-      END IF 
-      IF (sigma_aspect_max < bigno) THEN
-         WRITE(iunit,outflt) 'TARGET_ASPECT_MAX',target_aspect_max
-         WRITE(iunit,outflt) 'SIGMA_ASPECT_MAX',sigma_aspect_max
-         WRITE(iunit,outflt) 'WIDTH_ASPECT_MAX',width_aspect_max
-      END IF          
-      IF (sigma_gradp_max < bigno) THEN
-         WRITE(iunit,outflt) 'TARGET_GRADP_MAX',target_gradp_max
-         WRITE(iunit,outflt) 'SIGMA_GRADP_MAX',sigma_gradp_max
-         WRITE(iunit,outflt) 'WIDTH_GRADP_MAX',width_gradp_max
-      END IF          
-      IF (sigma_pmin < bigno) THEN
-         WRITE(iunit,outflt) 'TARGET_PMIN',target_pmin
-         WRITE(iunit,outflt) 'SIGMA_PMIN',sigma_pmin
-         WRITE(iunit,outflt) 'WIDTH_PMIN',width_pmin
-      END IF
-      IF (sigma_curvature_P2 < bigno) THEN
-         WRITE(iunit,outflt) 'TARGET_CURVATURE_P2',target_curvature_P2
-         WRITE(iunit,outflt) 'SIGMA_CURVATURE_P2',sigma_curvature_P2
-      END IF          
       IF (ANY(sigma_extcur < bigno)) THEN
          WRITE(iunit,'(A)') '!----------------------------------------------------------------------'
          WRITE(iunit,'(A)') '!          Coil Current Optimization'
