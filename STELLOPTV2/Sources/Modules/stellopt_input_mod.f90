--- conflicted
+++ resolved
@@ -402,15 +402,11 @@
                          regcoil_rcws_rbound_c_max, regcoil_rcws_rbound_s_max, &
                          regcoil_rcws_zbound_c_max, regcoil_rcws_zbound_s_max, &
                          target_curvature_P2, sigma_curvature_P2, &
-<<<<<<< HEAD
                          target_gamma_c, sigma_gamma_c
-      
-=======
                          lRosenbrock_X_opt, dRosenbrock_X_opt, &
                          Rosenbrock_X, Rosenbrock_X_min, Rosenbrock_X_max, &
                          target_Rosenbrock_F, sigma_Rosenbrock_F
        
->>>>>>> bd4dca87
 !-----------------------------------------------------------------------
 !     Subroutines
 !         read_stellopt_input:   Reads optimum namelist
