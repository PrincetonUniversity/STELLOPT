--- conflicted
+++ resolved
@@ -955,12 +955,8 @@
       npts_cself        = 360
       target_curvature_P2    = 0.0
       sigma_curvature_P2     = bigno
-<<<<<<< HEAD
-
-=======
       target_gamma_c(:) = 0.0
       sigma_gamma_c(:) = bigno
->>>>>>> ab71328e
       ! Read name list
       lexist            = .false.
       istat=0
