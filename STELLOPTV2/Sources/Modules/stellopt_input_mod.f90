!-----------------------------------------------------------------------
!     Module:        stellopt_input_mod
!     Authors:       S. Lazerson (lazerson@pppl.gov)
!     Date:          05/24/2012
!     Description:   This module contains the STELLOPT input namelist and
!                    subroutine which initializes and reads the
!                    STELLOPT input namelist.
!-----------------------------------------------------------------------
      MODULE stellopt_input_mod
!-----------------------------------------------------------------------
!     Libraries
!-----------------------------------------------------------------------
      USE stel_kinds, ONLY: rprec
      USE vparams, ONLY: ntor_rcws, mpol_rcws
      USE stellopt_runtime
      USE stellopt_vars
      USE windingsurface
      USE stellopt_targets
      USE safe_open_mod, ONLY: safe_open
      USE diagno_runtime, ONLY: DIAGNO_VERSION
      USE vmec0, ONLY: version_
      USE vmec_input, ONLY: lasym_local => lasym
      USE vmec_params, ONLY: version_vmec=> version_
      USE mpi_params                                                    ! MPI
!DEC$ IF DEFINED (GENE)
      !USE par_other, ONLY: svn_gene => svn_rev, release_gene => release !OLD SVN Version
      USE par_other, ONLY: svn_gene => git_master, release_gene => git_branch
!DEC$ ENDIF        
!DEC$ IF DEFINED (BEAMS3D_OPT)
      USE beams3d_runtime, ONLY: BEAMS3D_VERSION
!DEC$ ENDIF        
!DEC$ IF DEFINED (REGCOIL)
      USE regcoil_variables, ONLY: rc_rmnc_stellopt, rc_rmns_stellopt, &
                                   rc_zmnc_stellopt, rc_zmns_stellopt, &
                                   rc_nfp => nfp
!DEC$ ENDIF
      
!-----------------------------------------------------------------------
!     Module Variables
!         
!-----------------------------------------------------------------------
      IMPLICIT NONE
!DEC$ IF DEFINED (MPI_OPT)
      INCLUDE 'mpif.h'                                                          ! MPI
!DEC$ ENDIF        
!-----------------------------------------------------------------------
!     Input Namelists
!         &optimum
!            nfunc_max          Maximum number of function evaluations
!                               1: Single iteration
!                               2: Single iteration with Jacobian eval (if equil_type=='LMDIF')
!            equil_type         Equilibrium Code:
!                                  'VMEC2000' (default)
!                                  'SPEC'
!            opt_type           Optimizer Type
!                                  'LMDIF'    (default)
!                                  'GADE'
!            ftol               Determines tollerance in sum of squares (LMDIF)
!            xtol               Determines relative errror in approximate solution (LMDIF)
!            gtol               Determines orthagonality of solution (LMDIF)
!            epsfcn             Determines jacobian step length (LMDIF)
!                               Determines crossover factor (GADE)
!                               Determines local attractor scaling, global = 1 (PSO)
!            factor             Determines initial step size (LMDIF)
!                               Determines mutation scaling factor (GADE)
!                               Determines Velocity scaling factor (PSO)
!            mode               Determines if scaling is automatic (1) or user(0) (LMDIF)
!                               Determines strategy (GADE) 
!                               Determines number of divisions if > numprocs (MAP)
!            cr_strategy        Crossover strategy (GADE, 0:exponential, 1: binomial)
!            npopulation        Size of population (defaults to nproc if -1 or not set)
!            lkeep_mins         Keep minimum files.
!            lphiedge_opt       Logical to control PHIEDGE variation
!            lcurtor_opt        Logical to control CURTOR variation
!            lbcrit_opt         Logical to control BCRIT variation
!            lpscale_opt        Logical to control PRES_SCALE variation
!            lextcur_opt        Logical array to control EXTCUR varaition
!            laphi_opt          Logical array to control APHI variation
!            lam_opt            Logical array to control AM variation
!            lac_opt            Logical array to control AC variation
!            lai_opt            Logical array to control AI variation
!            lah_opt            Logical array to control AH variation
!            lat_opt            Logical array to control AT variation
!            lam_s_opt          Logical array to control AM_AUX_S variation
!            lam_f_opt          Logical array to control AM_AUX_F variation
!            lac_s_opt          Logical array to control AC_AUX_S variation
!            lac_f_opt          Logical array to control AC_AUX_F variation
!            lai_s_opt          Logical array to control AI_AUX_S variation
!            lai_f_opt          Logical array to control AI_AUX_F variation                         
!            lphi_s_opt         Logical array to control PHI_AUX_S variation (Electrostatic potential) 
!            lphi_f_opt         Logical array to control PHI_AUX_F variation (Electrostatic potential)
!            lah_f_opt          Logical array to control AH_AUX_F variation
!            lat_f_opt          Logical array to control AT_AUX_F variation
!            lcoil_spline       Logical array to control coil spline knot variation
!            lwindsurf          Logical to embed splined coils in a winding surface
!            windsurfname       Character string naming file containing winding surface
!            lbound_opt         Logical array to control Boundary variation
!            lrho_opt           Logical array to control HB Boundary variation
!            rho_exp            Integer controling value of HB Boundary exponent (default 2)
!            dphiedge_opt       Scale factor for PHIEDGE variation
!            dcurtor_opt        Scale factor for CURTOR variation
!            dbcrit_opt         Scale factor for BCRIT variation
!            dextcur_opt        Scale factor array for EXTCUR variation
!            daphi_opt          Scale factor array for APHI variation
!            dam_opt            Scale factor array for AM variation
!            dac_opt            Scale factor array for AC variation
!            dai_opt            Scale factor array for AI variation
!            dah_opt            Scale factor array for AH variation
!            dat_opt            Scale factor array for AT variation
!            dam_s_opt          Scale factor array for AM_AUX_S variation
!            dam_f_opt          Scale factor array for AM_AUX_F variation
!            dac_s_opt          Scale factor array for AC_AUX_S variation
!            dac_f_opt          Scale factor array for AC_AUX_F variation
!            dai_s_opt          Scale factor array for AI_AUX_S variation
!            dai_f_opt          Scale factor array for AI_AUX_F variation
!            dphi_s_opt         Scale factor array for PHI_AUX_S variation
!            dphi_f_opt         Scale factor array for PHI_AUX_F variation
!            dbound_opt         Scale factor array for Boundarys variation
!            mboz               Boozer Tranfrom Poloidal Fourier Content
!            nboz               Boozer Tranform Toroidal Fourier Content
!            target_phiedge     Target for PHIEDGE
!            target_RBtor       Target for RBtor
!            target_R0          Target for R axis (phi=0 plane)
!            target_Z0          Target for R axis (phi=0 plane)
!            target_curtor      Target for CURTOR
!            target_curtor_max  Target for maximum toroidal current
!            target_volume      Target for volume
!            target_beta        Target for Beta
!            target_betat       Target for Beta Toroidal
!            target_betap       Target for Beta Poloidal
!            target_wp          Target for stored energy
!            target_apsect_max  Target upper limit on aspect ratio
!            width_apsec_max    Width of TANH function which defines wall in parameter space
!            target_aspect      Target for aspect ratio
!            target_gradp_max   Target upper limit on grad(p)
!            width_gradp_max    Width of TANH function which defines wall in parameter space
!            target_pmin        Target lower limit on min(p)
!            width_pmin         Width of TANH function which defines wall in parameter space
!            target_curvature   Target Edge Curvature Kertosis
!            target_press       Target array for pressure
!            target_ne_line     Target array for line integrated electron density
!            r0_ne_line         R starting point for line integrated measurement (R1: endpoint) [m]
!            phi0_ne_line       PHI starting point for line integrated measurement (PHI1: endpoint) [rad]
!            z0_ne_line         Z starting point for line integrated measurement (Z1: endpoint) [m]
!            target_faraday     Target array for line integrated Faraday rotation.
!            r0_faraday         R starting point for line integrated measurement (R1: endpoint) [m]
!            phi0_faraday       PHI starting point for line integrated measurement (PHI1: endpoint) [rad]
!            z0_faraday         Z starting point for line integrated measurement (Z1: endpoint) [m]
!            target_sxr         Target array for soft X-Ray Diagnostic.
!            r0_sxr             R starting point for soft X-Ray Chord (R1: endpoint) [m]
!            phi0_sxr           PHI starting point for soft X-Ray Chord (PHI1: endpoint) [rad]
!            z0_sxr             Z starting point for soft X-Ray Chord (Z1: endpoint) [m]
!            target_te          Target array for electron temperature
!            r_te               R electron temperature location array
!            z_te               Z electron temperature location array
!            phi_te             PHI electron temperature location array
!            s_te               s electron temperature location array
!            target_ne          Target array for electron density
!            r_ne               R electron density location array
!            z_ne               Z electron density location array
!            phi_ne             PHI electron density location array
!            s_ne               s electron denstiy location array
!            target_ti          Target array for ion temperature
!            r_ti               R ion temperature location array
!            z_ti               Z ion temperature location array
!            phi_ti             PHI ion temperature location array
!            s_ti               s ion temperature location array
!            target_vphi        Target array for toroidal rotation
!            r_vphi             R toroidal rotation location array
!            z_vphi             Z toroidal rotation location array
!            phi_vphi           PHI toroidal rotation location array
!            s_vphi             s toroidal rotation location array
!            r_iota             R Rotational Transform location array
!            z_iota             Z Rotational Transform location array
!            phi_iota           PHI Rotational Transform location array
!            s_iota             s Rotational Transform location array
!            target_mse         Target arry of MSE gammas
!            r_mse              R MSE datapoint array
!            phi_mse            PHI MSE datapoint array
!            z_mse              Z MSE datapoint array
!            s_mse              s MSE datapoint array
!            a1_mse             A1 MSE coefficient (A1-A6 defined this way)
!            vac_mse            Vacuum MSE signal
!            lmse_extcur        Logical Controlling Which currents are factored out
!            target_bprobe      Magnetic Field Measurement
!            target_fluxloop    Fluxloop Measurement
!            target_segrog      Rogowski Coil Measurement
!            magdiag_coil       Coils file for magnetic diagnostics
!            target_vessel      Minimum distance between equilibrium and vessel
!            vessel_string      Vessel file
!            target_balloon     Target array for ballooning stability calculation
!            balloon_theta      Array indicating values of theta for ballooning calculation
!            balloon_zeta       Array indicating values of zeta for ballooning calculation
!            target_bootstrap   Target array for boostrap current <J*B> (difference between VMEC and bootstrap>
!            target_neo         Target array for neoclassical transport (should be zero)
!            target_Jstar       Target array for dJ*/du (should = 0)
!            NumJstar           Division of trapped mu's
!            target_helicity    Target arry for Boozer Spectrum Helicity (=0)
!            helicity           Complex number specifying target helicity
!            target_resjac      Target Resonant Jacobian modes in Boozer Spectrum (iota_res = nfp*n/m)
!            xm_resjac          Array of corresponding m values to target
!            xn_resjac          Array of corresponding n values to target
!            target_separatrix  Target array minimum distance between plasma and separatrix
!            r_separatrix       Array of (ntheta,nzeta) radial separatrix values [m]
!            z_separatrix       Array of (ntheta,nzeta) vertical separatrix values [m] 
!            phi_separatrix     Array of (ntheta,nzeta) toroidal angle separatrix values [rad]
!            target_txport      Array of target values for turbulent transport optimization
!            s_txport           Array of normalized toroidal fluxes to calculated turbulent transport
!            target_dkes        Array of target values for drift kinetic optimization
!            nu_dkes            Array of nu values for DKES optimization [m] (Efield from phi array)
!            target_limter      Target array minimum distance between plasma and limiter surface
!            r_limiter          Array of (ntheta,nzeta) radial limiter values [m]
!            z_limiter          Array of (ntheta,nzeta) vertical limiter values [m] 
!            phi_limiter        Array of (ntheta,nzeta) toroidal angle limiter values [rad]
!            txport_proxy       String of proxy function name.
!            gs2_ptsm3d         Energy transfer between stable and unstable modes
!            curvature_P2       Min value of 2nd principal curvature
!
!             REGCOIL related variables
!                         lregcoil_winding_surface_separation_opt, &
!                         dregcoil_winding_surface_separation_opt, &
!                         lregcoil_current_density_opt, &
!                         dregcoil_current_density_opt, &
!                         target_regcoil_winding_surface_separation, &
!                         sigma_regcoil_winding_surface_separation, &
!                         target_regcoil_chi2_b, sigma_regcoil_chi2_b, &
!                         target_regcoil_current_density, sigma_regcoil_current_density, &
!                         regcoil_winding_surface_separation, &
!                         regcoil_current_density
!      
!-----------------------------------------------------------------------
!     Subroutines
!
!   NOTE:  All varaibles which start with target have an similar
!          varaible starting with sigma which defines the error bars.
!-----------------------------------------------------------------------
      NAMELIST /optimum/ nfunc_max, equil_type, opt_type,&
                         ftol, xtol, gtol, epsfcn, factor, refit_param, &
                         cr_strategy, mode, lkeep_mins, lrefit,&
                         npopulation, noptimizers, &
                         lphiedge_opt, lcurtor_opt, lbcrit_opt, &
                         lpscale_opt, lmix_ece_opt,&
                         lextcur_opt, laphi_opt, lam_opt, lac_opt, &
                         lai_opt, lah_opt, lat_opt, lam_s_opt, &
                         lam_f_opt, lac_s_opt, lac_f_opt, lai_s_opt, &
                         lai_f_opt, lne_f_opt, lte_f_opt, lti_f_opt,&
                         lbeamj_f_opt, lbootj_f_opt, lzeff_f_opt, &
                         lth_f_opt, lphi_s_opt, lphi_f_opt, &
                         lrho_opt, ldeltamn_opt, lbound_opt, laxis_opt, lmode_opt, &
                         lne_opt, lte_opt, lti_opt, lth_opt, lzeff_opt, &
                         lah_f_opt, lat_f_opt, lcoil_spline, lemis_xics_f_opt, &
                         windsurfname, &
                         dphiedge_opt, dcurtor_opt, dbcrit_opt, &
                         dpscale_opt, dmix_ece_opt,&
                         dextcur_opt, daphi_opt, dam_opt, dac_opt, &
                         dai_opt, dah_opt, dat_opt, dam_s_opt, &
                         dam_f_opt, dac_s_opt, dac_f_opt, dai_s_opt, &
                         dai_f_opt, dne_f_opt, dte_f_opt, dti_f_opt,&
                         dth_f_opt, dphi_s_opt, dphi_f_opt,&
                         dbeamj_f_opt, dbootj_f_opt, dzeff_f_opt, dbound_opt, &
                         drho_opt, ddeltamn_opt, &
                         dne_opt, dte_opt, dti_opt, dth_opt, dzeff_opt, &
                         dah_f_opt, dat_f_opt, daxis_opt, &
                         dmix_ece_opt, dcoil_spline, demis_xics_f_opt, &
                         ne_aux_s, te_aux_s, ti_aux_s, th_aux_s, phi_aux_s,&
                         beamj_aux_s, bootj_aux_s, zeff_aux_s, &
                         ne_aux_f, te_aux_f, ti_aux_f, th_aux_f, phi_aux_f,&
                         beamj_aux_f, bootj_aux_f, zeff_aux_f, &
                         ne_opt, te_opt, ti_opt, th_opt, zeff_opt, &
                         ne_type, te_type, ti_type, th_type, &
                         beamj_type, bootj_type, zeff_type, &
                         ne_min, te_min, ti_min, th_min, beamj_f_min, &
                         bootj_f_min, zeff_min, zeff_f_min, &
                         ne_max, te_max, ti_max, th_max, beamj_f_max, &
                         bootj_f_max, zeff_max, zeff_f_max, &
                         ah_f_min, at_f_min, &
                         ah_f_max, at_f_max, &
                         emis_xics_s, emis_xics_f, emis_xics_type,&
                         emis_xics_f_min, emis_xics_f_max, &
                         raxis_min, raxis_max, &
                         zaxis_min, zaxis_max, &
                         rbc_min, rbc_max, zbs_min, zbs_max, &
                         rbs_min, rbs_max, zbc_min, zbc_max, &
                         mboz, nboz, rho_exp, &
                         coil_type, &
                         coil_splinesx,coil_splinesy,coil_splinesz,&
                         coil_splinefx,coil_splinefy,coil_splinefz,&
                         coil_splinefx_min,coil_splinefy_min,coil_splinefz_min,&
                         coil_splinefx_max,coil_splinefy_max,coil_splinefz_max,&
                         target_phiedge, sigma_phiedge, &
                         target_rbtor, sigma_rbtor, &
                         target_r0, sigma_r0, target_z0, sigma_z0, target_b0, sigma_b0, &
                         target_curtor, sigma_curtor, &
                         target_curtor_max, sigma_curtor_max, &
                         target_volume, sigma_volume, &
                         target_beta, sigma_beta, &
                         target_betapol, sigma_betapol, &
                         target_betator, sigma_betator, &
                         target_wp, sigma_wp, &
                         target_aspect, sigma_aspect, &
                         target_extcur, sigma_extcur, &
                         target_aspect_max, sigma_aspect_max, width_aspect_max, &
                         target_gradp_max, sigma_gradp_max, width_gradp_max, &
                         target_pmin, sigma_pmin, width_pmin, &
                         target_curvature, sigma_curvature, &
                         target_kappa, sigma_kappa, phi_kappa, &
                         target_kappa_box, sigma_kappa_box, phi_kappa_box, &
                         target_kappa_avg, sigma_kappa_avg, &
                         target_magwell, sigma_magwell, &
                         target_press, sigma_press, r_press, z_press, phi_press, s_press,&
                         target_te, sigma_te, r_te, z_te, phi_te, s_te,&
                         target_ne, sigma_ne, r_ne, z_ne, phi_ne, s_ne,&
                         target_ne_line, sigma_ne_line, r0_ne_line, phi0_ne_line, z0_ne_line,&
                         r1_ne_line, phi1_ne_line, z1_ne_line, &
                         target_te_line, sigma_te_line, r0_te_line, phi0_te_line, z0_te_line,&
                         r1_te_line, phi1_te_line, z1_te_line, cutoff_te_line, &
                         target_ti_line, sigma_ti_line, r0_ti_line, phi0_ti_line, z0_ti_line,&
                         r1_ti_line, phi1_ti_line, z1_ti_line, &
                         target_ti, sigma_ti, r_ti, z_ti, phi_ti, s_ti,&
                         target_xics, sigma_xics, r0_xics, phi0_xics, z0_xics,&
                         r1_xics, phi1_xics, z1_xics, target_xics_bright, sigma_xics_bright, &
                         target_vphi, sigma_vphi, r_vphi, z_vphi, phi_vphi, s_vphi, qm_ratio,&
                         target_iota, sigma_iota, r_iota, z_iota, phi_iota, s_iota,&
                         target_vaciota, sigma_vaciota, r_vaciota, z_vaciota, phi_vaciota, s_vaciota,&
                         target_mse, sigma_mse, r_mse, z_mse, phi_mse, &
                         a1_mse, a2_mse, a3_mse, a4_mse, a5_mse, a6_mse, &
                         a7_mse, vac_mse, lmse_extcur, &
                         target_faraday, sigma_faraday, r0_faraday, phi0_faraday, z0_faraday,&
                         r1_faraday, phi1_faraday, z1_faraday, &
                         target_sxr, sigma_sxr, r0_sxr, phi0_sxr, z0_sxr,&
                         r1_sxr, phi1_sxr, z1_sxr, &
                         target_bprobe, target_fluxloop, target_segrog,&
                         sigma_bprobe, sigma_fluxloop, sigma_segrog, magdiag_coil,&
                         target_vessel, sigma_vessel, vessel_string, &
                         phiedge_min, phiedge_max, curtor_min, curtor_max, &
                         bcrit_min, bcrit_max, pscale_min, pscale_max, &
                         mix_ece_min, mix_ece_max, &
                         extcur_min, extcur_max, &
                         am_min, am_max, ac_min, ac_max, ai_min, ai_max, &
                         ah_min, ah_max, at_min, at_max, aphi_min, aphi_max, &
                         am_f_min, ac_f_min, ai_f_min, phi_f_min, ne_f_min, &
                         te_f_min, ti_f_min, th_f_min, &
                         am_f_max, ac_f_max, ai_f_max, phi_f_max, ne_f_max, &
                         te_f_max, ti_f_max, th_f_max, bound_min, bound_max, &
                         delta_min, delta_max, &
                         target_balloon, sigma_balloon, balloon_theta, balloon_zeta,&
                         target_bootstrap,sigma_bootstrap, target_neo, sigma_neo,&
                         target_Jstar, sigma_Jstar, NumJstar,&
                         target_helicity, sigma_helicity, helicity,&
                         target_helicity_old, sigma_helicity_old, &
                         target_resjac, sigma_resjac, xm_resjac, xn_resjac,&
                         target_separatrix, sigma_separatrix, &
                         r_separatrix, z_separatrix, phi_separatrix, &
                         target_limiter, sigma_limiter, &
                         r_limiter, z_limiter, phi_limiter, &
                         lglobal_txport, nz_txport, nalpha_txport, alpha_start_txport, alpha_end_txport, &
                         target_txport, sigma_txport, s_txport, txport_proxy,&
                         target_gs2_ptsm3d, sigma_gs2_ptsm3d, &
                         target_dkes, sigma_dkes, nu_dkes, &
                         target_jdotb,sigma_jdotb,target_bmin,sigma_bmin,&
                         target_bmax,sigma_bmax,target_jcurv,sigma_jcurv,&
                         target_orbit,sigma_orbit,nu_orbit,nv_orbit,&
                         mass_orbit,Z_orbit,vperp_orbit,&
                         np_orbit,vll_orbit,mu_orbit, target_coil_bnorm,&
                         sigma_coil_bnorm, nu_bnorm, nv_bnorm,&
                         target_coillen, sigma_coillen, &
                         target_coilsep, sigma_coilsep, npts_csep, &
                         target_coilcrv, sigma_coilcrv, npts_curv, &
                         target_coilself, sigma_coilself, npts_cself, &
                         target_ece,sigma_ece,freq_ece, mix_ece, vessel_ece, mirror_ece, &
                         antennaposition_ece, targetposition_ece, rbeam_ece, rfocus_ece, &
                         targettype_ece, antennatype_ece, nra_ece, nphi_ece, &
                         target_kink, sigma_kink,mlmnb_kink,mlmns_kink,ivac_kink,&
<<<<<<< HEAD
                         nj_kink, nk_kink, lssl_kink, lssd_kink, mmaxdf_kink, nmaxdf_kink, &
                         lregcoil_winding_surface_separation_opt, &
                         dregcoil_winding_surface_separation_opt, &
                         lregcoil_current_density_opt, &
                         dregcoil_current_density_opt, &
                         target_regcoil_winding_surface_separation, &
                         sigma_regcoil_winding_surface_separation, &
                         target_regcoil_chi2_b, sigma_regcoil_chi2_b, &
                         target_regcoil_current_density, sigma_regcoil_current_density, &
                         regcoil_winding_surface_separation, &
                         regcoil_current_density, &
                         regcoil_nescin_filename, &
                         regcoil_num_field_periods, &
                         lregcoil_rcws_rbound_c_opt, lregcoil_rcws_rbound_s_opt, &
                         lregcoil_rcws_zbound_c_opt, lregcoil_rcws_zbound_s_opt, &
                         dregcoil_rcws_rbound_c_opt, dregcoil_rcws_rbound_s_opt, &
                         dregcoil_rcws_zbound_c_opt, dregcoil_rcws_zbound_s_opt, &
                         regcoil_rcws_rbound_c_min, regcoil_rcws_rbound_s_min, &
                         regcoil_rcws_zbound_c_min, regcoil_rcws_zbound_s_min, &
                         regcoil_rcws_rbound_c_max, regcoil_rcws_rbound_s_max, &
                         regcoil_rcws_zbound_c_max, regcoil_rcws_zbound_s_max, &
                         target_curvature_P2, sigma_curvature_P2
=======
                         nj_kink, nk_kink, lssl_kink, lssd_kink, mmaxdf_kink, nmaxdf_kink,&
                         target_ptsm3d, sigma_ptsm3d
>>>>>>> a0d44432
      
!-----------------------------------------------------------------------
!     Subroutines
!         read_stellopt_input:   Reads optimum namelist
!-----------------------------------------------------------------------
    CONTAINS

      SUBROUTINE read_stellopt_input(filename, istat, ithread)
      CHARACTER(*), INTENT(in) :: filename
      INTEGER, INTENT(out) :: istat
      INTEGER, INTENT(in) :: ithread
      LOGICAL :: lexist
      INTEGER :: i, ierr, iunit, local_master

      ! Variables used in regcoil section to parse nescin spectrum
      INTEGER :: ii, jj

      ! Initializations to default values
      nfunc_max       = 5000
      opt_type        = 'LMDIF'
      equil_type      = 'VMEC2000'
      ftol            = 1.0D-06
      xtol            = 1.0D-06
      gtol            = 0.0
      epsfcn          = 1.0D-06
      mode            = 1       ! Default in case user forgets
      factor          = 100.
      cr_strategy     = 0
      npopulation     = -1
      noptimizers     = -1
      refit_param     = 0.75
      rho_exp         = 4
      lkeep_mins      = .FALSE.
      lrefit          = .FALSE.
      lphiedge_opt    = .FALSE.
      lcurtor_opt     = .FALSE.
      lpscale_opt     = .FALSE.
      lbcrit_opt      = .FALSE.
      lmix_ece_opt    = .FALSE.
      lextcur_opt(:)  = .FALSE.
      laphi_opt(:)    = .FALSE.
      lam_opt(:)      = .FALSE.
      lac_opt(:)      = .FALSE.
      lai_opt(:)      = .FALSE.
      lah_opt(:)      = .FALSE.
      lat_opt(:)      = .FALSE.
      lne_opt(:)      = .FALSE.
      lzeff_opt(:)    = .FALSE.
      lte_opt(:)      = .FALSE.
      lti_opt(:)      = .FALSE.
      lth_opt(:)      = .FALSE.
      lam_s_opt(:)    = .FALSE.
      lam_f_opt(:)    = .FALSE.
      lac_s_opt(:)    = .FALSE.
      lac_f_opt(:)    = .FALSE.
      lai_s_opt(:)    = .FALSE.
      lai_f_opt(:)    = .FALSE.
      lphi_s_opt(:)   = .FALSE.
      lphi_f_opt(:)   = .FALSE.
      lne_f_opt(:)    = .FALSE.
      lzeff_f_opt(:)  = .FALSE.
      lte_f_opt(:)    = .FALSE.
      lti_f_opt(:)    = .FALSE.
      lth_f_opt(:)        = .FALSE.
      lbeamj_f_opt(:)     = .FALSE.
      lbootj_f_opt(:)     = .FALSE.
      lah_f_opt(:)        = .FALSE.
      lat_f_opt(:)        = .FALSE.
      lemis_xics_f_opt(:) = .FALSE.
      lbound_opt(:,:)     = .FALSE.
      lrho_opt(:,:)       = .FALSE.
      ldeltamn_opt(:,:)   = .FALSE.
      lmode_opt(:,:)      = .FALSE.
      laxis_opt(:)        = .FALSE.
      lcoil_spline(:,:)   = .FALSE.
      lwindsurf           = .FALSE.
      dphiedge_opt    = -1.0
      dcurtor_opt     = -1.0
      dpscale_opt     = -1.0
      dbcrit_opt      = -1.0
      dmix_ece_opt    = -1.0
      dextcur_opt(:)  = -1.0
      daphi_opt(:)    = -1.0
      dam_opt(:)      = -1.0
      dac_opt(:)      = -1.0
      dai_opt(:)      = -1.0
      dah_opt(:)      = -1.0
      dat_opt(:)      = -1.0
      dne_opt(:)      = -1.0
      dzeff_opt(:)    = -1.0
      dte_opt(:)      = -1.0
      dti_opt(:)      = -1.0
      dth_opt(:)      = -1.0
      dam_s_opt(:)    = -1.0
      dam_f_opt(:)    = -1.0
      dac_s_opt(:)    = -1.0
      dac_f_opt(:)    = -1.0
      dai_s_opt(:)    = -1.0
      dai_f_opt(:)    = -1.0
      dphi_s_opt(:)   = -1.0
      dphi_f_opt(:)   = -1.0
      dne_f_opt(:)    = -1.0
      dzeff_f_opt(:)  = -1.0
      dte_f_opt(:)    = -1.0
      dti_f_opt(:)    = -1.0
      dth_f_opt(:)    = -1.0
      dbeamj_f_opt(:) = -1.0
      dbootj_f_opt(:) = -1.0
      dah_f_opt(:)    = -1.0
      dat_f_opt(:)    = -1.0
      daxis_opt(:)    = -1.0
      demis_xics_f_opt(:) = -1.0
      dbound_opt(:,:) = -1.0
      drho_opt(:,:) = -1.0
      ddeltamn_opt(:,:) = -1.0
      dcoil_spline(:,:) = -1.0
      ! REGCOIL Winding surface options
      regcoil_nescin_filename = ''
      regcoil_num_field_periods = -1.0
      lregcoil_winding_surface_separation_opt    = .FALSE.
      dregcoil_winding_surface_separation_opt    = -1.0
      lregcoil_current_density_opt    = .FALSE.
      dregcoil_current_density_opt    = -1.0
      lregcoil_rcws_rbound_c_opt = .FALSE.
      lregcoil_rcws_rbound_s_opt = .FALSE.
      lregcoil_rcws_zbound_c_opt = .FALSE.
      lregcoil_rcws_zbound_s_opt = .FALSE.
      dregcoil_rcws_rbound_c_opt = -1.0
      dregcoil_rcws_rbound_s_opt = -1.0
      dregcoil_rcws_zbound_c_opt = -1.0
      dregcoil_rcws_zbound_s_opt = -1.0

      IF (.not.ltriangulate) THEN  ! This is done because values may be set by trinagulate
         phiedge_min     = -bigno;  phiedge_max     = bigno
         curtor_min      = -bigno;  curtor_max      = bigno
         bcrit_min       = -bigno;  bcrit_max       = bigno
         pscale_min      = 0.0   ;  pscale_max      = bigno
         extcur_min      = -bigno;  extcur_max      = bigno
         aphi_min        = -bigno;  aphi_max        = bigno
         am_min          = -bigno;  am_max          = bigno
         ac_min          = -bigno;  ac_max          = bigno
         ai_min          = -bigno;  ai_max          = bigno
         ah_min          = -bigno;  ah_max          = bigno
         at_min          = -bigno;  at_max          = bigno
         am_f_min        = 0.0;     am_f_max        = bigno
         ac_f_min        = -bigno;  ac_f_max        = bigno
         ai_f_min        = -bigno;  ai_f_max        = bigno
         phi_f_min       = -bigno;  phi_f_max       = bigno
         ah_f_min        = -bigno;  ah_f_max        = bigno
         at_f_min        = -bigno;  at_f_max        = bigno
         raxis_min        = -bigno; raxis_max        = bigno
         zaxis_min        = -bigno; zaxis_max        = bigno
         rbc_min         = -bigno;  rbc_max         = bigno
         zbs_min         = -bigno;  zbs_max         = bigno
         bound_min       = -bigno;  bound_max       = bigno
         delta_min       = -bigno;  delta_max       = bigno
      END IF
      mix_ece_min     = 0.0   ;  mix_ece_max     = 1.0
      ne_min          = -bigno;  ne_max          = bigno
      zeff_min        = -bigno;  zeff_max        = bigno
      te_min          = -bigno;  te_max          = bigno
      ti_min          = -bigno;  ti_max          = bigno
      th_min          = -bigno;  th_max          = bigno
      ne_f_min        = 0.0;     ne_f_max        = bigno_ne
      zeff_f_min      = 0.0;     zeff_f_max      = bigno
      te_f_min        = 0.0;     te_f_max        = bigno
      ti_f_min        = 0.0;     ti_f_max        = bigno
      th_f_min        = 0.0;     th_f_max        = bigno
      beamj_f_min     = -bigno;  beamj_f_max     = bigno
      bootj_f_min     = -bigno;  bootj_f_max     = bigno
      emis_xics_f_min = -bigno;  emis_xics_f_max = bigno
      coil_splinefx_min       = -bigno;  coil_splinefx_max       = bigno
      coil_splinefy_min       = -bigno;  coil_splinefy_max       = bigno
      coil_splinefz_min       = -bigno;  coil_splinefz_max       = bigno
      ! More REGCOIL Options
      target_regcoil_winding_surface_separation = 0.0
      sigma_regcoil_winding_surface_separation = bigno
      regcoil_winding_surface_separation = 1.0
      regcoil_winding_surface_separation_min = 1.0e-3
      regcoil_winding_surface_separation_max = 10.
      target_regcoil_current_density = 0.0
      sigma_regcoil_current_density = bigno
      regcoil_current_density = 8.0e6
      regcoil_current_density_min = 0.0
      regcoil_current_density_max = bigno
      regcoil_rcws_rbound_c_min = -bigno;  regcoil_rcws_rbound_c_max = bigno
      regcoil_rcws_rbound_s_min = -bigno;  regcoil_rcws_rbound_s_max = bigno
      regcoil_rcws_zbound_c_min = -bigno;  regcoil_rcws_zbound_c_max = bigno
      regcoil_rcws_zbound_s_min = -bigno;  regcoil_rcws_zbound_s_max = bigno
      target_regcoil_chi2_b = 0.0
      sigma_regcoil_chi2_b  = bigno
      target_regcoil_current_density = 8.0e6
      sigma_regcoil_current_density  = bigno
      
      ne_type         = 'akima_spline'
      zeff_type       = 'akima_spline'
      te_type         = 'akima_spline'
      ti_type         = 'akima_spline'
      th_type         = 'akima_spline'
      beamj_type      = 'power_series'
      bootj_type      = 'power_series'
      emis_xics_type  = 'power_series'
      ne_opt(0:20)       = 0.0
      zeff_opt(0:20)     = 0.0
      te_opt(0:20)       = 0.0
      ti_opt(0:20)       = 0.0
      th_opt(0:20)       = 0.0
      ne_aux_s(:)     = -1.0
      ne_aux_s(1:5)   = (/0.0,0.25,0.50,0.75,1.0/)
      ne_aux_f(:)     = 0.0 ! Do this so profile norm doesn't get screwy
      ne_aux_f(1:5)   = 1.0 ! Do this so we can scale T to P
      zeff_aux_s(:)   = -1.0
      zeff_aux_s(1:5) = (/0.0,0.25,0.50,0.75,1.0/)
      zeff_aux_f(:)   = 0.0 
      zeff_aux_f(1:5) = 1.0 
      te_aux_s(:)     = -1.0
      te_aux_f(:)     = 0.0
      ti_aux_s(:)     = -1.0
      ti_aux_f(:)     = 0.0
      th_aux_s(:)     = -1.0
      th_aux_f(:)     = 0.0 ! Probably need to recast th as ph later
      phi_aux_s(:)    = -1.0
      phi_aux_f(:)    = 0.0
      beamj_aux_s(:)   = -1.0
      beamj_aux_s(1:5) = (/0.0,0.25,0.50,0.75,1.0/)
      beamj_aux_f(:)   = 0.0
      bootj_aux_s(:)   = -1.0
      bootj_aux_s(1:5) = (/0.0,0.25,0.50,0.75,1.0/)
      bootj_aux_f(:)   = 0.0
      emis_xics_s(1:5) = (/0.0,0.25,0.50,0.75,1.0/)
      emis_xics_f(:)   = 0.0
      coil_splinesx(:,:) = -1
      coil_splinesy(:,:) = -1
      coil_splinesz(:,:) = -1
      coil_splinefx(:,:) = 0
      coil_splinefy(:,:) = 0
      coil_splinefz(:,:) = 0
      coil_nknots(:)  = 0
      coil_type(:)    = 'U'    ! Default to "unknown"
      windsurfname    = ''
      windsurf%mmax   = -1
      windsurf%nmax   = -1
      mboz            = 64
      nboz            = 64
      target_phiedge  = 0.0
      sigma_phiedge   = bigno
      target_rbtor    = 0.0
      sigma_rbtor     = bigno
      target_b0       = 0.0
      sigma_b0        = bigno
      target_r0       = 0.0
      sigma_r0        = bigno
      target_z0       = 0.0
      sigma_z0        = bigno
      target_curtor   = 0.0
      sigma_curtor    = bigno
      target_curtor_max = 0.0
      sigma_curtor_max  = bigno
      target_volume   = 0.0
      sigma_volume    = bigno
      target_beta     = 0.0
      sigma_beta      = bigno
      target_betapol  = 0.0
      sigma_betapol   = bigno
      target_betator   = 0.0
      sigma_betator    = bigno
      target_wp        = 0.0
      sigma_wp         = bigno
      target_aspect    = 0.0
      sigma_aspect     = bigno
      target_aspect_max= 0.0
      sigma_aspect_max = bigno
      width_aspect_max = 0.5 ! Ideally we'd want it to be something like N*EPSFCN
      target_gradp_max = 0.0
      sigma_gradp_max  = bigno
      width_gradp_max  = 0.5
      target_pmin      = 0.0
      sigma_pmin       = bigno
      width_pmin       = 0.5
      target_curvature = 0.0
      sigma_curvature  = bigno
      target_magwell   = 0.0
      sigma_magwell    = bigno
      target_kappa     = 0.0
      sigma_kappa      = bigno
      phi_kappa        = 0.0
      target_kappa_box = 0.0
      sigma_kappa_box  = bigno
      phi_kappa_box    = 0.0
      target_kappa_avg = 0.0
      sigma_kappa_avg  = bigno
      target_kink(:)  = 0.0
      sigma_kink(:)   = bigno
      mlmnb_kink      = 264
      mlmns_kink(:)   = 91
      ivac_kink       = 24
      nj_kink         = 512
      nk_kink         = 512
      mmaxdf_kink     = 127
      nmaxdf_kink     = 31
      lssl_kink(:)    = 4096
      lssd_kink(:)    = 4096
      target_vessel   = 0.0
      sigma_vessel    = bigno
      vessel_string   = ''
      target_te(:)    = 0.0
      sigma_te(:)     = bigno
      target_extcur   = 0.0
      sigma_extcur    = bigno
      norm_press      = 1.0
      r_press(:)         = 0.0
      z_press(:)         = 0.0
      phi_press(:)       = 0.0
      s_press(:)         = -1.0
      target_press(:)    = 0.0
      sigma_press(:)     = bigno
      r_te(:)         = 0.0
      z_te(:)         = 0.0
      phi_te(:)       = 0.0
      s_te(:)         = -1.0
      target_ne(:)    = 0.0
      sigma_ne(:)     = bigno_ne
      r_ne(:)         = 0.0
      z_ne(:)         = 0.0
      phi_ne(:)       = 0.0
      s_ne(:)         = -1.0
      target_ne_line(:) = 0.0
      sigma_ne_line(:) = bigno_ne
      r0_ne_line(:)   = 0.0
      phi0_ne_line(:) = 0.0
      z0_ne_line(:)   = 0.0
      r1_ne_line(:)   = 0.0
      phi1_ne_line(:) = 0.0
      z1_ne_line(:)   = 0.0
      target_te_line(:) = 0.0
      sigma_te_line(:) = bigno
      r0_te_line(:)   = 0.0
      phi0_te_line(:) = 0.0
      z0_te_line(:)   = 0.0
      r1_te_line(:)   = 0.0
      phi1_te_line(:) = 0.0
      z1_te_line(:)   = 0.0
      cutoff_te_line  = 3000.0
      target_ti_line(:) = 0.0
      sigma_ti_line(:) = bigno
      r0_ti_line(:)   = 0.0
      phi0_ti_line(:) = 0.0
      z0_ti_line(:)   = 0.0
      r1_ti_line(:)   = 0.0
      phi1_ti_line(:) = 0.0
      z1_ti_line(:)   = 0.0
      target_xics(:)  = 0.0
      sigma_xics(:)   = bigno
      target_xics_bright(:) = 0.0
      sigma_xics_bright(:)  = bigno
      r0_xics(:)            = 0.0
      phi0_xics(:)          = 0.0
      z0_xics(:)            = 0.0
      r1_xics(:)            = 0.0
      phi1_xics(:)          = 0.0
      z1_xics(:)            = 0.0
      target_ti(:)     = 0.0
      sigma_ti(:)     = bigno
      r_ti(:)         = 0.0
      z_ti(:)         = 0.0
      phi_ti(:)       = 0.0
      s_ti(:)         = -1.0
      target_vphi(:)  = 0.0
      sigma_vphi(:)   = bigno
      r_vphi(:)       = 0.0
      z_vphi(:)       = 0.0
      phi_vphi(:)     = 0.0
      s_vphi(:)       = -1.0
      qm_ratio        = 9.57883058054E+07
      target_iota(:)  = 0.0
      sigma_iota(:)   = bigno
      r_iota(:)       = 0.0
      z_iota(:)       = 0.0
      phi_iota(:)     = 0.0
      s_iota(:)       = -1.0
      target_vaciota(:)  = 0.0
      sigma_vaciota(:)   = bigno
      r_vaciota(:)       = 0.0
      z_vaciota(:)       = 0.0
      phi_vaciota(:)     = 0.0
      s_vaciota(:)       = -1.0
      target_mse(:)   = 0.0
      sigma_mse(:)    = bigno
      r_mse(:)        = 0.0
      z_mse(:)        = 0.0
      phi_mse(:)      = 0.0
      s_mse(:)        = -1.0
      a1_mse(:)       = 0.0
      a2_mse(:)       = 0.0
      a3_mse(:)       = 0.0
      a4_mse(:)       = 0.0
      a5_mse(:)       = 0.0
      a6_mse(:)       = 0.0
      a7_mse(:)       = 0.0
      vac_mse(:)      = 0.0
      lmse_extcur(:)  = .false.
      target_faraday(:) = 0.0
      sigma_faraday(:) = bigno_ne
      r0_faraday(:)   = 0.0
      phi0_faraday(:) = 0.0
      z0_faraday(:)   = 0.0
      r1_faraday(:)   = 0.0
      phi1_faraday(:) = 0.0
      z1_faraday(:)   = 0.0
      target_sxr(:) = 0.0
      sigma_sxr(:) = bigno_ne
      r0_sxr(:)   = 0.0
      phi0_sxr(:) = 0.0
      z0_sxr(:)   = 0.0
      r1_sxr(:)   = 0.0
      phi1_sxr(:) = 0.0
      z1_sxr(:)   = 0.0
      target_ece(:,:) = 0
      sigma_ece(:,:) = bigno
      mix_ece        = 0.8
      vessel_ece     = ''
      mirror_ece     = ''
      targettype_ece  = 'cyl'
      antennatype_ece = 'cyl'
      antennaposition_ece = 0
      targetposition_ece = 0
      rbeam_ece = 0
      rfocus_ece = 0
      nra_ece = 0
      nphi_ece = 8
      target_bprobe(:)= 0.0
      sigma_bprobe(:) = bigno
      target_fluxloop(:) = 0.0
      sigma_fluxloop(:) = bigno
      target_segrog(:)= 0.0
      sigma_segrog(:) = bigno
      magdiag_coil = ''
      target_balloon(:)= 0.0
      sigma_balloon(:) = bigno
      balloon_theta(:)= -1.0
      balloon_zeta(:) = -1.0
      target_bootstrap(:) = 0.0
      sigma_bootstrap(:) = bigno
      target_neo(:)   = 0.0
      sigma_neo(:)    = bigno
      target_Jstar(:) = 0.0
      sigma_Jstar(:)  = bigno
      NumJstar        = 4
      target_helicity(:) = 0.0
      sigma_helicity(:)  = bigno
      helicity           = CMPLX(0.0,0.0)
      target_helicity_old(:) = 0.0
      sigma_helicity_old(:)  = bigno
      target_resjac(:)  = 0.0
      sigma_resjac(:)   = bigno
      xn_resjac(:)      = 0
      xm_resjac(:)      = -99
      target_separatrix = 0.0
      sigma_separatrix  = bigno
      r_separatrix      = 0.0
      z_separatrix      = 0.0
      phi_separatrix    = 0.0
      lglobal_txport    = .FALSE.
      nz_txport         = 128
      nalpha_txport     = 1
      alpha_start_txport= 0.0
      alpha_end_txport  = pi2/2
      target_txport     = 0.0
      sigma_txport      = bigno
      s_txport          = -1.0
      txport_proxy      = 'prox1f'
      target_gs2_ptsm3d = 0.0
      sigma_gs2_ptsm3d  = bigno
      target_orbit      = 0.0
      sigma_orbit       = bigno
      mass_orbit        = 6.64465675E-27 ! Default to He4
      Z_orbit           = 2.0
      nu_orbit          = 0
      nv_orbit          = 0
      np_orbit          = 0
      vll_orbit         = 0
      mu_orbit          = 0
      vperp_orbit       = 0
      target_dkes       = 0.0
      sigma_dkes        = bigno
      nu_dkes           = 0.01
      target_jdotb      = 0.0
      sigma_jdotb       = bigno
      target_jcurv      = 0.0
      sigma_jcurv       = bigno
      target_bmin       = 0.0
      sigma_bmin        = bigno
      target_bmax       = 0.0
      sigma_bmax        = bigno
      target_limiter    = 0.0
      sigma_limiter     = bigno
      r_limiter         = 0.0
      z_limiter         = 0.0
      phi_limiter       = 0.0
      target_coil_bnorm = 0.0
      sigma_coil_bnorm  = bigno
      nu_bnorm          = 256
      nv_bnorm          = 64
      target_coillen    = 0.0
      sigma_coillen     = bigno
      target_coilcrv    = 0.0
      sigma_coilcrv     = bigno
      npts_curv         = 256
      target_coilsep    = 20.0
      sigma_coilsep     = bigno
      npts_csep         = 128
      target_coilself   = 0.0
      sigma_coilself    = bigno
      npts_cself        = 360
<<<<<<< HEAD
      target_curvature_P2    = 0.0
      sigma_curvature_P2     = bigno
=======
      target_ptsm3d     = 0.0
      sigma_ptsm3d      = bigno

>>>>>>> a0d44432
      ! Read name list
      lexist            = .false.
      istat=0
      iunit=12
      INQUIRE(FILE=TRIM(filename),EXIST=lexist)
      IF (.not.lexist) CALL handle_err(FILE_EXIST_ERR,TRIM(filename),istat)
      CALL safe_open(iunit,istat,TRIM(filename),'old','formatted')
      IF (istat /= 0) CALL handle_err(FILE_OPEN_ERR,TRIM(filename),istat)
      READ(iunit,NML=optimum,IOSTAT=istat)
      IF (istat /= 0) CALL handle_err(NAMELIST_READ_ERR,'OPTIMUM in: '//TRIM(filename),istat)
      CALL FLUSH(iunit)
      CLOSE(iunit)

      ! Fix String vars
      equil_type=TRIM(equil_type)
      equil_type=ADJUSTL(equil_type)
      opt_type  =TRIM(opt_type)
      opt_type  = ADJUSTL(opt_type)
      magdiag_coil = TRIM(magdiag_coil)
      magdiag_coil = ADJUSTL(magdiag_coil)
      ne_type = ADJUSTL(ne_type)
      te_type = ADJUSTL(te_type)
      ti_type = ADJUSTL(ti_type)
      th_type = ADJUSTL(th_type)
      beamj_type = ADJUSTL(beamj_type)
      bootj_type = ADJUSTL(bootj_type)

      ! Coil Optimization
      IF (ANY(ANY(lcoil_spline,2),1)) THEN
         lcoil_geom = .true.

         IF (LEN_TRIM(windsurfname).gt.0) THEN
            CALL read_winding_surface(windsurfname, ierr)
            IF (ierr.ne.0) CALL handle_err(CWS_READ_ERR, windsurfname, ierr)
            lwindsurf = .TRUE.
         ENDIF

         ! Count knots, error check
         DO i=1,nigroup
            coil_nknots(i) = COUNT(coil_splinesx(i,:) >= 0)
            IF ((coil_nknots(i) > 0).AND.(coil_nknots(i) < 4)) &
                 CALL handle_err(KNOT_DEF_ERR, 'read_stellopt_input', coil_nknots(i))
            IF (COUNT(coil_splinesy(i,:) >= 0) .NE. coil_nknots(i)) &
                 CALL handle_err(KNOT_MISMATCH_ERR, 'read_stellopt_input', coil_nknots(i))
            IF ((.NOT.lwindsurf) .AND. (COUNT(coil_splinesz(i,:) >= 0) .NE. coil_nknots(i))) &
                 CALL handle_err(KNOT_MISMATCH_ERR, 'read_stellopt_input', coil_nknots(i))
            IF (ANY(lcoil_spline(i,coil_nknots(i)+1:maxcoilknots))) &
                 CALL handle_err(KNOT_MISMATCH_ERR, 'read_stellopt_input', coil_nknots(i))
         END DO
      ENDIF

      ! REGCOIL winding surface optimization
      ! If targeting chi2_b on the plasma boundary AND varying the winding
      ! surface Fourier series, then load the nescin file from the regcoil
      ! namelist

!DEC$ IF DEFINED (REGCOIL)
      IF ( ANY(sigma_regcoil_chi2_b < bigno) .and. &
            ( ANY(lregcoil_rcws_rbound_c_opt) .or. ANY(lregcoil_rcws_rbound_s_opt) .or. &
              ANY(lregcoil_rcws_zbound_c_opt) .or. ANY(lregcoil_rcws_zbound_s_opt) ) ) THEN
           rc_nfp = regcoil_num_field_periods
           regcoil_rcws_rbound_c = 0
           regcoil_rcws_rbound_s = 0
           regcoil_rcws_zbound_c = 0
           regcoil_rcws_zbound_s = 0
           IF (myid == master) THEN
             WRITE(6,*) '<----REGCOIL: Reading NESCIN Spectrum from file'
           end if
             call regcoil_read_nescin_spectrum(regcoil_nescin_filename, (myid == master)) 
           IF (myid == master) THEN
             WRITE(6,*) '<----REGCOIL: Initializing winding surface with NESCIN Spectrum'
           end if
           call regcoil_initupdate_nescin_coil_surface((myid == master))
           ! parse the rc_(r/z)mn(c/s)_stellopt arrays and populate the regcoil_rcws_(r/z)bound_(c/s) 2D arrays
           do ii = -mpol_rcws,mpol_rcws
             do jj = -ntor_rcws,ntor_rcws
              regcoil_rcws_rbound_c(ii, jj) = rc_rmnc_stellopt(ii,jj)
              regcoil_rcws_rbound_s(ii, jj) = rc_rmns_stellopt(ii,jj)
              regcoil_rcws_zbound_c(ii, jj) = rc_zmnc_stellopt(ii,jj)
              regcoil_rcws_zbound_s(ii, jj) = rc_zmns_stellopt(ii,jj)
           end do
         end do
         
         if (myid==master) then
            WRITE(6,*) '<----STELLOPT_INPUT_MOD: Finished parsing nescoil data and', &
                       ' assigning stellopt variables'
         end if
      END IF
!DEC$ ENDIF
      ! End of REGCOIL winding surface optimization initializion steps

      ! If fixed boundary optimization or mapping turn off restart
      IF (ANY(ANY(lbound_opt,2),1) .or. opt_type=='map') lno_restart = .true.
      ! Test for proper normalization on ne profile
      IF (ANY(ne_opt > 1.0E+15) .or. ANY(ne_aux_f > 1.0E+15)) THEN
         IF (myid == master) THEN
            WRITE(6,*) '!!!!!!!!!!!!!!!!!!!! WARNING !!!!!!!!!!!!!!!!!!!!!!!!!'
            WRITE(6,*) '  Electron density profile is set too large.  The'
            WRITE(6,*) '  NE_OPT and NE_AUX_F arrays should be normalized to'
            WRITE(6,*) '  1.0E+18 [m^-3].'
            WRITE(6,*) '  '
            WRITE(6,*) '  This DOES NOT apply to the TARGET_NE or SIGMA_NE'
            WRITE(6,*) '  arrays which are normalized to 1.0E+00 [m^-3].'
            WRITE(6,*) '  '
            WRITE(6,*) '  STELLOPT will now renormalize.'
         END IF
         ne_opt = ne_opt / ne_norm
         ne_aux_f = ne_aux_f / ne_norm
      END IF
         
      ! Print code messages
      CALL tolower(equil_type)
      IF ((myid == master) .and. (TRIM(equil_type(1:4)) == 'vmec') ) THEN
         WRITE(6,*)        " Equilibrium calculation provided by: "
         WRITE(6,"(2X,A)") "================================================================================="
         WRITE(6,"(2X,A)") "=========   Parallel Variational Moments Equilibrium Code (v "//TRIM(version_vmec)//")      ========="
         WRITE(6,"(2X,A)") "=========                (S. Hirshman, J. Whitson)                      ========="
         WRITE(6,"(2X,A)") "=========         http://vmecwiki.pppl.wikispaces.net/VMEC              ========="
         WRITE(6,"(2X,A)") "================================================================================="
         WRITE(6,*)        "    "
      END IF
      !IF ((myid == master) .and. (TRIM(equil_type(1:8)) == 'paravmec') ) THEN
      !   WRITE(6,*)        " Equilibrium calculation provided by: "
      !   WRITE(6,"(2X,A)") "================================================================================="
      !   WRITE(6,"(2X,A)") "=========   Parallel Variational Moments Equilibrium Code (v "//TRIM(version_vmec)//")      ========="
      !   WRITE(6,"(2X,A)") "=========                (S. Hirshman, J. Whitson)                      ========="
      !   WRITE(6,"(2X,A)") "=========         http://vmecwiki.pppl.wikispaces.net/VMEC              ========="
      !   WRITE(6,"(2X,A)") "================================================================================="
      !   WRITE(6,*)        "    "
      !END IF
!DEC$ IF DEFINED (BEAMS3D_OPT)
      IF (myid == master .and. ANY(sigma_orbit < bigno) ) THEN
         WRITE(6,*)               " Energetic Particle calculation provided by: "
         WRITE(6,"(2X,A)")        "================================================================================="
         WRITE(6,"(2X,A,F5.2,A)") "=========                      BEAMS3D (v",BEAMS3D_VERSION,")                         ========="
         WRITE(6,"(2X,A)")        "=========                  (M. McMillan, S. Lazerson)                   ========="
         WRITE(6,"(2X,A)")        "=========                       lazerson@pppl.gov                       ========="
         WRITE(6,"(2X,A)")        "=========          http://vmecwiki.pppl.wikispaces.net/BEAMS3D          ========="
         WRITE(6,"(2X,A)")        "================================================================================="
         WRITE(6,*)        "    "
      END IF
!DEC$ ELSE
      IF (ANY(sigma_orbit < bigno)) THEN
         sigma_orbit = bigno
         IF (myid == master) THEN
            WRITE(6,*) '!!!!!!!!!!!!!!!!!!!! WARNING !!!!!!!!!!!!!!!!!!!!!!!!!'
            WRITE(6,*) '  STELLOPT has not been linked to the BEAMS3D code.   '
            WRITE(6,*) '  Optimization of particle orbits not possible.'
            WRITE(6,*) '  Disabling energetic particle targets.'
         END IF
      END IF
!DEC$ ENDIF
      IF (myid == master .and. ANY(sigma_bootstrap < bigno)) THEN
         WRITE(6,*)        " Bootstrap calculation provided by: "
         WRITE(6,"(2X,A)") "================================================================================="
         WRITE(6,"(2X,A,A,A)") "=========                    BOOTSJ (v",version_,")                             ========="
         WRITE(6,"(2X,A)") "=========            (J. Tolliver, K. Shaing, P. Moroz)                 ========="
         WRITE(6,"(2X,A)") "=========        http://vmecwiki.pppl.wikispaces.net/BOOTSJ             ========="
         WRITE(6,"(2X,A)") "================================================================================="
         WRITE(6,*)        "    "
      END IF
      IF (myid == master .and. ANY(sigma_balloon < bigno)) THEN
         WRITE(6,*)        " Ballooning stability calculation provided by: "
         WRITE(6,"(2X,A)") "================================================================================="
         WRITE(6,"(2X,A,F5.2,A)") "=========                    COBRAVMEC (v",4.10,")                         ========="
         WRITE(6,"(2X,A)") "=========                 (R. Sanchez, S. Hirshman)                     ========="
         WRITE(6,"(2X,A)") "=========                   raul.sanchez@uc3m.es                        ========="
         WRITE(6,"(2X,A)") "================================================================================="
         WRITE(6,*)        "    "
      END IF
!DEC$ IF DEFINED (TERPSICHORE)
      IF (myid == master .and. ANY(sigma_kink < bigno)) THEN
         WRITE(6,*)        " Kink stability calculation provided by: "
         WRITE(6,"(2X,A)") "================================================================================="
         WRITE(6,"(2X,A,F5.2,A)") "=========                    TERPSICHORE (v2016)                        ========="
         WRITE(6,"(2X,A)") "=========    (D. V. ANDERSON, W. A. COOPER, R. GRUBER AND U. SCHWENN)   ========="
         WRITE(6,"(2X,A)") "=========                   wilfred.cooper@epfl.ch                      ========="
         WRITE(6,"(2X,A)") "================================================================================="
         WRITE(6,*)        "    "
      END IF
!DEC$ ELSE
      IF (ANY(sigma_kink < bigno)) THEN
         sigma_kink(:) = bigno
         IF (myid == master) THEN
            WRITE(6,*) '!!!!!!!!!!!!!!!!!!!! WARNING !!!!!!!!!!!!!!!!!!!!!!!!!'
            WRITE(6,*) '  STELLOPT has not been linked to the TERPSICHORE code.   '
            WRITE(6,*) '  Optimization of kink stability not possible.'
            WRITE(6,*) '  Disabling kink stability targets.'
         END IF
      END IF
!DEC$ ENDIF
!DEC$ IF DEFINED (TRAVIS)
      IF (myid == master .and. ANY(sigma_ece < bigno)) THEN
         WRITE(6,*)        " ECE Radiation calculation provided by: "
         WRITE(6,"(2X,A)")        "================================================================================="
         WRITE(6,"(2X,A,F5.2,A)") "=========                            TRAVIS                             ========="
         CALL printversion_f77
         WRITE(6,"(2X,A)")        "=========                    (N. Marushchenko)                          ========="
         WRITE(6,"(2X,A)")        "=========              nikolai.marushchenko@ipp.mpg.de                  ========="
         WRITE(6,"(2X,A)")        "================================================================================="
         WRITE(6,*)               "    "
      END IF
!DEC$ ELSE
      IF (ANY(sigma_ece < bigno)) THEN
         sigma_ece = bigno
         IF (myid == master) THEN
            WRITE(6,*) '!!!!!!!!!!!!!!!!!!!! WARNING !!!!!!!!!!!!!!!!!!!!!!!!!'
            WRITE(6,*) '  STELLOPT has not been linked to the TRAVIS code.   '
            WRITE(6,*) '  Optimization of ECE Radiation not possible.'
            WRITE(6,*) '  Disabling ECE Radiation targets.'
         END IF
      END IF
!DEC$ ENDIF
!DEC$ IF DEFINED (COILOPTPP)
      IF (myid == master .and. (sigma_coil_bnorm < bigno)) THEN
         WRITE(6,*)        " Stellarator Coil Optimization provided by: "
         WRITE(6,"(2X,A)") "================================================================================="
         WRITE(6,"(2X,A)") "=========                            COILOPT++                          ========="
         WRITE(6,"(2X,A)") "=========                    (J. Breslau, S. Lazerson)                  ========="
         WRITE(6,"(2X,A)") "=========                        jbreslau@pppl.gov                      ========="
         WRITE(6,"(2X,A)") "================================================================================="
         WRITE(6,*)        "    "
      END IF
!DEC$ ELSE
      IF (sigma_coil_bnorm < bigno) THEN
         sigma_coil_bnorm = bigno
         IF (myid == master) THEN
            WRITE(6,*) '!!!!!!!!!!!!!!!!!!!! WARNING !!!!!!!!!!!!!!!!!!!!!!!!!'
            WRITE(6,*) '  Coil optimization with the COILOPT++'
            WRITE(6,*) '  code has been disabled.  Coil optimziation'
            WRITE(6,*) '  has been turned off.  Contact your vendor for'
            WRITE(6,*) '  further information.'
         END IF
      END IF
!DEC$ ENDIF
!DEC$ IF DEFINED (REGCOIL)
      IF (myid == master .and. (ANY(sigma_regcoil_chi2_b < bigno) .or. &
                                (sigma_regcoil_current_density < bigno) )) THEN
         WRITE(6,*)        " Stellarator REGCOIL Optimization provided by: "
         WRITE(6,"(2X,A)") "================================================================================="
         WRITE(6,"(2X,A)") "=========                            REGCOIL                            ========="
         WRITE(6,"(2X,A)") "=========                        (M. Landreman)                         ========="
         WRITE(6,"(2X,A)") "=========               Matt dot Landreman at gmail dot com             ========="
         WRITE(6,"(2X,A)") "================================================================================="
         WRITE(6,*)        "    "
      END IF
!DEC$ ELSE
      IF (myid == master .and. (ANY(sigma_regcoil_chi2_b < bigno) .or. &
                                (sigma_regcoil_current_density < bigno) ) ) THEN
         sigma_regcoil_chi2_b = bigno
         sigma_regcoil_current_density = bigno
         WRITE(6,*) '!!!!!!!!!!!!!!!!!!!! WARNING !!!!!!!!!!!!!!!!!!!!!!!!!'
         WRITE(6,*) '  Coil optimization with the REGCOIL'
         WRITE(6,*) '  code has been disabled.  Coil optimziation'
         WRITE(6,*) '  has been turned off.  Contact your vendor for'
         WRITE(6,*) '  further information.'
      END IF
!DEC$ ENDIF
!DEC$ IF DEFINED (DKES_OPT)
      IF (myid == master .and. ANY(sigma_dkes < bigno)) THEN
         WRITE(6,*)        " Drift-Kinetic Equation Solver (DKES) provided by: "
         WRITE(6,"(2X,A)") "================================================================================="
         WRITE(6,"(2X,A)") "=========           Drift Kinetic Equation Solver, Variational          ========="
         WRITE(6,"(2X,A)") "=========                    (S.Hirshman, W. van Rij)                   ========="
         WRITE(6,"(2X,A)") "=========                      hirshmansp@ornl.gov                      ========="
         WRITE(6,"(2X,A)") "================================================================================="
         WRITE(6,*)        "    "
      END IF
!DEC$ ELSE
      IF (ANY(sigma_dkes < bigno)) THEN
         sigma_dkes(:) = bigno
         IF (myid == master) THEN
            WRITE(6,*) '!!!!!!!!!!!!!!!!!!!! WARNING !!!!!!!!!!!!!!!!!!!!!!!!!'
            WRITE(6,*) '  Drift-kinetic optimization with the DKES'
            WRITE(6,*) '  code has been disabled.  Drift-kinetic optimziation'
            WRITE(6,*) '  has been turned off.  Contact your vendor for'
            WRITE(6,*) '  further information.'
         END IF
      END IF
!DEC$ ENDIF
      IF (myid == master .and. (ANY(sigma_fluxloop < bigno) .or. ANY(sigma_bprobe < bigno) .or. ANY(sigma_segrog < bigno) )) THEN
         WRITE(6,*)        " Magnetic Diagnostic calculation provided by: "
         WRITE(6,"(2X,A)") "================================================================================="
         WRITE(6,"(2X,A,F5.2,A)") "=========                    DIAGNO (v",DIAGNO_VERSION,")                             ========="
         WRITE(6,"(2X,A)") "=========            (S.Lazerson, H Gardner, J. Geiger)                 ========="
         WRITE(6,"(2X,A)") "=========                   lazerson@pppl.gov                           ========="
         WRITE(6,"(2X,A)") "=========       http://vmecwiki.pppl.wikispaces.net/DIAGNO              ========="
         WRITE(6,"(2X,A)") "================================================================================="
         WRITE(6,*)        "    "
      END IF
!DEC$ IF DEFINED (NEO_OPT)
      IF (myid == master .and. ANY(sigma_neo < bigno)) THEN
         WRITE(6,*)        " Neoclassical Transport calculation provided by: "
         WRITE(6,"(2X,A)") "================================================================================="
         WRITE(6,"(2X,A)") "=========                      NEO (v3.02)                              ========="
         WRITE(6,"(2X,A)") "=========               (W.Kernbichler and S.Kasilov)                   ========="
         WRITE(6,"(2X,A)") "=========               kernbichler@itp.tu-graz.ac.at                   ========="
         WRITE(6,"(2X,A)") "================================================================================="
         WRITE(6,*)        "    "
      END IF
!DEC$ ELSE
      IF (ANY(sigma_neo < bigno)) THEN
         sigma_neo(:) = bigno
         IF (myid == master) THEN
            WRITE(6,*) '!!!!!!!!!!!!!!!!!!!! WARNING !!!!!!!!!!!!!!!!!!!!!!!!!'
            WRITE(6,*) '  Neoclassical transport optimization with the NEO'
            WRITE(6,*) '  code has been disabled.  Neoclassical optimziation'
            WRITE(6,*) '  has been turned off.  Contact your vendor for'
            WRITE(6,*) '  further information.'
         END IF
      END IF
!DEC$ ENDIF
!DEC$ IF DEFINED (TXPORT_OPT)
      IF (myid == master .and. ANY(sigma_txport < bigno)) THEN
         WRITE(6,*)        " Geometry Interface to Turbulent Transport provided by: "
         WRITE(6,"(2X,A)") "================================================================================="
         WRITE(6,"(2X,A)")       "=========        Geometry Interface for Stellarators and Tokamaks       ========="
         WRITE(6,"(2X,A)")       "=========          (P.Xanthopoulos, W.A.Cooper, and Yu.Turkin)          ========="
         WRITE(6,"(2X,A)")       "=========          pax@ipp.mpg.de  http://www.ipp.mpg.de/~pax/          ========="
         WRITE(6,"(2X,A)") "================================================================================="
         WRITE(6,*)        "    "
         WRITE(6,"(2X,A)") "     NOTICE: New TXPORT variables now used to control execution COORDINATES,"
         WRITE(6,"(2X,A)") "             IN_OUT, and SETUP namelists are ignored.  LGLOBAL_TXPORT,"
         WRITE(6,"(2X,A)") "             NZ_TXPORT, NALPHA_TXPORT, ALPHA0_TXPORT have been added to the"
         WRITE(6,"(2X,A)") "             OPTIMUM namelist."
         WRITE(6,*)        "    "
      END IF
!DEC$ ELSE
      IF (ANY(sigma_txport < bigno)) THEN
         sigma_txport(:) = bigno
         IF (myid == master) THEN
            WRITE(6,*) '!!!!!!!!!!!!!!!!!!!! WARNING !!!!!!!!!!!!!!!!!!!!!!!!!'
            WRITE(6,*) '  Turbulent transport optimization with the GIST/TXPORT'
            WRITE(6,*) '  code has been disabled.  Turbulent optimziation'
            WRITE(6,*) '  has been turned off.  Contact your vendor for'
            WRITE(6,*) '  further information.'
         END IF
      END IF
!DEC$ ENDIF
!DEC$ IF DEFINED (GENE)
      CALL tolower(txport_proxy)
      IF (myid == master .and. ANY(sigma_txport < bigno) .and. (TRIM(txport_proxy(1:4)) == 'gene') ) THEN
         WRITE(6,*)        " Turbulent Transport calculation provided by: "
         WRITE(6,"(2X,A)") "================================================================================="
         WRITE(6,"(2X,A)") "=========       Gyrokinetic Electromagnetic Numerical Experiment        ========="
         WRITE(6,"(2X,A)") "=========                  (F. Jenko, P. Xanthopoulos)                  ========="
         WRITE(6,"(2X,A)") "=========              http://www2.ipp.mpg.de/~fsj/gene/                ========="
         !WRITE(6,"(2X,A)") "=========              GENE11  (release "//release_gene//")                  ========="
         !WRITE(6,"(2X,A)") "=========                      (svn-revision: "//svn_gene//")     ========="
         WRITE(6,"(2X,A)") "=========              GENE11  (git-branch "//release_gene//")                  ========="
         WRITE(6,"(2X,A)") "=========                      (git-master: "//svn_gene//")     ========="
         WRITE(6,"(2X,A)") "================================================================================="
         WRITE(6,*)        "    "
      END IF
!DEC$ ELSE
      CALL tolower(txport_proxy)
      IF (ANY(sigma_txport < bigno) .and. (TRIM(txport_proxy(1:4)) == 'gene')) THEN
         txport_proxy = 'prox1d'
         IF (myid == master) THEN
            WRITE(6,*) '!!!!!!!!!!!!!!!!!!!! WARNING !!!!!!!!!!!!!!!!!!!!!!!!!'
            WRITE(6,*) '  STELLOPT has not been linked to the GENE code.      '
            WRITE(6,*) '  Optimization with linear GENE for turblent'
            WRITE(6,*) '  transport not possible.  Defaulting to proxy function'
            WRITE(6,*) '        txport_proxy = prox1d'
         END IF
      END IF
!DEC$ ENDIF
!DEC$ IF DEFINED (PTSM3D)
      IF (myid == master .and. sigma_ptsm3d < bigno) THEN
         WRITE(6,*)        " Geometry Interface to Turbulent Transport provided by: "
         WRITE(6,"(2X,A)") "================================================================================="
         WRITE(6,"(2X,A)") "=========             Plasma Turbulence Saturation Model-3D             ========="
         WRITE(6,"(2X,A)") "=========            (B.J. Faber, P.W. Terry and C.C. Hegna)            ========="
         WRITE(6,"(2X,A)") "=========       bfaber@wisc.edu https://gitlab.com/bfaber/PTSM3D/       ========="
         WRITE(6,"(2X,A)") "================================================================================="
         WRITE(6,*)        "    "
     END IF
!DEC$ ELSE
      IF (ANY(sigma_txport < bigno)) THEN
         sigma_txport(:) = bigno
         IF (myid == master) THEN
            WRITE(6,*) '!!!!!!!!!!!!!!!!!!!! WARNING !!!!!!!!!!!!!!!!!!!!!!!!!'
            WRITE(6,*) '  Turbulent transport optimization with the PTSM3D'
            WRITE(6,*) '  code has been disabled.  Turbulent optimziation'
            WRITE(6,*) '  has been turned off.  Contact your vendor for'
            WRITE(6,*) '  further information.'
         END IF
      END IF
!DEC$ ENDIF
      ! Force some behavior
      lbooz(1) = .FALSE.
      target_balloon(1)   = 0.0;  sigma_balloon(1)   = bigno
      target_bootstrap(1) = 0.0;  sigma_bootstrap(1) = bigno
      target_neo(1)       = 0.0;  sigma_neo(1)       = bigno
      target_dkes(1)      = 0.0;  sigma_dkes(1)      = bigno
      target_dkes(2)      = 0.0;  sigma_dkes(2)      = bigno
      target_helicity(1)  = 0.0;  sigma_helicity(1)  = bigno
      END SUBROUTINE read_stellopt_input

!!!!!!!!!!!!!!!!!!!!!!!!!!!!!!!!!!!!!!!!!!!!!!!!!!!!!!!!!!!!!!!!!!!!!!!!!!!!!!!!
      SUBROUTINE write_optimum_namelist(iunit,istat)
      INTEGER, INTENT(in) :: iunit
      INTEGER, INTENT(in) :: istat
      INTEGER :: ik, n, m, u, v, ii
      CHARACTER(LEN=*), PARAMETER :: outboo  = "(2X,A,1X,'=',1X,L1)"
      CHARACTER(LEN=*), PARAMETER :: outint  = "(2X,A,1X,'=',1X,I0)"
      CHARACTER(LEN=*), PARAMETER :: outflt  = "(2X,A,1X,'=',1X,ES22.12E3)"
      CHARACTER(LEN=*), PARAMETER :: outexp  = "(2X,A,1X,'=',1X,ES22.12E3)"
      CHARACTER(LEN=*), PARAMETER :: outcmp  = "(2x,A,1X,'=','(',i3,',',i3,')')"
      CHARACTER(LEN=*), PARAMETER :: outstr  = "(2X,A,1X,'=',1X,'''',A,'''')"
      CHARACTER(LEN=*), PARAMETER :: onevar  = "(2X,A,1X,'=',1X,L1,2(2X,A,1X,'=',1X,ES22.12E3))"
      CHARACTER(LEN=*), PARAMETER :: vecvar  = "(2X,A,'(',I3.3,')',1X,'=',1X,L1,2(2X,A,'(',I3.3,')',1X,'=',1X,ES22.12E3))"
      WRITE(iunit,'(A)') '&OPTIMUM'
      WRITE(iunit,'(A)') '!----------------------------------------------------------------------'
      WRITE(iunit,'(A)') '!       Optimizer Run Control Parameters'
      WRITE(iunit,'(A)') '!----------------------------------------------------------------------'
      WRITE(iunit,outint) 'NFUNC_MAX',nfunc_max
      WRITE(iunit,outstr) 'EQUIL_TYPE',TRIM(equil_type)
      WRITE(iunit,outstr) 'OPT_TYPE',TRIM(opt_type)
      WRITE(iunit,outflt) 'FTOL',ftol
      WRITE(iunit,outflt) 'XTOL',xtol
      WRITE(iunit,outflt) 'GTOL',gtol
      WRITE(iunit,outflt) 'EPSFCN',epsfcn
      WRITE(iunit,outflt) 'FACTOR',factor
      WRITE(iunit,outint) 'MODE',mode
      WRITE(iunit,outint) 'CR_STRATEGY',cr_strategy
      WRITE(iunit,outint) 'NPOPULATION',npopulation
      WRITE(iunit,outint) 'NOPTIMIZERS',noptimizers
      WRITE(iunit,outboo) 'LKEEP_MINS',lkeep_mins
      !WRITE(iunit,outboo) 'LREFIT',lrefit
      !WRITE(iunit,outflt) 'REFIT_PARAM',refit_param
      WRITE(iunit,'(A)') '!----------------------------------------------------------------------'
      WRITE(iunit,'(A)') '!       Optimized Quantities'
      WRITE(iunit,'(A)') '!----------------------------------------------------------------------'

      IF (lphiedge_opt) THEN
         WRITE(iunit,onevar) 'LPHIEDGE_OPT',lphiedge_opt,'PHIEDGE_MIN',phiedge_min,'PHIEDGE_MAX',phiedge_max
         IF (dphiedge_opt > 0) WRITE(iunit,outflt) 'DPHIEDGE_OPT',dphiedge_opt
      END IF
      IF (lcurtor_opt) THEN
         WRITE(iunit,onevar) 'LCURTOR_OPT',lcurtor_opt,'CURTOR_MIN',curtor_min,'CURTOR_MAX',curtor_max
         IF (dcurtor_opt > 0)  WRITE(iunit,outflt) 'DCURTOR_OPT',dcurtor_opt
      END IF
      IF (lpscale_opt) THEN
         WRITE(iunit,onevar) 'LPSCALE_OPT',lpscale_opt,'PSCALE_MIN',pscale_min,'PSCALE_MAX',pscale_max
         IF (dpscale_opt > 0)  WRITE(iunit,outflt) 'DPSCALE_OPT',dpscale_opt
      END IF
      IF (lbcrit_opt) THEN
         WRITE(iunit,onevar) 'LBCRIT_OPT',lbcrit_opt,'BCRIT_MIN',bcrit_min,'BCRIT_MAX',bcrit_max
         IF (dbcrit_opt > 0)   WRITE(iunit,outflt) 'DBCRIT_OPT',dbcrit_opt
      END IF
      IF (lmix_ece_opt) THEN
         WRITE(iunit,onevar) 'LMIX_ECE_OPT',lmix_ece_opt,'MIX_ECE_MIN',mix_ece_min,'MIX_ECE_MAX',mix_ece_max
         IF (dmix_ece_opt > 0)   WRITE(iunit,outflt) 'DMIX_ECE_OPT',dmix_ece_opt
      END IF
      IF (ANY(lextcur_opt)) THEN
        n=0
        DO ik = LBOUND(lextcur_opt,DIM=1), UBOUND(lextcur_opt,DIM=1)
           IF(lextcur_opt(ik)) n=ik
        END DO
        DO ik = 1, n
           WRITE(iunit,vecvar) 'LEXTCUR_OPT',ik,lextcur_opt(ik),'EXTCUR_MIN',ik,extcur_min(ik),'EXTCUR_MAX',ik,extcur_max(ik)
        END DO
        IF (ANY(dextcur_opt > 0)) WRITE(iunit,"(2X,A,1X,'=',10(1X,E22.14))") 'DEXTCUR_OPT',(dextcur_opt(ik), ik = 1, n)
      END IF
      IF (ANY(laphi_opt)) THEN
        n=0
        DO ik = LBOUND(laphi_opt,DIM=1), UBOUND(laphi_opt,DIM=1)
           IF(laphi_opt(ik)) n=ik
        END DO
        DO ik = 1, n
           WRITE(iunit,vecvar) 'LAPHI_OPT',ik,laphi_opt(ik),'APHI_MIN',ik,aphi_min(ik),'APHI_MAX',ik,aphi_max(ik)
        END DO
        IF (ANY(daphi_opt > 0)) WRITE(iunit,"(2X,A,1X,'=',10(1X,E22.14))") 'DAPHI_OPT',(daphi_opt(ik), ik = 1, n)
      END IF
      IF (ANY(lam_opt)) THEN
        n=0
        DO ik = LBOUND(lam_opt,DIM=1), UBOUND(lam_opt,DIM=1)
           IF(lam_opt(ik)) n=ik
        END DO
        DO ik = 0, n
           WRITE(iunit,vecvar) 'LAM_OPT',ik,lam_opt(ik),'AM_MIN',ik,am_min(ik),'AM_MAX',ik,am_max(ik)
        END DO
        IF (ANY(dam_opt > 0)) WRITE(iunit,"(2X,A,1X,'=',10(1X,E22.14))") 'DAM_OPT',(dam_opt(ik), ik = 0, n)
      END IF
      IF (ANY(lac_opt)) THEN
        n=0
        DO ik = LBOUND(lac_opt,DIM=1),UBOUND(lac_opt,DIM=1)
           IF(lac_opt(ik)) n=ik
        END DO
        DO ik = 0, n
           WRITE(iunit,vecvar) 'LAC_OPT',ik,lac_opt(ik),'AC_MIN',ik,ac_min(ik),'AC_MAX',ik,ac_max(ik)
        END DO
        IF (ANY(dac_opt > 0)) WRITE(iunit,"(2X,A,1X,'=',10(1X,E22.14))") 'DAC_OPT',(dac_opt(ik), ik = 0, n)
      END IF
      IF (ANY(lai_opt)) THEN
        n=0
        DO ik = LBOUND(lai_opt,DIM=1),UBOUND(lai_opt,DIM=1)
           IF(lai_opt(ik)) n=ik
        END DO
        DO ik = 0, n
           WRITE(iunit,vecvar) 'LAI_OPT',ik,lai_opt(ik),'AI_MIN',ik,ai_min(ik),'AI_MAX',ik,ai_max(ik)
        END DO
        IF (ANY(dai_opt > 0)) WRITE(iunit,"(2X,A,1X,'=',10(1X,E22.14))") 'DAI_OPT',(dai_opt(ik), ik = 0, n)
      END IF
      IF (ANY(lah_opt)) THEN
        n=0
        DO ik = LBOUND(lah_opt,DIM=1), UBOUND(lah_opt,DIM=1)
           IF(lah_opt(ik)) n=ik
        END DO
        DO ik = 0, n
           WRITE(iunit,vecvar) 'LAH_OPT',ik,lah_opt(ik),'AH_MIN',ik,ah_min(ik),'AH_MAX',ik,ah_max(ik)
        END DO
        IF (ANY(dah_opt > 0)) WRITE(iunit,"(2X,A,1X,'=',10(1X,E22.14))") 'DAH_OPT',(dah_opt(ik), ik = 0, n)
      END IF
      IF (ANY(lat_opt)) THEN
        n=0
        DO ik = LBOUND(lat_opt,DIM=1),UBOUND(lat_opt,DIM=1)
           IF(lat_opt(ik)) n=ik
        END DO
        DO ik = 0, n
           WRITE(iunit,vecvar) 'LAT_OPT',ik,lat_opt(ik),'AT_MIN',ik,at_min(ik),'AT_MAX',ik,at_max(ik)
        END DO
        IF (ANY(dat_opt > 0)) WRITE(iunit,"(2X,A,1X,'=',10(1X,E22.14))") 'DAT_OPT',(dat_opt(ik), ik = 0, n)
      END IF
      IF (ANY(lne_opt)) THEN
        n=0
        DO ik = LBOUND(lne_opt,DIM=1), UBOUND(lne_opt,DIM=1)
           IF(lne_opt(ik)) n=ik
        END DO
        DO ik = 0, n
           WRITE(iunit,vecvar) 'LNE_OPT',ik,lne_opt(ik),'NE_MIN',ik,ne_min(ik),'NE_MAX',ik,ne_max(ik)
        END DO
        IF (ANY(dne_opt > 0)) WRITE(iunit,"(2X,A,1X,'=',10(1X,E22.14))") 'DNE_OPT',(dne_opt(ik), ik = 0, n)
      END IF
      IF (ANY(lzeff_opt)) THEN
        n=0
        DO ik = LBOUND(lzeff_opt,DIM=1),UBOUND(lzeff_opt,DIM=1)
           IF(lzeff_opt(ik)) n=ik
        END DO
        DO ik = 0, n
           WRITE(iunit,vecvar) 'LZEFF_OPT',ik,lzeff_opt(ik),'ZEFF_MIN',ik,zeff_min(ik),'ZEFF_MAX',ik,zeff_max(ik)
        END DO
        IF (ANY(dne_opt > 0)) WRITE(iunit,"(2X,A,1X,'=',10(1X,E22.14))") 'DZEFF_OPT',(dne_opt(ik), ik = 0, n)
      END IF
      IF (ANY(lte_opt)) THEN
        n=0
        DO ik = LBOUND(lte_opt,DIM=1),UBOUND(lte_opt,DIM=1)
           IF(lte_opt(ik)) n=ik
        END DO
        DO ik = 0, n
           WRITE(iunit,vecvar) 'LTE_OPT',ik,lte_opt(ik),'TE_MIN',ik,te_min(ik),'TE_MAX',ik,te_max(ik)
        END DO
        IF (ANY(dte_opt > 0)) WRITE(iunit,"(2X,A,1X,'=',10(1X,E22.14))") 'DTE_OPT',(dte_opt(ik), ik = 0, n)
      END IF
      IF (ANY(lti_opt)) THEN
        n=0
        DO ik = LBOUND(lti_opt,DIM=1),UBOUND(lti_opt,DIM=1)
           IF(lti_opt(ik)) n=ik
        END DO
        DO ik = 0, n
           WRITE(iunit,vecvar) 'LTI_OPT',ik,lti_opt(ik),'TI_MIN',ik,ti_min(ik),'TI_MAX',ik,ti_max(ik)
        END DO
        IF (ANY(dti_opt > 0)) WRITE(iunit,"(2X,A,1X,'=',10(1X,E22.14))") 'DTI_OPT',(dti_opt(ik), ik = 0, n)
      END IF
      IF (ANY(lth_opt)) THEN
        n=0
        DO ik = LBOUND(lth_opt,DIM=1),UBOUND(lth_opt,DIM=1)
           IF(lth_opt(ik)) n=ik
        END DO
        DO ik = 0, n
           WRITE(iunit,vecvar) 'LTH_OPT',ik,lth_opt(ik),'TH_MIN',ik,th_min(ik),'TH_MAX',ik,th_max(ik)
        END DO
        IF (ANY(dth_opt > 0)) WRITE(iunit,"(2X,A,1X,'=',10(1X,E22.14))") 'DTH_OPT',(dth_opt(ik), ik = 0, n)
      END IF
      IF (ANY(lam_s_opt)) THEN
        n=0
        DO ik = 1,UBOUND(lam_s_opt,DIM=1)
           IF(lam_s_opt(ik)) n=ik
        END DO
        WRITE(iunit,"(2X,A,1X,'=',10(2X,L1))") 'LAM_S_OPT',(lam_s_opt(ik), ik = 1, n)
        IF (ANY(dam_s_opt > 0)) WRITE(iunit,"(2X,A,1X,'=',10(1X,E22.14))") 'DAM_S_OPT',(dam_s_opt(ik), ik = 1, n)
      END IF
      IF (ANY(lam_f_opt)) THEN
        n=0
        DO ik = 1,UBOUND(lam_f_opt,DIM=1)
           IF(lam_f_opt(ik)) n=ik
        END DO
        DO ik = 1, n
           WRITE(iunit,vecvar) 'LAM_F_OPT',ik,lam_f_opt(ik),'AM_F_MIN',ik,am_f_min(ik),'AM_F_MAX',ik,am_f_max(ik)
        END DO
        IF (ANY(dam_f_opt > 0)) WRITE(iunit,"(2X,A,1X,'=',10(1X,E22.14))") 'DAM_F_OPT',(dam_f_opt(ik), ik = 1, n)
      END IF
      
      IF (ANY(lac_s_opt)) THEN
        n=0
        DO ik = 1,UBOUND(lac_s_opt,DIM=1)
           IF(lac_s_opt(ik)) n=ik
        END DO
        WRITE(iunit,"(2X,A,1X,'=',10(2X,L1))") 'LAC_S_OPT',(lac_s_opt(ik), ik = 1, n)
        IF (ANY(dac_s_opt > 0)) WRITE(iunit,"(2X,A,1X,'=',10(1X,E22.14))") 'DAC_S_OPT',(dac_s_opt(ik), ik = 1, n)
      END IF
      IF (ANY(lac_f_opt)) THEN
        n=0
        DO ik = 1,UBOUND(lac_f_opt,DIM=1)
           IF(lac_f_opt(ik)) n=ik
        END DO
        DO ik = 1, n
           WRITE(iunit,vecvar) 'LAC_F_OPT',ik,lac_f_opt(ik),'AC_F_MIN',ik,ac_f_min(ik),'AC_F_MAX',ik,ac_f_max(ik)
        END DO
        IF (ANY(dac_f_opt > 0)) WRITE(iunit,"(2X,A,1X,'=',10(1X,E22.14))") 'DAC_F_OPT',(dac_f_opt(ik), ik = 1, n)
      END IF
      
      IF (ANY(lai_s_opt)) THEN
        n=0
        DO ik = 1,UBOUND(lai_s_opt,DIM=1)
           IF(lai_s_opt(ik)) n=ik
        END DO
        WRITE(iunit,"(2X,A,1X,'=',10(2X,L1))") 'LAI_S_OPT',(lai_s_opt(ik), ik = 1, n)
        IF (ANY(dai_s_opt > 0)) WRITE(iunit,"(2X,A,1X,'=',10(1X,E22.14))") 'DAI_S_OPT',(dai_s_opt(ik), ik = 1, n)
      END IF
      IF (ANY(lai_f_opt)) THEN
        n=0
        DO ik = 1,UBOUND(lai_f_opt,DIM=1)
           IF(lai_f_opt(ik)) n=ik
        END DO
        DO ik = 1, n
           WRITE(iunit,vecvar) 'LAI_F_OPT',ik,lai_f_opt(ik),'AI_F_MIN',ik,ai_f_min(ik),'AI_F_MAX',ik,ai_f_max(ik)
        END DO
        IF (ANY(dai_f_opt > 0)) WRITE(iunit,"(2X,A,1X,'=',10(1X,E22.14))") 'DAI_F_OPT',(dai_f_opt(ik), ik = 1, n)
      END IF
      
      IF (ANY(lphi_s_opt)) THEN
        n=0
        DO ik = 1,UBOUND(lphi_s_opt,DIM=1)
           IF(lphi_s_opt(ik)) n=ik
        END DO
        WRITE(iunit,"(2X,A,1X,'=',10(2X,L1))") 'LPHI_S_OPT',(lphi_s_opt(ik), ik = 1, n)
        IF (ANY(dphi_s_opt > 0)) WRITE(iunit,"(2X,A,1X,'=',10(1X,E22.14))") 'DPHI_S_OPT',(dphi_s_opt(ik), ik = 1, n)
      END IF
      IF (ANY(lphi_f_opt)) THEN
        n=0
        DO ik = 1,UBOUND(lphi_f_opt,DIM=1)
           IF(lphi_f_opt(ik)) n=ik
        END DO
        DO ik = 1, n
           WRITE(iunit,vecvar) 'LPHI_F_OPT',ik,lphi_f_opt(ik),'PHI_F_MIN',ik,phi_f_min(ik),'PHI_F_MAX',ik,phi_f_max(ik)
        END DO
        IF (ANY(dphi_f_opt > 0)) WRITE(iunit,"(2X,A,1X,'=',10(1X,E22.14))") 'DPHI_F_OPT',(dphi_f_opt(ik), ik = 1, n)
      END IF
      
      IF (ANY(lne_f_opt)) THEN
        n=0
        DO ik = 1,UBOUND(lne_f_opt,DIM=1)
           IF(lne_f_opt(ik)) n=ik
        END DO
        DO ik = 1, n
           WRITE(iunit,vecvar) 'LNE_F_OPT',ik,lne_f_opt(ik),'NE_F_MIN',ik,ne_f_min(ik),'NE_F_MAX',ik,ne_f_max(ik)
        END DO
        IF (ANY(dne_f_opt > 0)) WRITE(iunit,"(2X,A,1X,'=',10(1X,E22.14))") 'DNE_F_OPT',(dne_f_opt(ik), ik = 1, n)
      END IF
      
      IF (ANY(lzeff_f_opt)) THEN
        n=0
        DO ik = 1,UBOUND(lzeff_f_opt,DIM=1)
           IF(lzeff_f_opt(ik)) n=ik
        END DO
        DO ik = 1, n
           WRITE(iunit,vecvar) 'LZEFF_F_OPT',ik,lzeff_f_opt(ik),'ZEFF_F_MIN',ik,zeff_f_min(ik),'ZEFF_F_MAX',ik,zeff_f_max(ik)
        END DO
        IF (ANY(dne_f_opt > 0)) WRITE(iunit,"(2X,A,1X,'=',10(1X,E22.14))") 'DZEFF_F_OPT',(dzeff_f_opt(ik), ik = 1, n)
      END IF
      
      IF (ANY(lte_f_opt)) THEN
        n=0
        DO ik = 1,UBOUND(lte_f_opt,DIM=1)
           IF(lte_f_opt(ik)) n=ik
        END DO
        DO ik = 1, n
           WRITE(iunit,vecvar) 'LTE_F_OPT',ik,lte_f_opt(ik),'TE_F_MIN',ik,te_f_min(ik),'TE_F_MAX',ik,te_f_max(ik)
        END DO
        IF (ANY(dte_f_opt > 0)) WRITE(iunit,"(2X,A,1X,'=',10(1X,E22.14))") 'DTE_F_OPT',(dte_f_opt(ik), ik = 1, n)
      END IF
      
      IF (ANY(lti_f_opt)) THEN
        n=0
        DO ik = 1,UBOUND(lti_f_opt,DIM=1)
           IF(lti_f_opt(ik)) n=ik
        END DO
        DO ik = 1, n
           WRITE(iunit,vecvar) 'LTI_F_OPT',ik,lti_f_opt(ik),'TI_F_MIN',ik,ti_f_min(ik),'TI_F_MAX',ik,ti_f_max(ik)
        END DO
        IF (ANY(dti_f_opt > 0)) WRITE(iunit,"(2X,A,1X,'=',10(1X,E22.14))") 'dti_f_opt',(dti_f_opt(ik), ik = 1, n)
      END IF
      
      IF (ANY(lth_f_opt)) THEN
        n=0
        DO ik = 1,UBOUND(lth_f_opt,DIM=1)
           IF(lth_f_opt(ik)) n=ik
        END DO
        DO ik = 1, n
           WRITE(iunit,vecvar) 'LTH_F_OPT',ik,lth_f_opt(ik),'TH_F_MIN',ik,th_f_min(ik),'TH_F_MAX',ik,th_f_max(ik)
        END DO
        IF (ANY(dth_f_opt > 0)) WRITE(iunit,"(2X,A,1X,'=',10(1X,E22.14))") 'DTH_F_OPT',(dth_f_opt(ik), ik = 1, n)
      END IF
      
      IF (ANY(lah_f_opt)) THEN
        n=0
        DO ik = 1,UBOUND(lah_f_opt,DIM=1)
           IF(lah_f_opt(ik)) n=ik
        END DO
        DO ik = 1, n
           WRITE(iunit,vecvar) 'LAH_F_OPT',ik,lah_f_opt(ik),'AH_F_MIN',ik,ah_f_min(ik),'AH_F_MAX',ik,ah_f_max(ik)
        END DO
        IF (ANY(dah_f_opt > 0)) WRITE(iunit,"(2X,A,1X,'=',10(1X,E22.14))") 'DAH_F_OPT',(dah_f_opt(ik), ik = 1, n)
      END IF
      
      IF (ANY(lat_f_opt)) THEN
        n=0
        DO ik = 1,UBOUND(lat_f_opt,DIM=1)
           IF(lat_f_opt(ik)) n=ik
        END DO
        DO ik = 1, n
           WRITE(iunit,vecvar) 'LAT_F_OPT',ik,lat_f_opt(ik),'AT_F_MIN',ik,at_f_min(ik),'AT_F_MAX',ik,at_f_max(ik)
        END DO
        IF (ANY(dat_f_opt > 0)) WRITE(iunit,"(2X,A,1X,'=',10(1X,E22.14))") 'DAT_F_OPT',(dat_f_opt(ik), ik = 1, n)
      END IF
      
      IF (ANY(lbeamj_f_opt)) THEN
        n=0
        DO ik = 1,UBOUND(lbeamj_f_opt,DIM=1)
           IF(lbeamj_f_opt(ik)) n=ik
        END DO
        DO ik = 1, n
           WRITE(iunit,vecvar) 'LBEAMJ_F_OPT',ik,lbeamj_f_opt(ik),'BEAMJ_F_MIN',ik,beamj_f_min(ik),'BEAMJ_F_MAX',ik,beamj_f_max(ik)
        END DO
        IF (ANY(dbeamj_f_opt > 0)) WRITE(iunit,"(2X,A,1X,'=',10(1X,E22.14))") 'DBEAMJ_F_OPT',(dbeamj_f_opt(ik), ik = 1, n)
      END IF
      
      IF (ANY(lbootj_f_opt)) THEN
        n=0
        DO ik = 1,UBOUND(lbootj_f_opt,DIM=1)
           IF(lbootj_f_opt(ik)) n=ik
        END DO
        DO ik = 1, n
           WRITE(iunit,vecvar) 'LBOOTJ_F_OPT',ik,lbootj_f_opt(ik),'BOOTJ_F_MIN',ik,bootj_f_min(ik),'BOOTJ_F_MAX',ik,bootj_f_max(ik)
        END DO
        IF (ANY(dbootj_f_opt > 0)) WRITE(iunit,"(2X,A,1X,'=',10(1X,E22.14))") 'DBOOTJ_F_OPT',(dbootj_f_opt(ik), ik = 1, n)
      END IF
      
      IF (ANY(lemis_xics_f_opt)) THEN
        n=0
        DO ik = 1,UBOUND(lemis_xics_f_opt,DIM=1)
           IF(lemis_xics_f_opt(ik)) n=ik
        END DO
        DO ik = 1, n
           WRITE(iunit,vecvar) 'LEMIS_XICS_F_OPT',ik,lemis_xics_f_opt(ik),'EMIS_XICS_F_MIN',ik,emis_xics_f_min(ik),'EMIS_XICS_F_MAX',ik,emis_xics_f_max(ik)
        END DO
        IF (ANY(demis_xics_f_opt > 0)) WRITE(iunit,"(2X,A,1X,'=',10(1X,E22.14))") 'DEMIS_XICS_F_OPT',(demis_xics_f_opt(ik), ik = 1, n)
      END IF
      
      IF (ANY(laxis_opt)) THEN
         DO n = LBOUND(laxis_opt,DIM=1), UBOUND(laxis_opt,DIM=1)
            IF (laxis_opt(n) .and. (raxis_min(n)>-bigno .or. raxis_max(n)<bigno .or. zaxis_min(n)>-bigno .or. zaxis_max(n)<bigno)) THEN
               WRITE(iunit,"(2X,A,I4.3,A,1X,'=',1X,L1,5(2X,A,I4.3,A,1X,'=',1X,E22.14))")&
                 'LAXIS_OPT(',n,')',laxis_opt(n),&
                 'RAXIS_MIN(',n,')',raxis_min(n),&
                 'RAXIS_MAX(',n,')',raxis_max(n),&
                 'ZAXIS_MIN(',n,')',zaxis_min(n),&
                 'ZAXIS_MAX(',n,')',zaxis_max(n),&
                 'DAXIS_OPT(',n,')',daxis_opt(n)
            ELSEIF (laxis_opt(n)) THEN
               WRITE(iunit,"(2X,A,I4.3,A,1X,'=',1X,L1,1(2X,A,I4.3,A,1X,'=',1X,E22.14))")&
                 'LAXIS_OPT(',n,')',laxis_opt(n),&
                 'DAXIS_OPT(',n,')',daxis_opt(n)
            END IF
         END DO
      END IF
      IF (ANY(lrho_opt)) THEN
         DO m = LBOUND(lrho_opt,DIM=2), UBOUND(lrho_opt,DIM=2)
            DO n = LBOUND(lrho_opt,DIM=1), UBOUND(lrho_opt,DIM=1)
               IF(lrho_opt(n,m) .and. (bound_min(n,m)>-bigno .or. bound_max(n,m)<bigno)) THEN
                 WRITE(iunit,"(2X,A,I4.3,A,I4.3,A,1X,'=',1X,L1,4(2X,A,I4.3,A,I4.3,A,1X,'=',1X,E22.14))")&
                 'LRHO_OPT(',n,',',m,')',lrho_opt(n,m),&
                 'BOUND_MIN(',n,',',m,')',bound_min(n,m),&
                 'BOUND_MAX(',n,',',m,')',bound_max(n,m),&
                 'DRHO_OPT(',n,',',m,')',drho_opt(n,m)
               ELSEIF (lrho_opt(n,m)) THEN
                 WRITE(iunit,"(2X,A,I4.3,A,I4.3,A,1X,'=',1X,L1,1(2X,A,I4.3,A,I4.3,A,1X,'=',1X,E22.14))")&
                 'LRHO_OPT(',n,',',m,')',lrho_opt(n,m),&
                 'DRHO_OPT(',n,',',m,')',drho_opt(n,m)
               END IF
            END DO
         END DO
         WRITE(iunit,outint) 'RHO_EXP',rho_exp
      END IF
      IF (ANY(ldeltamn_opt)) THEN
         DO m = LBOUND(ldeltamn_opt,DIM=2), UBOUND(ldeltamn_opt,DIM=2)
            DO n = LBOUND(ldeltamn_opt,DIM=1), UBOUND(ldeltamn_opt,DIM=1)
               IF(ldeltamn_opt(n,m) .and. (delta_min(n,m)>-bigno .or. delta_max(n,m)<bigno)) THEN
                 WRITE(iunit,"(2X,A,I4.3,A,I4.3,A,1X,'=',1X,L1,4(2X,A,I4.3,A,I4.3,A,1X,'=',1X,E22.14))")&
                 'LDELTAMN_OPT(',n,',',m,')',ldeltamn_opt(n,m),&
                 'DELTA_MIN(',n,',',m,')',delta_min(n,m),&
                 'DELTA_MAX(',n,',',m,')',delta_max(n,m),&
                 'DDELTAMN_OPT(',n,',',m,')',ddeltamn_opt(n,m)
               ELSEIF (ldeltamn_opt(n,m)) THEN
                 WRITE(iunit,"(2X,A,I4.3,A,I4.3,A,1X,'=',1X,L1,1(2X,A,I4.3,A,I4.3,A,1X,'=',1X,E22.14))")&
                 'LDELTAMN_OPT(',n,',',m,')',ldeltamn_opt(n,m),&
                 'DDELTAMN_OPT(',n,',',m,')',ddeltamn_opt(n,m)
               END IF
            END DO
         END DO
      END IF
      IF (ANY(lmode_opt)) THEN
         DO m = LBOUND(lmode_opt,DIM=2), UBOUND(lmode_opt,DIM=2)
           DO n = LBOUND(lmode_opt,DIM=1), UBOUND(lmode_opt,DIM=1)
               IF(lmode_opt(n,m) .and. (bound_min(n,m)>-bigno .or. bound_max(n,m)<bigno)) THEN
                 WRITE(iunit,"(2X,A,I4.3,A,I4.3,A,1X,'=',1X,L1,4(2X,A,I4.3,A,I4.3,A,1X,'=',1X,E22.14))")&
                 'LMODE_OPT(',n,',',m,')',lmode_opt(n,m),&
                 'BOUND_MIN(',n,',',m,')',bound_min(n,m),&
                 'BOUND_MAX(',n,',',m,')',bound_max(n,m),&
                 'DBOUND_OPT(',n,',',m,')',dbound_opt(n,m)
               ELSEIF (lrho_opt(n,m)) THEN
                 WRITE(iunit,"(2X,A,I4.3,A,I4.3,A,1X,'=',1X,L1,1(2X,A,I4.3,A,I4.3,A,1X,'=',1X,E22.14))")&
                 'LMODE_OPT(',n,',',m,')',lmode_opt(n,m),&
                 'DBOUND_OPT(',n,',',m,')',dbound_opt(n,m)
               END IF
           END DO
        END DO
      END IF

      
      IF (ANY(lbound_opt)) THEN
         DO m = LBOUND(lbound_opt,DIM=2), UBOUND(lbound_opt,DIM=2)
           DO n = LBOUND(lbound_opt,DIM=1), UBOUND(lbound_opt,DIM=1)
              IF(lbound_opt(n,m)) THEN
                 WRITE(iunit,"(2X,A,I4.3,A,I4.3,A,1X,'=',1X,L1,5(2X,A,I4.3,A,I4.3,A,1X,'=',1X,E22.14))")&
                 'LBOUND_OPT(',n,',',m,')',lbound_opt(n,m),&
                 'RBC_MIN(',n,',',m,')',rbc_min(n,m),&
                 'RBC_MAX(',n,',',m,')',rbc_max(n,m),&
                 'ZBS_MIN(',n,',',m,')',zbs_min(n,m),&
                 'ZBS_MAX(',n,',',m,')',zbs_max(n,m),&
                 'DBOUND_OPT(',n,',',m,')',dbound_opt(n,m)
                 IF (lasym_local) THEN
                    WRITE(iunit,"(4(2X,A,I4.3,A,I4.3,A,1X,'=',1X,E22.14))")&
                    'RBS_MIN(',n,',',m,')',rbs_min(n,m),&
                    'RBS_MAX(',n,',',m,')',rbs_max(n,m),&
                    'ZBC_MIN(',n,',',m,')',zbc_min(n,m),&
                    'ZBC_MAX(',n,',',m,')',zbc_max(n,m)
                 END IF
              END IF
           END DO
        END DO
      END IF

      IF (ANY(lcoil_spline)) THEN
         IF (lwindsurf) THEN
            WRITE(iunit,'(A,A,A)') "  WINDSURFNAME = '",TRIM(windsurfname),"'"
         ENDIF
         WRITE(iunit,'(A)') '!----------------------------------------------------------------------'
         WRITE(iunit,'(A)') '!       Coil Splines'
         WRITE(iunit,'(A)') '!----------------------------------------------------------------------'
         ! For now assumes sx,sy, and sz are the same size.
         DO n = LBOUND(lcoil_spline,DIM=1), UBOUND(lcoil_spline,DIM=1)
            IF (ANY(coil_splinesx(n,:)>-1)) THEN
               WRITE(iunit,'(A)') '!----------------------------------------------------------------------'
               WRITE(iunit,'(A,I4.3)') '!       Coil Number ',n
               WRITE(iunit,"(2X,A,I4.3,A,1X,'=',1X,A)") 'COIL_TYPE(',n,')',COIL_TYPE(n)
               ik = MINLOC(coil_splinesx(n,:),DIM=1) - 1
               WRITE(iunit,"(2X,A,I4.3,A,1X,'=',10(2X,L1))") 'LCOIL_SPLINE(',n,',:)',(lcoil_spline(n,m), m = 1, ik)
               WRITE(iunit,"(2X,A,I4.3,A,1X,'=',5(2X,E22.14))") 'DCOIL_SPLINE(',n,',:)',(dcoil_spline(n,m), m = 1, ik)
               WRITE(iunit,"(2X,A,I4.3,A,1X,'=',5(2X,E22.14))") 'COIL_SPLINESX(',n,',:)',(coil_splinesx(n,m), m = 1, ik)
               WRITE(iunit,"(2X,A,I4.3,A,1X,'=',5(2X,E22.14))") 'COIL_SPLINEFX(',n,',:)',(coil_splinefx(n,m), m = 1, ik)
               WRITE(iunit,"(2X,A,I4.3,A,1X,'=',5(2X,E22.14))") 'COIL_SPLINESY(',n,',:)',(coil_splinesy(n,m), m = 1, ik)
               WRITE(iunit,"(2X,A,I4.3,A,1X,'=',5(2X,E22.14))") 'COIL_SPLINEFY(',n,',:)',(coil_splinefy(n,m), m = 1, ik)
               WRITE(iunit,"(2X,A,I4.3,A,1X,'=',5(2X,E22.14))") 'COIL_SPLINESZ(',n,',:)',(coil_splinesz(n,m), m = 1, ik)
               WRITE(iunit,"(2X,A,I4.3,A,1X,'=',5(2X,E22.14))") 'COIL_SPLINEFZ(',n,',:)',(coil_splinefz(n,m), m = 1, ik)
               ! Min/Max
               WRITE(iunit,"(2X,A,I4.3,A,1X,'=',5(2X,E22.14))") 'COIL_SPLINEFX_MIN(',n,',:)',(coil_splinefx_min(n,m), m = 1, ik)
               WRITE(iunit,"(2X,A,I4.3,A,1X,'=',5(2X,E22.14))") 'COIL_SPLINEFX_MAX(',n,',:)',(coil_splinefx_max(n,m), m = 1, ik)
               WRITE(iunit,"(2X,A,I4.3,A,1X,'=',5(2X,E22.14))") 'COIL_SPLINEFY_MIN(',n,',:)',(coil_splinefy_min(n,m), m = 1, ik)
               WRITE(iunit,"(2X,A,I4.3,A,1X,'=',5(2X,E22.14))") 'COIL_SPLINEFY_MAX(',n,',:)',(coil_splinefy_max(n,m), m = 1, ik)
               WRITE(iunit,"(2X,A,I4.3,A,1X,'=',5(2X,E22.14))") 'COIL_SPLINEFZ_MIN(',n,',:)',(coil_splinefz_min(n,m), m = 1, ik)
               WRITE(iunit,"(2X,A,I4.3,A,1X,'=',5(2X,E22.14))") 'COIL_SPLINEFZ_MAX(',n,',:)',(coil_splinefz_max(n,m), m = 1, ik)
            END IF
         END DO
      END IF
      
      WRITE(iunit,'(A)') '!----------------------------------------------------------------------'
      WRITE(iunit,'(A)') '!       Profile Functions'
      WRITE(iunit,'(A)') '!----------------------------------------------------------------------'
      ! NE
      n = MINLOC(ne_opt,DIM=1)
      m = MINLOC(ne_aux_s(2:),DIM=1)
      IF (n > 1 .or. m > 4)  WRITE(iunit,outstr) 'NE_TYPE',TRIM(ne_type)
      IF (n > 1) THEN
         WRITE(iunit,"(2X,A,1X,'=',5(2X,E22.14))") 'NE_OPT',(ne_opt(ik), ik = 0, 20)
      END IF
      IF (m > 5) THEN
         WRITE(iunit,"(2X,A,1X,'=',5(1X,E22.14))") 'NE_AUX_S',(ne_aux_s(ik), ik=1,m)
         WRITE(iunit,"(2X,A,1X,'=',5(1X,E22.14))") 'NE_AUX_F',(ne_aux_f(ik), ik=1,m)
      END IF
      ! ZEFF
      n = MINLOC(zeff_opt,DIM=1)
      m = MINLOC(zeff_aux_s(2:),DIM=1)
      IF (n > 1 .or. m > 4)  WRITE(iunit,outstr) 'ZEFF_TYPE',TRIM(zeff_type)
      IF (n > 1) THEN
         WRITE(iunit,"(2X,A,1X,'=',5(2X,E22.14))") 'ZEFF_OPT',(zeff_opt(ik), ik = 0, 20)
      END IF
      IF (m > 4) THEN
         WRITE(iunit,"(2X,A,1X,'=',5(1X,E22.14))") 'ZEFF_AUX_S',(zeff_aux_s(ik), ik=1,m)
         WRITE(iunit,"(2X,A,1X,'=',5(1X,E22.14))") 'ZEFF_AUX_F',(zeff_aux_f(ik), ik=1,m)
      END IF
      ! TE
      n = MINLOC(te_opt,DIM=1)
      m = MINLOC(te_aux_s(2:),DIM=1)
      IF (n > 1 .or. m > 4)  WRITE(iunit,outstr) 'TE_TYPE',TRIM(te_type)
      IF (n > 1) THEN
         WRITE(iunit,"(2X,A,1X,'=',5(2X,E22.14))") 'TE_OPT',(te_opt(ik), ik = 0, 20)
      END IF
      IF (m > 4) THEN
         WRITE(iunit,"(2X,A,1X,'=',5(1X,E22.14))") 'TE_AUX_S',(te_aux_s(ik), ik=1,m)
         WRITE(iunit,"(2X,A,1X,'=',5(1X,E22.14))") 'TE_AUX_F',(te_aux_f(ik), ik=1,m)
      END IF
      ! TI
      n = MINLOC(ti_opt,DIM=1)
      m = MINLOC(ti_aux_s(2:),DIM=1)
      IF (n > 1 .or. m > 4)  WRITE(iunit,outstr) 'TI_TYPE',TRIM(ti_type)
      IF (n > 1) THEN
         WRITE(iunit,"(2X,A,1X,'=',5(2X,E22.14))") 'TI_OPT',(ti_opt(ik), ik = 0, 20)
      END IF
      IF (m > 4) THEN
         WRITE(iunit,"(2X,A,1X,'=',5(1X,E22.14))") 'TI_AUX_S',(ti_aux_s(ik), ik=1,m)
         WRITE(iunit,"(2X,A,1X,'=',5(1X,E22.14))") 'TI_AUX_F',(ti_aux_f(ik), ik=1,m)
      END IF
      ! Currents
      ik = MINLOC(beamj_aux_s(2:),DIM=1)
      IF (ik > 2) THEN
         WRITE(iunit,outstr) 'BEAMJ_TYPE',TRIM(beamj_type)
         WRITE(iunit,"(2X,A,1X,'=',5(1X,E22.14))") 'BEAMJ_AUX_S',(beamj_aux_s(n), n=1,ik)
         WRITE(iunit,"(2X,A,1X,'=',5(1X,E22.14))") 'BEAMJ_AUX_F',(beamj_aux_f(n), n=1,ik)
      END IF
      ik = MINLOC(bootj_aux_s(2:),DIM=1)
      IF (ik > 2) THEN
         WRITE(iunit,outstr) 'BOOTJ_TYPE',TRIM(bootj_type)
         WRITE(iunit,"(2X,A,1X,'=',5(1X,E22.14))") 'BOOTJ_AUX_S',(bootj_aux_s(n), n=1,ik)
         WRITE(iunit,"(2X,A,1X,'=',5(1X,E22.14))") 'BOOTJ_AUX_F',(bootj_aux_f(n), n=1,ik)
      END IF
      ! Emissivities
      ik = MINLOC(emis_xics_s(2:),DIM=1)
      IF (ik > 2) THEN
         WRITE(iunit,outstr) 'EMIS_XICS_TYPE',TRIM(emis_xics_type)
         WRITE(iunit,"(2X,A,1X,'=',5(1X,E22.14))") 'EMIS_XICS_S',(emis_xics_s(n), n=1,ik)
         WRITE(iunit,"(2X,A,1X,'=',5(1X,E22.14))") 'EMIS_XICS_F',(emis_xics_f(n), n=1,ik)
      END IF
      ! E-static potential
      ik = MINLOC(phi_aux_s(2:),DIM=1)
      IF (ik > 4) THEN
         WRITE(iunit,"(2X,A,1X,'=',5(1X,E22.14))") 'PHI_AUX_S',(phi_aux_s(n), n=1,ik)
         WRITE(iunit,"(2X,A,1X,'=',5(1X,E22.14))") 'PHI_AUX_F',(phi_aux_f(n), n=1,ik)
      END IF
      IF (ANY(lbooz)) THEN
         WRITE(iunit,'(A)') '!----------------------------------------------------------------------'
         WRITE(iunit,'(A)') '!          BOOZER COORDINATE TRANSFORMATION'  
         WRITE(iunit,'(A)') '!----------------------------------------------------------------------'
         WRITE(iunit,outint) 'MBOZ',mboz 
         WRITE(iunit,outint) 'NBOZ',nboz
      END IF
      IF (ANY(sigma_helicity < bigno)) THEN
         WRITE(iunit,'(A)') '!----------------------------------------------------------------------'
         WRITE(iunit,'(A)') '!          BOOZER COORDINATE HELICITY'  
         WRITE(iunit,'(A)') '!----------------------------------------------------------------------'
         WRITE(iunit,outcmp) 'HELICITY',NINT(REAL(helicity)),NINT(AIMAG(helicity))
         n=0
         DO ik = 1,UBOUND(sigma_helicity,DIM=1)
            IF(sigma_helicity(ik) < bigno) n=ik
         END DO
         DO ik = 1, n
            IF (sigma_helicity(ik) < bigno) WRITE(iunit,"(2(2X,A,I3.3,A,E22.14))") &
                          'TARGET_HELICITY(',ik,') = ',target_helicity(ik), &
                          'SIGMA_HELICITY(',ik,') = ',sigma_helicity(ik)
         END DO
      END IF
      IF (ANY(sigma_helicity_old < bigno)) THEN
         WRITE(iunit,'(A)') '!----------------------------------------------------------------------'
         WRITE(iunit,'(A)') '!          BOOZER COORDINATE HELICITY (OLD)'  
         WRITE(iunit,'(A)') '!----------------------------------------------------------------------'
         WRITE(iunit,outcmp) 'HELICITY',NINT(REAL(helicity)),NINT(AIMAG(helicity))
         n=0
         DO ik = 1,UBOUND(sigma_helicity_old,DIM=1)
            IF(sigma_helicity_old(ik) < bigno) n=ik
         END DO
         DO ik = 1, n
            IF (sigma_helicity_old(ik) < bigno) WRITE(iunit,"(2(2X,A,I3.3,A,E22.14))") &
                          'TARGET_HELICITY_OLD(',ik,') = ',target_helicity_old(ik), &
                          'SIGMA_HELICITY_OLD(',ik,') = ',sigma_helicity_old(ik)
         END DO
      END IF
      IF (ANY(sigma_resjac < bigno)) THEN
         WRITE(iunit,'(A)') '!----------------------------------------------------------------------'
         WRITE(iunit,'(A)') '!          BOOZER Resonant Modes'  
         WRITE(iunit,'(A)') '!----------------------------------------------------------------------'
         n=0
         DO ik = 1,UBOUND(sigma_resjac,DIM=1)
            IF(sigma_resjac(ik) < bigno) n=ik
         END DO
         DO ik = 1, n
            IF (sigma_resjac(ik) < bigno) WRITE(iunit,"(2(2X,A,I3.3,A,E22.14))") &
                          'TARGET_RESJAC(',ik,') = ',target_resjac(ik), &
                          'SIGMA_RESJAC(',ik,') = ',sigma_resjac(ik), &
                          'XM_RESJAC(',ik,') = ',xm_resjac(ik), &
                          'XN_RESJAC(',ik,') = ',xn_resjac(ik)
         END DO
      END IF
      IF (ANY(sigma_balloon < bigno)) THEN
         WRITE(iunit,'(A)') '!----------------------------------------------------------------------'
         WRITE(iunit,'(A)') '!          BALLOONING CALCULATION'  
         WRITE(iunit,'(A)') '!----------------------------------------------------------------------'
         n=COUNT(balloon_theta >= 0.0)
         WRITE(iunit,"(2X,A,1X,'=',10(2X,E22.14))") 'BALLOON_THETA',(balloon_theta(ik), ik = 1, n)
         n=COUNT(balloon_zeta >= 0.0)
         WRITE(iunit,"(2X,A,1X,'=',10(2X,E22.14))") 'BALLOON_ZETA',(balloon_zeta(ik), ik = 1, n)
         n=0
         DO ik = 1,UBOUND(sigma_balloon,DIM=1)
            IF(sigma_balloon(ik) < bigno) n=ik
         END DO
         DO ik = 1, n
            IF (sigma_balloon(ik) < bigno) WRITE(iunit,"(2(2X,A,I3.3,A,E22.14))") &
                          'TARGET_BALLOON(',ik,') = ',target_balloon(ik), &
                          'SIGMA_BALLOON(',ik,') = ',sigma_balloon(ik)
         END DO
      END IF
      IF (ANY(sigma_bootstrap < bigno)) THEN
         WRITE(iunit,'(A)') '!----------------------------------------------------------------------'
         WRITE(iunit,'(A)') '!          BOOTSTRAP CALCULATION'  
         WRITE(iunit,'(A)') '!----------------------------------------------------------------------'
         n=0
         DO ik = 1,UBOUND(sigma_bootstrap,DIM=1)
            IF(sigma_bootstrap(ik) < bigno) n=ik
         END DO
         DO ik = 1, n
           IF (sigma_bootstrap(ik) < bigno)  WRITE(iunit,"(2(2X,A,I3.3,A,E22.14))") &
                          'TARGET_BOOTSTRAP(',ik,') = ',target_bootstrap(ik), &
                          'SIGMA_BOOTSTRAP(',ik,') = ',sigma_bootstrap(ik)
         END DO
      END IF
      IF (ANY(sigma_neo < bigno)) THEN
         WRITE(iunit,'(A)') '!----------------------------------------------------------------------'
         WRITE(iunit,'(A)') '!          NEOCLASSICAL TRANSPORT (NEO)'  
         WRITE(iunit,'(A)') '!----------------------------------------------------------------------'
         n=0
         DO ik = 1,UBOUND(sigma_neo,DIM=1)
            IF(sigma_neo(ik) < bigno) n=ik
         END DO
         DO ik = 1, n
            IF (sigma_neo(ik) < bigno) WRITE(iunit,"(2(2X,A,I3.3,A,E22.14))") &
                          'TARGET_NEO(',ik,') = ',target_neo(ik), &
                          'SIGMA_NEO(',ik,') = ',sigma_neo(ik)
         END DO
      END IF
      IF (ANY(sigma_kink < bigno)) THEN
         WRITE(iunit,'(A)') '!----------------------------------------------------------------------'
         WRITE(iunit,'(A)') '!          KINK STABILITY (TERPSICHORE)'  
         WRITE(iunit,'(A)') '!----------------------------------------------------------------------'
         WRITE(iunit,"(2(2X,A,1X,'=',1X,I5))") 'MLMNB_KINK',mlmnb_kink,'IVAC_KINK',ivac_kink
         WRITE(iunit,"(2(2X,A,1X,'=',1X,I5))") 'MMAXDF_KINK',mmaxdf_kink,'NMAXDF_KINK',nmaxdf_kink
         DO ik = 1, UBOUND(sigma_kink,DIM=1)
            IF (sigma_kink(ik) < bigno) WRITE(iunit,"(2(2X,A,I3.3,A,E22.14),5(2X,A,I3.3,A,I6))") &
                          'TARGET_KINK(',ik,') = ',target_kink(ik), &
                          'SIGMA_KINK(',ik,') = ',sigma_kink(ik),&
                          'MLMNS_KINK(',ik,') = ',mlmns_kink(ik),&
                          'NJ_KINK(',ik,') = ',nj_kink(ik),&
                          'NK_KINK(',ik,') = ',nk_kink(ik),&
                          'LSSL_KINK(',ik,') = ',lssl_kink(ik),&
                          'LSSD_KINK(',ik,') = ',lssd_kink(ik)
         END DO
      END IF
      IF (ANY(sigma_dkes < bigno)) THEN
         WRITE(iunit,'(A)') '!----------------------------------------------------------------------'
         WRITE(iunit,'(A)') '!          DRIFT-KINETICS (DKES)'  
         WRITE(iunit,'(A)') '!----------------------------------------------------------------------'
         n=0
         DO ik = 1,UBOUND(sigma_dkes,DIM=1)
            IF(sigma_dkes(ik) < bigno) n=ik
         END DO
         DO ik = 1, n
            IF (sigma_dkes(ik) < bigno) WRITE(iunit,"(3(2X,A,I3.3,A,E22.14))") &
                          'TARGET_DKES(',ik,') = ',target_dkes(ik), &
                          'SIGMA_DKES(',ik,') = ',sigma_dkes(ik), &
                          'NU_DKES(',ik,') = ',nu_dkes(ik)
         END DO
      END IF
      IF (ANY(sigma_jdotb < bigno)) THEN
         WRITE(iunit,'(A)') '!----------------------------------------------------------------------'
         WRITE(iunit,'(A)') '!          Parllel Current (<J.B>)'  
         WRITE(iunit,'(A)') '!----------------------------------------------------------------------'
         n=0
         DO ik = 1,UBOUND(sigma_jdotb,DIM=1)
            IF(sigma_jdotb(ik) < bigno) n=ik
         END DO
         DO ik = 1, n
           IF (sigma_jdotb(ik) < bigno)  WRITE(iunit,"(2(2X,A,I3.3,A,E22.14))") &
                          'TARGET_JDOTB(',ik,') = ',target_jdotb(ik), &
                          'SIGMA_JDOTB(',ik,') = ',sigma_jdotb(ik)
         END DO
      END IF
      IF (ANY(sigma_magwell < bigno)) THEN
         WRITE(iunit,'(A)') '!----------------------------------------------------------------------'
         WRITE(iunit,'(A)') '!          Magnetic Well (W>0 Stable)'  
         WRITE(iunit,'(A)') '!----------------------------------------------------------------------'
         n=0
         DO ik = 1,UBOUND(sigma_magwell,DIM=1)
            IF(sigma_magwell(ik) < bigno) n=ik
         END DO
         DO ik = 1, n
           IF (sigma_magwell(ik) < bigno)  WRITE(iunit,"(2(2X,A,I3.3,A,E22.14))") &
                          'TARGET_MAGWELL(',ik,') = ',target_magwell(ik), &
                          'SIGMA_MAGWELL(',ik,') = ',sigma_magwell(ik)
         END DO
      END IF
      IF (ANY(sigma_jcurv < bigno)) THEN
         WRITE(iunit,'(A)') '!----------------------------------------------------------------------'
         WRITE(iunit,'(A)') '!          Toroidal Current (<JCURV>)'  
         WRITE(iunit,'(A)') '!----------------------------------------------------------------------'
         n=0
         DO ik = 1,UBOUND(sigma_jcurv,DIM=1)
            IF(sigma_jcurv(ik) < bigno) n=ik
         END DO
         DO ik = 1, n
            IF (sigma_jcurv(ik) < bigno) WRITE(iunit,"(2(2X,A,I3.3,A,E22.14))") &
                          'TARGET_JCURV(',ik,') = ',target_jcurv(ik), &
                          'SIGMA_JCURV(',ik,') = ',sigma_jcurv(ik)
         END DO
      END IF
      IF (ANY(sigma_bmin < bigno)) THEN
         WRITE(iunit,'(A)') '!----------------------------------------------------------------------'
         WRITE(iunit,'(A)') '!          |B|_min'  
         WRITE(iunit,'(A)') '!----------------------------------------------------------------------'
         n=0
         DO ik = 1,UBOUND(sigma_bmin,DIM=1)
            IF(sigma_bmin(ik) < bigno) n=ik
         END DO
         DO ik = 1, n
            IF (sigma_bmin(ik) < bigno) WRITE(iunit,"(2(2X,A,I3.3,A,E22.14))") &
                          'TARGET_BMIN(',ik,') = ',target_bmin(ik), &
                          'SIGMA_BMIN(',ik,') = ',sigma_bmin(ik)
         END DO
      END IF
      IF (ANY(sigma_bmax < bigno)) THEN
         WRITE(iunit,'(A)') '!----------------------------------------------------------------------'
         WRITE(iunit,'(A)') '!          |B|_max'  
         WRITE(iunit,'(A)') '!----------------------------------------------------------------------'
         n=0
         DO ik = 1,UBOUND(sigma_bmax,DIM=1)
            IF(sigma_bmax(ik) < bigno) n=ik
         END DO
         DO ik = 1, n
            IF (sigma_bmax(ik) < bigno) WRITE(iunit,"(2(2X,A,I3.3,A,E22.14))") &
                          'TARGET_BMAX(',ik,') = ',target_bmax(ik), &
                          'SIGMA_BMAX(',ik,') = ',sigma_bmax(ik)
         END DO
      END IF
      IF (ANY(sigma_Jstar < bigno)) THEN
         WRITE(iunit,'(A)') '!----------------------------------------------------------------------'
         WRITE(iunit,'(A)') '!          TRAPPED PARTICLE CONFINEMENT (J*)'  
         WRITE(iunit,'(A)') '!----------------------------------------------------------------------'
         WRITE(iunit,"(2X,A,1X,'=',1(2X,I4.4))") 'NumJstar',NumJstar
         n=0
         DO ik = 1,UBOUND(sigma_Jstar,DIM=1)
            IF(sigma_Jstar(ik) < bigno) n=ik
         END DO
         DO ik = 1, n
            IF (sigma_Jstar(ik) < bigno) WRITE(iunit,"(2(2X,A,I3.3,A,E22.14))") &
                          'TARGET_JSTAR(',ik,') = ',target_Jstar(ik), &
                          'SIGMA_JSTAR(',ik,') = ',sigma_Jstar(ik)
         END DO
      END IF
      IF (ANY(sigma_txport < bigno)) THEN
         WRITE(iunit,'(A)') '!----------------------------------------------------------------------'
         WRITE(iunit,'(A)') '!          TURBULENT TRANSPORT'  
         WRITE(iunit,'(A)') '!----------------------------------------------------------------------'
         WRITE(iunit,outstr) 'TXPORT_PROXY',TRIM(txport_proxy)
         WRITE(iunit,outboo) 'LGLOBAL_TXPORT',lglobal_txport
         WRITE(iunit,outint) 'NZ_TXPORT',nz_txport
         WRITE(iunit,outint) 'NALPHA_TXPORT',nalpha_txport
         WRITE(iunit,outflt) 'ALPHA_START_TXPORT',alpha_start_txport
         WRITE(iunit,outflt) 'ALPHA_END_TXPORT',alpha_end_txport
         n=0
         DO ik = 1,UBOUND(sigma_txport,DIM=1)
            IF(sigma_txport(ik) < bigno) n=ik
         END DO
         DO ik = 1, n
            IF (sigma_txport(ik) < bigno) WRITE(iunit,"(3(2X,A,I3.3,A,E22.14))") &
                          'S_TXPORT(',ik,') = ',s_txport(ik), &
                          'TARGET_TXPORT(',ik,') = ',target_txport(ik), &
                          'SIGMA_TXPORT(',ik,') = ',sigma_txport(ik)
         END DO
      END IF
      IF (ANY(sigma_orbit < bigno)) THEN
         WRITE(iunit,'(A)') '!----------------------------------------------------------------------'
         WRITE(iunit,'(A)') '!          ORBIT OPTIMIZATION'  
         WRITE(iunit,'(A)') '!----------------------------------------------------------------------'
         WRITE(iunit,outflt) 'MASS_ORBIT',mass_orbit
         WRITE(iunit,outflt) 'Z_ORBIT',Z_orbit
         WRITE(iunit,outint) 'NU_ORBIT',nu_orbit 
         WRITE(iunit,outint) 'NV_ORBIT',nv_orbit
         n=0
         DO ik = 1,UBOUND(sigma_orbit,DIM=1)
            IF(sigma_orbit(ik) < bigno) WRITE(iunit,"(2(2X,A,I3.3,A,E22.14))") &
                          'TARGET_ORBIT(',ik,') = ',target_orbit(ik), &
                          'SIGMA_ORBIT(',ik,') = ',sigma_orbit(ik)
         END DO
         WRITE(iunit,outint) 'NP_ORBIT',np_orbit
         DO ik = 1, np_orbit
            WRITE(iunit,"(3(2X,A,I3.3,A,E22.14))") &
                          'VLL_ORBIT(',ik,') = ',VLL_orbit(ik), &
                          'MU_ORBIT(',ik,') = ',MU_orbit(ik),&
                          'VPERP_ORBIT(',ik,') = ',VPERP_orbit(ik)
         END DO
      END IF
      IF (sigma_coil_bnorm < bigno) THEN
         WRITE(iunit,'(A)') '!----------------------------------------------------------------------'
         WRITE(iunit,'(A)') '!          COIL OPTIMIZATION'  
         WRITE(iunit,'(A)') '!----------------------------------------------------------------------'
         WRITE(iunit,outint) 'NU_BNORM',nu_bnorm 
         WRITE(iunit,outint) 'NV_BNORM',nv_bnorm
         WRITE(iunit,outflt) 'TARGET_COIL_BNORM',target_coil_bnorm
         WRITE(iunit,outflt) 'SIGMA_COIL_BNORM',sigma_coil_bnorm
      END IF
<<<<<<< HEAD

      ! REGCOIL Options
      ! This section runs if the current density, surface separation or
      ! winding surface are opitmized variables
      !
      IF ((lregcoil_current_density_opt) .or. (lregcoil_winding_surface_separation_opt) .or.  &
          (ANY(lregcoil_rcws_rbound_s_opt)) .or. (ANY(lregcoil_rcws_rbound_c_opt)) .or. &
          (ANY(lregcoil_rcws_zbound_s_opt)) .or. (ANY(lregcoil_rcws_zbound_c_opt)) ) THEN
         WRITE(iunit,'(A)') '!----------------------------------------------------------------------'
         WRITE(iunit,'(A)') '!          REGCOIL OPTIMIZATION'  
         WRITE(iunit,'(A)') '!----------------------------------------------------------------------'
         WRITE(iunit,outflt) 'TARGET_REGCOL_CURRENT_DENSITY',target_regcoil_current_density
         WRITE(iunit,outflt) 'SIGMA_REGCOL_CURRENT_DENSITY',sigma_regcoil_current_density
         WRITE(iunit,outflt) 'REGCOIL_CURRENT_DENSITY',regcoil_current_density
 
         ! Options for uniform winding surface separations
         IF (lregcoil_winding_surface_separation_opt) THEN
            WRITE(iunit,outflt) &
                   'REGCOIL_WINDING_SURFACE_SEPARATION = ', &
                   regcoil_winding_surface_separation
            WRITE(iunit,outboo) 'LREGCOIL_WINDING_SURFACE_SEPARATION', &
                   lregcoil_winding_surface_separation_opt
            WRITE(iunit,outflt) 'REGCOIL_WINDING_SURFACE_SEPARATION_MIN', &
                   regcoil_winding_surface_separation_min, &
                   'REGCOIL_WINDING_SURFACE_SEPARATION_MAX', &
                   regcoil_winding_surface_separation_max
            IF (dregcoil_winding_surface_separation_opt > 0) &
                 WRITE(iunit,outflt) 'DREGCOIL_WINDING_SURFACE_SEPARATION', &
                          dregcoil_winding_surface_separation_opt
         END IF
         ! end of uniform winding surface separation options

         ! Options for current density optimization - Not completely developted/tested
         IF (lregcoil_current_density_opt) THEN
            WRITE(iunit,onevar) 'LREGCOIL_CURRENT_DENSITY', & 
                   lregcoil_current_density_opt, &
                   'REGCOIL_CURRENT_DENSITY_MIN', &
                   regcoil_current_density_min, &
                   'REGCOIL_CURRENT_DENSITY_MAX', &
                  regcoil_current_density_max
            IF (dregcoil_current_density_opt > 0) &
                       WRITE(iunit,outflt) 'DREGCOIL_CURRENT_DENSITY', &
                       dregcoil_current_density_opt
         END IF
         ! end of option for current density optimization

         ! Winding surface component OR separation optimization
         IF ( (ANY(lregcoil_rcws_rbound_s_opt)) .or. (ANY(lregcoil_rcws_rbound_c_opt)) .or. &
              (ANY(lregcoil_rcws_zbound_s_opt)) .or. (ANY(lregcoil_rcws_zbound_c_opt)) .or. &
              lregcoil_winding_surface_separation_opt ) THEN
             DO ii = 1,UBOUND(target_regcoil_chi2_b, 1)
                IF (sigma_regcoil_chi2_b(ii) < bigno) THEN
                    WRITE(iunit,"(2(2X,A,I4.3,A,E22.14))") &
                           'TARGET_REGCOIL_CHI2_B(',ii,') = ', target_regcoil_chi2_b(ii), &
                           'SIGMA_REGCOIL_CHI2_B(',ii,') = ', sigma_regcoil_chi2_b(ii)
                END IF
             END DO
         END IF

         ! Options for winding surface (Fourier Series) variation
         IF (  (ANY(lregcoil_rcws_rbound_c_opt)) .or. (ANY(lregcoil_rcws_rbound_s_opt)) .or. &
               (ANY(lregcoil_rcws_zbound_c_opt)) .or. (ANY(lregcoil_rcws_zbound_s_opt)) ) THEN

             ! Boundary components
             ! r-boundary cos components
             DO m = LBOUND(lregcoil_rcws_rbound_c_opt,DIM=1), UBOUND(lregcoil_rcws_rbound_s_opt,DIM=1)
                 DO n = LBOUND(lregcoil_rcws_rbound_c_opt,DIM=2), UBOUND(lregcoil_rcws_rbound_s_opt,DIM=2)
                     IF(lregcoil_rcws_rbound_c_opt(m,n) ) THEN
                         WRITE(iunit,'(A)') '! REGCOIL Winding surface R-boundary cos component'
                         WRITE(iunit,"(2X,A,I4.3,A,I4.3,A,1X,'=',1X,L1,4(2X,A,I4.3,A,I4.3,A,1X,'=',1X,E19.12))") &
                                'LREGCOIL_RCWS_RBOUND_C_OPT(',m,',',n,')', lregcoil_rcws_rbound_c_opt(m, n), &
                                'REGCOIL_RCWS_RBOUND_C(',m,',',n,')', regcoil_rcws_rbound_c(m, n), &
                                'DREGCOIL_RCWS_RBOUND_C_OPT(',m,',',n,')', dregcoil_rcws_rbound_c_opt(m,n), &
                                'REGCOIL_RCWS_RBOUND_C_MIN(',m,',',n,')', regcoil_rcws_rbound_c_min(m,n), &
                                'REGCOIL_RCWS_RBOUND_C_MAX(',m,',',n,')', regcoil_rcws_rbound_c_max(m,n)
                     END IF
                 END DO
             END DO

             ! r-boundary sin components 
             DO m = LBOUND(lregcoil_rcws_rbound_s_opt,DIM=1), UBOUND(lregcoil_rcws_rbound_s_opt,DIM=1)
                 DO n = LBOUND(lregcoil_rcws_rbound_s_opt,DIM=2), UBOUND(lregcoil_rcws_rbound_s_opt,DIM=2)
                     IF(lregcoil_rcws_rbound_s_opt(m,n)  ) THEN
                         WRITE(iunit,'(A)') '! REGCOIL Winding surface R-boundary sin component'
                         WRITE(iunit,"(2X,A,I4.3,A,I4.3,A,1X,'=',1X,L1,4(2X,A,I4.3,A,I4.3,A,1X,'=',1X,E19.12))") &
                                'LREGCOIL_RCWS_RBOUND_S_OPT(',m,',',n,')', lregcoil_rcws_rbound_s_opt(m, n), &
                                'REGCOIL_RCWS_RBOUND_S(',m,',',n,')', regcoil_rcws_rbound_s(m, n), &
                                'DREGCOIL_RCWS_RBOUND_S_OPT(',m,',',n,')', dregcoil_rcws_rbound_s_opt(m,n), &
                                'REGCOIL_RCWS_RBOUND_S_MIN(',m,',',n,')', regcoil_rcws_rbound_s_min(m,n), &
                                'REGCOIL_RCWS_RBOUND_S_MAX(',m,',',n,')', regcoil_rcws_rbound_s_max(m,n)
                     END IF
                 END DO
             END DO

             ! z-boundary cos components - not implemented yet
             DO m = LBOUND(lregcoil_rcws_zbound_c_opt,DIM=1), UBOUND(lregcoil_rcws_zbound_c_opt,DIM=1)
                 DO n = LBOUND(lregcoil_rcws_zbound_c_opt,DIM=2), UBOUND(lregcoil_rcws_zbound_c_opt,DIM=2)
                     IF(lregcoil_rcws_zbound_c_opt(m,n) ) THEN
                         WRITE(iunit,'(A)') '! REGCOIL Winding surface Z-boundary cos component'
                         WRITE(iunit,"(2X,A,I4.3,A,I4.3,A,1X,'=',1X,L1,4(2X,A,I4.3,A,I4.3,A,1X,'=',1X,E19.12))") &
                                'LREGCOIL_RCWS_ZBOUND_C_OPT(',m,',',n,')', lregcoil_rcws_zbound_c_opt(m, n), &
                                'REGCOIL_RCWS_ZBOUND_C(',m,',',n,')', regcoil_rcws_zbound_c(m, n), &
                                'DREGCOIL_RCWS_ZBOUND_C_OPT(',m,',',n,')', dregcoil_rcws_zbound_c_opt(m,n), &
                                'REGCOIL_RCWS_ZBOUND_C_MIN(',m,',',n,')', regcoil_rcws_zbound_c_min(m,n), &
                                'REGCOIL_RCWS_ZBOUND_C_MAX(',m,',',n,')', regcoil_rcws_zbound_c_max(m,n)
                     END IF
                 END DO
             END DO

             ! z-boundary sin components
             DO m = LBOUND(lregcoil_rcws_zbound_s_opt,DIM=1), UBOUND(lregcoil_rcws_zbound_s_opt,DIM=1)
                 DO n = LBOUND(lregcoil_rcws_zbound_s_opt,DIM=2), UBOUND(lregcoil_rcws_zbound_s_opt,DIM=2)
                     IF( lregcoil_rcws_zbound_s_opt(m,n) ) THEN
                         WRITE(iunit,'(A)') '! REGCOIL Winding surface Z-boundary sin component'
                         WRITE(iunit,"(2X,A,I4.3,A,I4.3,A,1X,'=',1X,L1,4(2X,A,I4.3,A,I4.3,A,1X,'=',1X,E19.12))") &
                                'LREGCOIL_RCWS_ZBOUND_S_OPT(',m,',',n,')', lregcoil_rcws_zbound_s_opt(m, n), &
                                'REGCOIL_RCWS_ZBOUND_S(',m,',',n,')', regcoil_rcws_zbound_s(m, n), &
                                'DREGCOIL_RCWS_ZBOUND_S_OPT(',m,',',n,')', dregcoil_rcws_zbound_s_opt(m,n), &
                                'REGCOIL_RCWS_ZBOUND_S_MIN(',m,',',n,')', regcoil_rcws_zbound_s_min(m,n), &
                                'REGCOIL_RCWS_ZBOUND_S_MAX(',m,',',n,')', regcoil_rcws_zbound_s_max(m,n)
                     END IF
                 END DO
             END DO
        END IF
        ! end of Options for winding surface (Fourier Series) variation
      END IF  ! End of REGCOIL options


=======
      IF (sigma_ptsm3d < bigno) THEN
         WRITE(iunit,'(A)') '!----------------------------------------------------------------------'
         WRITE(iunit,'(A)') '!         TURBULENCE OPTIMIZATION WITH PTSM3D' 
         WRITE(iunit,'(A)') '!----------------------------------------------------------------------'
         WRITE(iunit,outflt) 'TARGET_PTSM3D',target_ptsm3d
         WRITE(iunit,outflt) 'SIGMA_PTSM3D',sigma_ptsm3d
      ENDIF
 
>>>>>>> a0d44432
      WRITE(iunit,'(A)') '!----------------------------------------------------------------------'
      WRITE(iunit,'(A)') '!         EQUILIBRIUM/GEOMETRY OPTIMIZATION PARAMETERS' 
      WRITE(iunit,'(A)') '!----------------------------------------------------------------------'
      IF (sigma_phiedge < bigno) THEN
         WRITE(iunit,outflt) 'TARGET_PHIEDGE',target_phiedge
         WRITE(iunit,outflt) 'SIGMA_PHIEDGE',sigma_phiedge
      END IF 
      IF (sigma_curtor < bigno) THEN
         WRITE(iunit,outflt) 'TARGET_CURTOR',target_curtor
         WRITE(iunit,outflt) 'SIGMA_CURTOR',sigma_curtor
      END IF 
      IF (sigma_curtor_max < bigno) THEN
         WRITE(iunit,outflt) 'TARGET_CURTOR_MAX',target_curtor_max
         WRITE(iunit,outflt) 'SIGMA_CURTOR_MAX',sigma_curtor_max
      END IF 
      IF (sigma_rbtor < bigno) THEN
         WRITE(iunit,outflt) 'TARGET_RBTOR',target_rbtor
         WRITE(iunit,outflt) 'SIGMA_RBTOR',sigma_rbtor
      END IF 
      IF (sigma_b0 < bigno) THEN
         WRITE(iunit,outflt) 'TARGET_B0',target_b0
         WRITE(iunit,outflt) 'SIGMA_B0',sigma_b0
      END IF 
      IF (sigma_r0 < bigno) THEN
         WRITE(iunit,outflt) 'TARGET_R0',target_r0
         WRITE(iunit,outflt) 'SIGMA_R0',sigma_r0
      END IF 
      IF (sigma_z0 < bigno) THEN
         WRITE(iunit,outflt) 'TARGET_Z0',target_z0
         WRITE(iunit,outflt) 'SIGMA_Z0',sigma_z0
      END IF 
      IF (sigma_volume < bigno) THEN
         WRITE(iunit,outflt) 'TARGET_VOLUME',target_volume
         WRITE(iunit,outflt) 'SIGMA_VOLUME',sigma_volume
      END IF 
      IF (sigma_beta < bigno) THEN
         WRITE(iunit,outflt) 'TARGET_BETA',target_beta
         WRITE(iunit,outflt) 'SIGMA_BETA',sigma_beta
      END IF 
      IF (sigma_betapol < bigno) THEN
         WRITE(iunit,outflt) 'TARGET_BETAPOL',target_betapol
         WRITE(iunit,outflt) 'SIGMA_BETAPOL',sigma_betapol
      END IF 
      IF (sigma_betator < bigno) THEN
         WRITE(iunit,outflt) 'TARGET_BETATOR',target_betator
         WRITE(iunit,outflt) 'SIGMA_BETATOR',sigma_betator
      END IF 
      IF (sigma_wp < bigno) THEN
         WRITE(iunit,outflt) 'TARGET_WP',target_wp
         WRITE(iunit,outflt) 'SIGMA_WP',sigma_wp
      END IF 
      IF (sigma_aspect < bigno) THEN
         WRITE(iunit,outflt) 'TARGET_ASPECT',target_aspect
         WRITE(iunit,outflt) 'SIGMA_ASPECT',sigma_aspect
      END IF 
      IF (sigma_curvature < bigno) THEN
         WRITE(iunit,outflt) 'TARGET_CURVATURE',target_curvature
         WRITE(iunit,outflt) 'SIGMA_CURVATURE',sigma_curvature
      END IF
      IF (sigma_gs2_ptsm3d < bigno) THEN
         WRITE(iunit,outflt) 'TARGET_GS2_PTSM3D',target_gs2_ptsm3d
         WRITE(iunit,outflt) 'SIGMA_GS2_PTSM3D',sigma_gs2_ptsm3d
      END IF
      IF (sigma_kappa < bigno) THEN
         WRITE(iunit,outflt) 'TARGET_KAPPA',target_kappa
         WRITE(iunit,outflt) 'SIGMA_KAPPA',sigma_kappa
         WRITE(iunit,outflt) 'PHI_KAPPA',phi_kappa
      END IF 
      IF (sigma_kappa_box < bigno) THEN
         WRITE(iunit,outflt) 'TARGET_KAPPA_BOX',target_kappa_box
         WRITE(iunit,outflt) 'SIGMA_KAPPA_BOX',sigma_kappa_box
         WRITE(iunit,outflt) 'PHI_KAPPA_BOX',phi_kappa_box
      END IF 
      IF (sigma_kappa_avg < bigno) THEN
         WRITE(iunit,outflt) 'TARGET_KAPPA_AVG',target_kappa_avg
         WRITE(iunit,outflt) 'SIGMA_KAPPA_AVG',sigma_kappa_avg
      END IF 
      IF (sigma_aspect_max < bigno) THEN
         WRITE(iunit,outflt) 'TARGET_ASPECT_MAX',target_aspect_max
         WRITE(iunit,outflt) 'SIGMA_ASPECT_MAX',sigma_aspect_max
         WRITE(iunit,outflt) 'WIDTH_ASPECT_MAX',width_aspect_max
      END IF          
      IF (sigma_gradp_max < bigno) THEN
         WRITE(iunit,outflt) 'TARGET_GRADP_MAX',target_gradp_max
         WRITE(iunit,outflt) 'SIGMA_GRADP_MAX',sigma_gradp_max
         WRITE(iunit,outflt) 'WIDTH_GRADP_MAX',width_gradp_max
      END IF          
      IF (sigma_pmin < bigno) THEN
         WRITE(iunit,outflt) 'TARGET_PMIN',target_pmin
         WRITE(iunit,outflt) 'SIGMA_PMIN',sigma_pmin
         WRITE(iunit,outflt) 'WIDTH_PMIN',width_pmin
      END IF
      IF (sigma_curvature_P2 < bigno) THEN
         WRITE(iunit,outflt) 'TARGET_CURVATURE_P2',target_curvature_P2
         WRITE(iunit,outflt) 'SIGMA_CURVATURE_P2',sigma_curvature_P2
      END IF          
      IF (ANY(sigma_extcur < bigno)) THEN
         WRITE(iunit,'(A)') '!----------------------------------------------------------------------'
         WRITE(iunit,'(A)') '!          Coil Current Optimization'
         WRITE(iunit,'(A)') '!----------------------------------------------------------------------'
         DO ik = 1, UBOUND(sigma_extcur,DIM=1)
            IF (sigma_extcur(ik) < bigno) THEN
               WRITE(iunit,"(2(2X,A,I3.3,A,1X,'=',1X,E22.14))") &
                  'TARGET_EXTCUR(',ik,')',target_extcur(ik),& 
                  'SIGMA_EXTCUR(',ik,')',sigma_extcur(ik)
            END IF
         END DO
      END IF
      IF (ANY(sigma_press < bigno)) THEN
         WRITE(iunit,'(A)') '!----------------------------------------------------------------------'
         WRITE(iunit,'(A)') '!          Plasma Pressure OPTIMIZATION'
         WRITE(iunit,'(A)') '!----------------------------------------------------------------------'
         WRITE(iunit,outflt) 'NORM_PRESS',norm_press
         DO ik = 1, UBOUND(sigma_press,DIM=1)
            IF (sigma_press(ik) < bigno .and. s_press(ik) < 0) THEN
               WRITE(iunit,"(5(2X,A,I3.3,A,1X,'=',1X,E22.14))") &
                  'R_PRESS(',ik,')',r_press(ik),&
                  'PHI_PRESS(',ik,')',phi_press(ik),& 
                  'Z_PRESS(',ik,')',z_press(ik),&
                  'TARGET_PRESS(',ik,')',target_press(ik),& 
                  'SIGMA_PRESS(',ik,')',sigma_press(ik)
            ELSE IF (sigma_press(ik) < bigno .and. s_press(ik) >= 0) THEN
               WRITE(iunit,"(3(2X,A,I3.3,A,1X,'=',1X,E22.14))") &
                  'S_PRESS(',ik,')',s_press(ik),&
                  'TARGET_PRESS(',ik,')',target_press(ik),& 
                  'SIGMA_PRESS(',ik,')',sigma_press(ik)
            END IF
         END DO
      END IF
      IF (ANY(sigma_ne < bigno_ne)) THEN
         WRITE(iunit,'(A)') '!----------------------------------------------------------------------'
         WRITE(iunit,'(A)') '!          ELECTRON DENSITY OPTIMIZATION'
         WRITE(iunit,'(A)') '!----------------------------------------------------------------------'
         DO ik = 1, UBOUND(sigma_ne,DIM=1)
            IF (sigma_ne(ik) < bigno_ne .and. s_ne(ik) < 0) THEN
               WRITE(iunit,"(5(2X,A,I3.3,A,1X,'=',1X,E22.14))") &
                  'R_NE(',ik,')',r_ne(ik),&
                  'PHI_NE(',ik,')',phi_ne(ik),& 
                  'Z_NE(',ik,')',z_ne(ik),&
                  'TARGET_NE(',ik,')',target_ne(ik),& 
                  'SIGMA_NE(',ik,')',sigma_ne(ik)
            ELSE IF (sigma_ne(ik) < bigno_ne .and. s_ne(ik) >= 0) THEN
               WRITE(iunit,"(3(2X,A,I3.3,A,1X,'=',1X,E22.14))") &
                  'S_NE(',ik,')',s_ne(ik),&
                  'TARGET_NE(',ik,')',target_ne(ik),& 
                  'SIGMA_NE(',ik,')',sigma_ne(ik)
            END IF
         END DO
      END IF
      IF (ANY(sigma_ne_line < bigno_ne)) THEN
         WRITE(iunit,'(A)') '!----------------------------------------------------------------------'
         WRITE(iunit,'(A)') '!          LINE INTEGRATED ELECTRON DENSITY OPTIMIZATION'
         WRITE(iunit,'(A)') '!----------------------------------------------------------------------'
         DO ik = 1, UBOUND(sigma_ne_line,DIM=1)
            IF (sigma_ne_line(ik) < bigno_ne) THEN
               WRITE(iunit,"(8(2X,A,I3.3,A,1X,'=',1X,E22.14))") &
                  'R0_NE_LINE(',ik,')',r0_ne_line(ik),&
                  'PHI0_NE_LINE(',ik,')',phi0_ne_line(ik),&
                  'Z0_NE_LINE(',ik,')',z0_ne_line(ik),&
                  'R1_NE_LINE(',ik,')',r1_ne_line(ik),&
                  'PHI1_NE_LINE(',ik,')',phi1_ne_line(ik),&
                  'Z1_NE_LINE(',ik,')',z1_ne_line(ik),&
                  'TARGET_NE_LINE(',ik,')',target_ne_line(ik),&
                  'SIGMA_NE_LINE(',ik,')',sigma_ne_line(ik)
            END IF
         END DO
      END IF
      IF (ANY(sigma_te_line < bigno)) THEN
         WRITE(iunit,'(A)') '!----------------------------------------------------------------------'
         WRITE(iunit,'(A)') '!          LINE INTEGRATED ELECTRON TEMPERATURE OPTIMIZATION'
         WRITE(iunit,'(A)') '!----------------------------------------------------------------------'
         WRITE(iunit,outflt) 'CUTOFF_TE_LINE',cutoff_te_line
         DO ik = 1, UBOUND(sigma_te_line,DIM=1)
            IF (sigma_te_line(ik) < bigno) THEN
               WRITE(iunit,"(8(2X,A,I3.3,A,1X,'=',1X,E22.14))") &
                  'R0_TE_LINE(',ik,')',r0_te_line(ik),&
                  'PHI0_TE_LINE(',ik,')',phi0_te_line(ik),&
                  'Z0_TE_LINE(',ik,')',z0_te_line(ik),&
                  'R1_TE_LINE(',ik,')',r1_te_line(ik),&
                  'PHI1_TE_LINE(',ik,')',phi1_te_line(ik),&
                  'Z1_TE_LINE(',ik,')',z1_te_line(ik),&
                  'TARGET_TE_LINE(',ik,')',target_te_line(ik),&
                  'SIGMA_TE_LINE(',ik,')',sigma_te_line(ik)
            END IF
         END DO
      END IF
      IF (ANY(sigma_ti_line < bigno)) THEN
         WRITE(iunit,'(A)') '!----------------------------------------------------------------------'
         WRITE(iunit,'(A)') '!          LINE INTEGRATED ION TEMPERATURE OPTIMIZATION'
         WRITE(iunit,'(A)') '!----------------------------------------------------------------------'
         DO ik = 1, UBOUND(sigma_ti_line,DIM=1)
            IF (sigma_ti_line(ik) < bigno) THEN
               WRITE(iunit,"(8(2X,A,I3.3,A,1X,'=',1X,E22.14))") &
                  'R0_TI_LINE(',ik,')',r0_ti_line(ik),&
                  'PHI0_TI_LINE(',ik,')',phi0_ti_line(ik),&
                  'Z0_TI_LINE(',ik,')',z0_ti_line(ik),&
                  'R1_TI_LINE(',ik,')',r1_ti_line(ik),&
                  'PHI1_TI_LINE(',ik,')',phi1_ti_line(ik),&
                  'Z1_TI_LINE(',ik,')',z1_ti_line(ik),&
                  'TARGET_TI_LINE(',ik,')',target_ti_line(ik),&
                  'SIGMA_TI_LINE(',ik,')',sigma_ti_line(ik)
            END IF
         END DO
      END IF
      IF (ANY(sigma_xics < bigno)) THEN
         WRITE(iunit,'(A)') '!----------------------------------------------------------------------'
         WRITE(iunit,'(A)') '!          XICS Signal Optimization'
         WRITE(iunit,'(A)') '!              Brightness is line integrated emissivity'
         WRITE(iunit,'(A)') '!              Signal is line integrated product of emis. and ion temp.'
         WRITE(iunit,'(A)') '!----------------------------------------------------------------------'
         DO ik = 1, UBOUND(sigma_xics,DIM=1)
            IF (sigma_xics(ik) < bigno .and. sigma_xics_bright(ik) < bigno) THEN
               WRITE(iunit,"(10(2X,A,I3.3,A,1X,'=',1X,E22.14))") &
                  'TARGET_XICS(',ik,')',target_xics(ik),&
                  'SIGMA_XICS(',ik,')',sigma_xics(ik),&
                  'TARGET_XICS_BRIGHT(',ik,')',target_xics_bright(ik),&
                  'SIGMA_XICS_BRIGHT(',ik,')',sigma_xics_bright(ik),&
                  'R0_XICS(',ik,')',r0_xics(ik),&
                  'PHI0_XICS(',ik,')',phi0_xics(ik),&
                  'Z0_XICS(',ik,')',z0_xics(ik),&
                  'R1_XICS(',ik,')',r1_xics(ik),&
                  'PHI1_XICS(',ik,')',phi1_xics(ik),&
                  'Z1_XICS(',ik,')',z1_xics(ik)
            END IF
         END DO
      END IF
      IF (ANY(sigma_te < bigno)) THEN
         WRITE(iunit,'(A)') '!----------------------------------------------------------------------'
         WRITE(iunit,'(A)') '!          ELECTRON TEMPERATURE OPTIMIZATION'
         WRITE(iunit,'(A)') '!----------------------------------------------------------------------'
         DO ik = 1, UBOUND(sigma_te,DIM=1)
            IF (sigma_te(ik) < bigno .and. s_te(ik) < 0) THEN
               WRITE(iunit,"(5(2X,A,I3.3,A,1X,'=',1X,E22.14))") &
                  'R_TE(',ik,')',r_te(ik),&
                  'PHI_TE(',ik,')',phi_te(ik),& 
                  'Z_TE(',ik,')',z_te(ik),&
                  'TARGET_TE(',ik,')',target_te(ik),& 
                  'SIGMA_TE(',ik,')',sigma_te(ik)
            ELSE IF (sigma_te(ik) < bigno .and. s_te(ik) >= 0) THEN
               WRITE(iunit,"(3(2X,A,I3.3,A,1X,'=',1X,E22.14))") &
                  'S_TE(',ik,')',s_te(ik),&
                  'TARGET_TE(',ik,')',target_te(ik),& 
                  'SIGMA_TE(',ik,')',sigma_te(ik)
            END IF
         END DO
      END IF
      IF (ANY(sigma_ti < bigno)) THEN
         WRITE(iunit,'(A)') '!----------------------------------------------------------------------'
         WRITE(iunit,'(A)') '!          ION TEMPERATURE OPTIMIZATION'
         WRITE(iunit,'(A)') '!----------------------------------------------------------------------'
         DO ik = 1, UBOUND(sigma_ti,DIM=1)
            IF (sigma_ti(ik) < bigno .and. s_ti(ik) < 0) THEN
               WRITE(iunit,"(5(2X,A,I3.3,A,1X,'=',1X,E22.14))") &
                  'R_TI(',ik,')',r_ti(ik),&
                  'PHI_TI(',ik,')',phi_ti(ik),& 
                  'Z_TI(',ik,')',z_ti(ik),&
                  'TARGET_TI(',ik,')',target_ti(ik),& 
                  'SIGMA_TI(',ik,')',sigma_ti(ik)
            ELSE IF (sigma_ti(ik) < bigno .and. s_ti(ik) >= 0) THEN
               WRITE(iunit,"(3(2X,A,I3.3,A,1X,'=',1X,E22.14))") &
                  'S_TI(',ik,')',s_ti(ik),&
                  'TARGET_TI(',ik,')',target_ti(ik),& 
                  'SIGMA_TI(',ik,')',sigma_ti(ik)
            END IF
         END DO
      END IF
      IF (ANY(sigma_vphi < bigno)) THEN
         WRITE(iunit,'(A)') '!----------------------------------------------------------------------'
         WRITE(iunit,'(A)') '!          TOROIDAL ROTATION OPTIMIZATION'
         WRITE(iunit,'(A)') '!----------------------------------------------------------------------'
         WRITE(iunit,'(2X,A,E22.14)') 'QM_RATIO = ',qm_ratio
         DO ik = 1, UBOUND(sigma_vphi,DIM=1)
            IF (sigma_vphi(ik) < bigno .and. s_vphi(ik) < 0) THEN
               WRITE(iunit,"(5(2X,A,I3.3,A,1X,'=',1X,E22.14))") &
                  'R_VPHI(',ik,')',r_vphi(ik),&
                  'PHI_VPHI(',ik,')',phi_vphi(ik),& 
                  'Z_VPHI(',ik,')',z_vphi(ik),&
                  'TARGET_VPHI(',ik,')',target_vphi(ik),& 
                  'SIGMA_VPHI(',ik,')',sigma_vphi(ik)
            ELSE IF (sigma_vphi(ik) < bigno .and. s_vphi(ik) >= 0) THEN
               WRITE(iunit,"(3(2X,A,I3.3,A,1X,'=',1X,E22.14))") &
                  'S_VPHI(',ik,')',s_vphi(ik),&
                  'TARGET_VPHI(',ik,')',target_vphi(ik),& 
                  'SIGMA_VPHI(',ik,')',sigma_vphi(ik)
            END IF
         END DO
      END IF
      IF (ANY(sigma_ece < bigno)) THEN
         WRITE(iunit,'(A)') '!----------------------------------------------------------------------'
         WRITE(iunit,'(A)') '!          ECE Reflectometry OPTIMIZATION'
         WRITE(iunit,'(A)') '!----------------------------------------------------------------------'
         WRITE(iunit,'(2X,A,E22.14)') 'MIX_ECE = ',mix_ece
         WRITE(iunit,'(2X,A,I3.3)') 'NRA_ECE = ',nra_ece
         WRITE(iunit,'(2X,A,I3.3)') 'NPHI_ECE = ',nphi_ece
         IF (LEN_TRIM(vessel_ece) > 1) WRITE(iunit,outstr) 'VESSEL_ECE',TRIM(vessel_ece)
         IF (LEN_TRIM(mirror_ece) > 1) WRITE(iunit,outstr) 'MIRROR_ECE',TRIM(mirror_ece)
         IF (LEN_TRIM(targettype_ece) > 1) WRITE(iunit,outstr) 'TARGETTYPE_ECE',TRIM(targettype_ece)
         IF (LEN_TRIM(antennatype_ece) > 1) WRITE(iunit,outstr) 'ANTENNATYPE_ECE',TRIM(antennatype_ece)
         DO u = 1, UBOUND(sigma_ece,DIM=1)
               IF (ALL(sigma_ece(u,:) >= bigno)) CYCLE
               WRITE(iunit,"(2X,A,I3.3,A,1X,'=',1X,3E22.14)")'ANTENNAPOSITION_ECE(',u,',1:3)',antennaposition_ece(u,1:3)
               WRITE(iunit,"(2X,A,I3.3,A,1X,'=',1X,3E22.14)")'TARGETPOSITION_ECE(',u,',1:3)',targetposition_ece(u,1:3)
               WRITE(iunit,"(2X,A,I3.3,A,1X,'=',1X,3E22.14)")'RBEAM_ECE(',u,',1:3)',rbeam_ece(u,1:3)
               WRITE(iunit,"(2X,A,I3.3,A,1X,'=',1X,3E22.14)")'RFOCUS_ECE(',u,',1:3)',rfocus_ece(u,1:3)
               DO v = 1, UBOUND(sigma_ece,DIM=2)
                  IF (sigma_ece(u,v) >= bigno) CYCLE
                  WRITE(iunit,"(3(5X,A,I3.3,A,I3.3,A,1X,'=',1X,E22.14))") &
                        'TARGET_ECE(',u,',',v,')',target_ece(u,v),&
                        'SIGMA_ECE(',u,',',v,')',sigma_ece(u,v),& 
                        'FREQ_ECE(',u,',',v,')',freq_ece(u,v)
               END DO
         END DO
      END IF
      IF (ANY(sigma_iota < bigno)) THEN
         WRITE(iunit,'(A)') '!----------------------------------------------------------------------'
         WRITE(iunit,'(A)') '!          Rotational Transform OPTIMIZATION'
         WRITE(iunit,'(A)') '!----------------------------------------------------------------------'
         DO ik = 1, UBOUND(sigma_iota,DIM=1)
            IF (sigma_iota(ik) < bigno .and. s_iota(ik) < 0) THEN
               WRITE(iunit,"(5(2X,A,I3.3,A,1X,'=',1X,E22.14))") &
                  'R_IOTA(',ik,')',r_iota(ik),&
                  'PHI_IOTA(',ik,')',phi_iota(ik),& 
                  'Z_IOTA(',ik,')',z_iota(ik),&
                  'TARGET_IOTA(',ik,')',target_iota(ik),& 
                  'SIGMA_IOTA(',ik,')',sigma_iota(ik)
            ELSE IF (sigma_iota(ik) < bigno .and. s_iota(ik) >= 0) THEN
               WRITE(iunit,"(3(2X,A,I3.3,A,1X,'=',1X,E22.14))") &
                  'S_IOTA(',ik,')',s_iota(ik),&
                  'TARGET_IOTA(',ik,')',target_iota(ik),& 
                  'SIGMA_IOTA(',ik,')',sigma_iota(ik)
            END IF
         END DO
      END IF
      IF (ANY(sigma_vaciota < bigno)) THEN
         WRITE(iunit,'(A)') '!----------------------------------------------------------------------'
         WRITE(iunit,'(A)') '!          Vacuum Rotational Transform OPTIMIZATION'
         WRITE(iunit,'(A)') '!----------------------------------------------------------------------'
         DO ik = 1, UBOUND(sigma_vaciota,DIM=1)
            IF (sigma_vaciota(ik) < bigno .and. s_vaciota(ik) < 0) THEN
               WRITE(iunit,"(5(2X,A,I3.3,A,1X,'=',1X,E22.14))") &
                  'R_VACIOTA(',ik,')',r_vaciota(ik),&
                  'PHI_VACIOTA(',ik,')',phi_vaciota(ik),& 
                  'Z_VACIOTA(',ik,')',z_vaciota(ik),&
                  'TARGET_VACIOTA(',ik,')',target_vaciota(ik),& 
                  'SIGMA_VACIOTA(',ik,')',sigma_vaciota(ik)
            ELSE IF (sigma_vaciota(ik) < bigno .and. s_vaciota(ik) >= 0) THEN
               WRITE(iunit,"(3(2X,A,I3.3,A,1X,'=',1X,E22.14))") &
                  'S_VACIOTA(',ik,')',s_vaciota(ik),&
                  'TARGET_VACIOTA(',ik,')',target_vaciota(ik),& 
                  'SIGMA_VACIOTA(',ik,')',sigma_vaciota(ik)
            END IF
         END DO
      END IF
      IF (ANY(sigma_faraday < bigno_ne)) THEN
         WRITE(iunit,'(A)') '!----------------------------------------------------------------------'
         WRITE(iunit,'(A)') '!          FARADAY ROTATION OPTIMIZATION'
         WRITE(iunit,'(A)') '!----------------------------------------------------------------------'
         DO ik = 1, UBOUND(sigma_faraday,DIM=1)
            IF (sigma_faraday(ik) < bigno_ne) THEN
               WRITE(iunit,"(8(2X,A,I3.3,A,1X,'=',1X,E22.14))") &
                  'R0_FARADAY(',ik,')',r0_faraday(ik),&
                  'PHI0_FARADAY(',ik,')',phi0_faraday(ik),&
                  'Z0_FARADAY(',ik,')',z0_faraday(ik),&
                  'R1_FARADAY(',ik,')',r1_faraday(ik),&
                  'PHI1_FARADAY(',ik,')',phi1_faraday(ik),&
                  'Z1_FARADAY(',ik,')',z1_faraday(ik),&
                  'TARGET_FARADAY(',ik,')',target_faraday(ik),&
                  'SIGMA_FARADAY(',ik,')',sigma_faraday(ik)
            END IF
         END DO
      END IF
      IF (ANY(sigma_mse < bigno)) THEN
         WRITE(iunit,'(A)') '!----------------------------------------------------------------------'
         WRITE(iunit,'(A)') '!          MOTIONAL STARK EFFECT OPTIMIZATION'
         WRITE(iunit,'(A)') '!----------------------------------------------------------------------'
         DO ik = 1, UBOUND(lmse_extcur,DIM=1)
            IF (lmse_extcur(ik)) WRITE(iunit,"(2X,A,I3.3,A,1X,'=',1X,L1)") 'LMSE_EXTCUR(',ik,')',lmse_extcur(ik)
         END DO
         DO ik = 1, UBOUND(sigma_mse,DIM=1)
            IF (sigma_mse(ik) < bigno .and. s_mse(ik) < 0) THEN
               WRITE(iunit,"(13(2X,A,I3.3,A,1X,'=',1X,E22.14))") &
                  'R_MSE(',ik,')',r_mse(ik),&
                  'PHI_MSE(',ik,')',phi_mse(ik),& 
                  'Z_MSE(',ik,')',z_mse(ik),&
                  'A1_MSE(',ik,')',a1_mse(ik),&
                  'A2_MSE(',ik,')',a2_mse(ik),&
                  'A3_MSE(',ik,')',a3_mse(ik),&
                  'A4_MSE(',ik,')',a4_mse(ik),&
                  'A5_MSE(',ik,')',a5_mse(ik),&
                  'A6_MSE(',ik,')',a6_mse(ik),&
                  'A7_MSE(',ik,')',a7_mse(ik),&
                  'TARGET_MSE(',ik,')',target_mse(ik),& 
                  'SIGMA_MSE(',ik,')',sigma_mse(ik),& 
                  'VAC_MSE(',ik,')',vac_mse(ik)
            ELSE IF (sigma_mse(ik) < bigno .and. s_mse(ik) >= 0) THEN
               WRITE(iunit,"(11(2X,A,I3.3,A,1X,'=',1X,E22.14))") &
                  'S_MSE(',ik,')',z_mse(ik),&
                  'A1_MSE(',ik,')',a1_mse(ik),&
                  'A2_MSE(',ik,')',a2_mse(ik),&
                  'A3_MSE(',ik,')',a3_mse(ik),&
                  'A4_MSE(',ik,')',a4_mse(ik),&
                  'A5_MSE(',ik,')',a5_mse(ik),&
                  'A6_MSE(',ik,')',a6_mse(ik),&
                  'A7_MSE(',ik,')',a7_mse(ik),&
                  'TARGET_MSE(',ik,')',target_mse(ik),& 
                  'SIGMA_MSE(',ik,')',sigma_mse(ik),& 
                  'VAC_MSE(',ik,')',vac_mse(ik)
            END IF
         END DO
      END IF
      IF (ANY(sigma_bprobe < bigno) .or. ANY(sigma_fluxloop < bigno) .or. ANY(sigma_segrog < bigno)) THEN
         WRITE(iunit,'(A)') '!----------------------------------------------------------------------'
         WRITE(iunit,'(A)') '!          MAGNETIC DIAGNOSTIC OPTIMIZATION'
         WRITE(iunit,'(A)') '!----------------------------------------------------------------------'
         IF (LEN_TRIM(magdiag_coil) > 1) WRITE(iunit,outstr) 'MAGDIAG_COIL',TRIM(magdiag_coil)
         DO ik = 1, UBOUND(sigma_bprobe,DIM=1)
            IF (target_bprobe(ik) /= 0.0) THEN
               WRITE(iunit,"(2(2X,A,I3.3,A,1X,'=',1X,E22.14))")&
                  'TARGET_BPROBE(',ik,')',target_bprobe(ik),&
                  'SIGMA_BPROBE(',ik,')',sigma_bprobe(ik)
            END IF
         END DO
         DO ik = 1, UBOUND(sigma_fluxloop,DIM=1)
            IF (target_fluxloop(ik) /= 0.0) THEN
               WRITE(iunit,"(2(2X,A,I3.3,A,1X,'=',1X,E22.14))")&
                  'TARGET_FLUXLOOP(',ik,')',target_fluxloop(ik),&
                  'SIGMA_FLUXLOOP(',ik,')',sigma_fluxloop(ik)
            END IF
         END DO
         DO ik = 1, UBOUND(sigma_segrog,DIM=1)
            IF (target_segrog(ik) /= 0.0) THEN
               WRITE(iunit,"(2(2X,A,I3.3,A,1X,'=',1X,E22.14))")&
                  'TARGET_SEGROG(',ik,')',target_segrog(ik),&
                  'SIGMA_SEGROG(',ik,')',sigma_segrog(ik)
            END IF
         END DO
      END IF
      IF (sigma_vessel < bigno) THEN
         WRITE(iunit,'(A)') '!----------------------------------------------------------------------'
         WRITE(iunit,'(A)') '!          VACCUM VESSEL LIMITER'
         WRITE(iunit,'(A)') '!----------------------------------------------------------------------'
         IF (LEN_TRIM(vessel_string) > 1) WRITE(iunit,outstr) 'VESSEL_STRING',TRIM(vessel_string)
         WRITE(iunit,outflt) 'TARGET_VESSEL',target_vessel
         WRITE(iunit,outflt) 'SIGMA_VESSEL',sigma_vessel
      END IF
      IF (ANY(sigma_separatrix < bigno)) THEN
         WRITE(iunit,'(A)') '!----------------------------------------------------------------------'
         WRITE(iunit,'(A)') '!          TARGET SEPARATRIX'
         WRITE(iunit,'(A)') '!----------------------------------------------------------------------'
         DO u = 1, nu_max
            DO v = 1, nv_max
               IF (sigma_separatrix(u,v) < bigno) &
                  WRITE(iunit,"(5(2X,A,I3.3,',',I3.3,A,E22.14))") &
                  'R_SEPARATRIX(',u,v,') = ',r_separatrix(u,v),&
                  'PHI_SEPARATRIX(',u,v,') = ',phi_separatrix(u,v),&
                  'Z_SEPARATRIX(',u,v,') = ',z_separatrix(u,v),&
                  'TARGET_SEPARATRIX(',u,v,') = ',target_separatrix(u,v),&
                  'SIGMA_SEPARATRIX(',u,v,') = ',sigma_separatrix(u,v)
            END DO
         END DO
      END IF
      IF (ANY(sigma_limiter < bigno)) THEN
         WRITE(iunit,'(A)') '!----------------------------------------------------------------------'
         WRITE(iunit,'(A)') '!          TARGET LIMITER'
         WRITE(iunit,'(A)') '!----------------------------------------------------------------------'
         DO u = 1, nu_max
            DO v = 1, nv_max
               IF (sigma_limiter(u,v) < bigno) &
                  WRITE(iunit,"(5(2X,A,I3.3,',',I3.3,A,E22.14))") &
                  'R_LIMITER(',u,v,') = ',r_limiter(u,v),&
                  'PHI_LIMITER(',u,v,') = ',phi_limiter(u,v),&
                  'Z_LIMITER(',u,v,') = ',z_limiter(u,v),&
                  'TARGET_LIMITER(',u,v,') = ',target_limiter(u,v),&
                  'SIGMA_LIMITER(',u,v,') = ',sigma_limiter(u,v)
            END DO
         END DO
      END IF
      WRITE(iunit,'(A)') '/'

      RETURN
      END SUBROUTINE write_optimum_namelist
      
      END MODULE stellopt_input_mod<|MERGE_RESOLUTION|>--- conflicted
+++ resolved
@@ -355,6 +355,7 @@
                          r_limiter, z_limiter, phi_limiter, &
                          lglobal_txport, nz_txport, nalpha_txport, alpha_start_txport, alpha_end_txport, &
                          target_txport, sigma_txport, s_txport, txport_proxy,&
+                         target_ptsm3d, sigma_ptsm3d, &
                          target_gs2_ptsm3d, sigma_gs2_ptsm3d, &
                          target_dkes, sigma_dkes, nu_dkes, &
                          target_jdotb,sigma_jdotb,target_bmin,sigma_bmin,&
@@ -371,7 +372,6 @@
                          antennaposition_ece, targetposition_ece, rbeam_ece, rfocus_ece, &
                          targettype_ece, antennatype_ece, nra_ece, nphi_ece, &
                          target_kink, sigma_kink,mlmnb_kink,mlmns_kink,ivac_kink,&
-<<<<<<< HEAD
                          nj_kink, nk_kink, lssl_kink, lssd_kink, mmaxdf_kink, nmaxdf_kink, &
                          lregcoil_winding_surface_separation_opt, &
                          dregcoil_winding_surface_separation_opt, &
@@ -394,10 +394,7 @@
                          regcoil_rcws_rbound_c_max, regcoil_rcws_rbound_s_max, &
                          regcoil_rcws_zbound_c_max, regcoil_rcws_zbound_s_max, &
                          target_curvature_P2, sigma_curvature_P2
-=======
-                         nj_kink, nk_kink, lssl_kink, lssd_kink, mmaxdf_kink, nmaxdf_kink,&
-                         target_ptsm3d, sigma_ptsm3d
->>>>>>> a0d44432
+                         nj_kink, nk_kink, lssl_kink, lssd_kink, mmaxdf_kink, nmaxdf_kink
       
 !-----------------------------------------------------------------------
 !     Subroutines
@@ -869,6 +866,8 @@
       sigma_txport      = bigno
       s_txport          = -1.0
       txport_proxy      = 'prox1f'
+      target_ptsm3d     = 0.0
+      sigma_ptsm3d      = bigno
       target_gs2_ptsm3d = 0.0
       sigma_gs2_ptsm3d  = bigno
       target_orbit      = 0.0
@@ -912,14 +911,9 @@
       target_coilself   = 0.0
       sigma_coilself    = bigno
       npts_cself        = 360
-<<<<<<< HEAD
       target_curvature_P2    = 0.0
       sigma_curvature_P2     = bigno
-=======
-      target_ptsm3d     = 0.0
-      sigma_ptsm3d      = bigno
 
->>>>>>> a0d44432
       ! Read name list
       lexist            = .false.
       istat=0
@@ -2149,7 +2143,6 @@
          WRITE(iunit,outflt) 'TARGET_COIL_BNORM',target_coil_bnorm
          WRITE(iunit,outflt) 'SIGMA_COIL_BNORM',sigma_coil_bnorm
       END IF
-<<<<<<< HEAD
 
       ! REGCOIL Options
       ! This section runs if the current density, surface separation or
@@ -2278,7 +2271,6 @@
       END IF  ! End of REGCOIL options
 
 
-=======
       IF (sigma_ptsm3d < bigno) THEN
          WRITE(iunit,'(A)') '!----------------------------------------------------------------------'
          WRITE(iunit,'(A)') '!         TURBULENCE OPTIMIZATION WITH PTSM3D' 
@@ -2287,7 +2279,6 @@
          WRITE(iunit,outflt) 'SIGMA_PTSM3D',sigma_ptsm3d
       ENDIF
  
->>>>>>> a0d44432
       WRITE(iunit,'(A)') '!----------------------------------------------------------------------'
       WRITE(iunit,'(A)') '!         EQUILIBRIUM/GEOMETRY OPTIMIZATION PARAMETERS' 
       WRITE(iunit,'(A)') '!----------------------------------------------------------------------'
