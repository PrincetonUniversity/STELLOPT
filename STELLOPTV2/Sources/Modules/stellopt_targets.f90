--- conflicted
+++ resolved
@@ -239,6 +239,7 @@
       INTEGER, PARAMETER :: jtarget_resjac     = 606
       INTEGER, PARAMETER :: jtarget_txport     = 607
       INTEGER, PARAMETER :: jtarget_gs2_ptsm3d = 6071
+      INTEGER, PARAMETER :: jtarget_ptsm3d     = 6072
       INTEGER, PARAMETER :: jtarget_dkes       = 608
       INTEGER, PARAMETER :: jtarget_jdotb      = 609
       INTEGER, PARAMETER :: jtarget_jcurv      = 6091
@@ -250,15 +251,10 @@
       INTEGER, PARAMETER :: jtarget_coilcrv    = 615
       INTEGER, PARAMETER :: jtarget_coilsep    = 616
       INTEGER, PARAMETER :: jtarget_coilself   = 617
-<<<<<<< HEAD
       INTEGER, PARAMETER :: jtarget_regcoil_chi2_b = 5150
       INTEGER, PARAMETER :: jtarget_regcoil_current_density = 5151
       INTEGER, PARAMETER :: jtarget_curvature_P2 = 5200
-      
-=======
-      INTEGER, PARAMETER :: jtarget_ptsm3d     = 1223
-
->>>>>>> a0d44432
+
 
       CONTAINS
       
@@ -367,6 +363,8 @@
             WRITE(iunit, out_format) 'Boozer Spectrum Helicity'
          CASE(jtarget_txport)
             WRITE(iunit, out_format) 'Turbulent Transport'
+         CASE(jtarget_ptsm3d)
+            WRITE(iunit, out_format) '3D turbulence saturation model'
          CASE(jtarget_gs2_ptsm3d)
             WRITE(iunit, out_format) 'Turbulent transport using ptsm3d'
          CASE(jtarget_orbit)
@@ -401,13 +399,8 @@
             WRITE(iunit, out_format) 'Minimum Coil Separation'
          CASE(jtarget_coilself)
             WRITE(iunit, out_format) 'Number of Coil Self-intersections'
-<<<<<<< HEAD
          CASE(jtarget_curvature_p2)
             WRITE(iunit, out_format) 'Maximum 2nd Principal Curvature'
-=======
-         CASE(jtarget_ptsm3d)
-            WRITE(iunit, out_format) '3D turbulence saturation model'
->>>>>>> a0d44432
       END SELECT
       END SUBROUTINE write_targets
       
