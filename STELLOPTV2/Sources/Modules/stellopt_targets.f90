!-----------------------------------------------------------------------
!     Module:        stellopt_targets
!     Authors:       S. Lazerson (lazerson@pppl.gov)
!     Date:          05/25/2012
!     Description:   This module contains the STELLOPT target variables.
!-----------------------------------------------------------------------
      MODULE stellopt_targets       
!-----------------------------------------------------------------------
!     Libraries
!-----------------------------------------------------------------------
      USE stel_kinds, ONLY: rprec
      USE vparams, ONLY: nsd
      USE vsvd0, ONLY : nigroup

!-----------------------------------------------------------------------
!     Module Variables
!            mboz               Poloidal Fourier Content for Boozer
!            nboz               Toroidal Fourier Content for Boozer
!            target_phiedge     Target for PHIEDGE
!            target_curtor      Target for CURTOR      
!            target_curtor_max  Target for upper limit on CURTOR      
!            target_volume	     Target for volume
!            target_beta        Target for Beta     
!            target_rbtor	     Target for R*Btor
!            target_r0   	     Target for Raxis (phi=0)
!            target_z0   	     Target for Zaxis (phi=0)
!            target_wp          Target for stored energy
!            target_aspect	     Target for aspect ratio
!            target_aspect_max  Target for upper limit on aspect ratio
!            target_bprobe      Target B-Field probe array
!            target_linene      Target line_integrated density array
!            target_press	     Target array for pressure
!            target_te          Target array for electron temperature
!            target_ne          Target array for electron density
!            target_ti          Target array for ion temperature
!            r_te               R electron temperature location array
!            z_te               Z electron temperature location array
!            phi_te             PHI electron temperature location array
!            s_te               s electron temperature location array
!            r_ne               R electron density location array
!            z_ne               Z electron density location array
!            phi_ne             PHI electron density location array
!            s_ne               s electron denstiy location array
!            r_ti               R ion temperature location array
!            z_ti               Z ion temperature location array
!            phi_ti             PHI ion temperature location array
!            s_ti               s ion temperature location array
!            r_iota             R Rotational Transform location array
!            z_iota             Z Rotational Transform location array
!            phi_iota           PHI Rotational Transform location array
!            s_iota             s Rotational Transform location array
!-----------------------------------------------------------------------
      IMPLICIT NONE
      LOGICAL     ::  lneed_magdiag
      LOGICAL, DIMENSION(nsd)  :: lbooz
      INTEGER     ::  mboz, nboz, NumJstar
      INTEGER, PARAMETER :: nprof = 512
      INTEGER, PARAMETER :: nprobes = 2048
      INTEGER, PARAMETER :: nu_max = 361
      INTEGER, PARAMETER :: nv_max = 361
      INTEGER, PARAMETER :: nsys   = 16
      INTEGER, PARAMETER :: npart_max = 16384
      REAL(rprec) ::  target_phiedge, sigma_phiedge
      REAL(rprec) ::  target_curtor, sigma_curtor
      REAL(rprec) ::  target_curtor_max, sigma_curtor_max
      REAL(rprec) ::  target_volume, sigma_volume
      REAL(rprec) ::  target_beta, sigma_beta
      REAL(rprec) ::  target_betator, sigma_betator
      REAL(rprec) ::  target_betapol, sigma_betapol
      REAL(rprec) ::  target_wp, sigma_wp
      REAL(rprec) ::  target_aspect, sigma_aspect
      REAL(rprec) ::  target_rbtor, sigma_rbtor
      REAL(rprec) ::  target_r0, sigma_r0
      REAL(rprec) ::  target_z0, sigma_z0
      REAL(rprec) ::  target_aspect_max, sigma_aspect_max, width_aspect_max
      REAL(rprec) ::  target_gradp_max, sigma_gradp_max, width_gradp_max
      REAL(rprec) ::  target_pmin, sigma_pmin, width_pmin
      REAL(rprec) ::  target_curvature, sigma_curvature
      REAL(rprec) ::  target_kappa, sigma_kappa, phi_kappa
      REAL(rprec) ::  target_kappa_box, sigma_kappa_box, phi_kappa_box
      REAL(rprec) ::  target_kappa_avg, sigma_kappa_avg
      REAL(rprec), PARAMETER ::  bigno_ne = 1.0E27
      REAL(rprec) ::  norm_press
      REAL(rprec) ::  qm_ratio
      REAL(rprec) ::  cutoff_te_line
      REAL(rprec), DIMENSION(nprof) ::  target_press, sigma_press, &
                                        r_press, z_press, phi_press, s_press  
      REAL(rprec), DIMENSION(nprof) ::  target_te, sigma_te, &
                                        r_te, z_te, phi_te, s_te  
      REAL(rprec), DIMENSION(nprof) ::  target_ne, sigma_ne, &
                                        r_ne, z_ne, phi_ne, s_ne  
      REAL(rprec), DIMENSION(nprof) ::  target_ne_line,sigma_ne_line, &
                                        r0_ne_line, phi0_ne_line, z0_ne_line, &
                                        r1_ne_line, phi1_ne_line, z1_ne_line
      REAL(rprec), DIMENSION(nprof) ::  target_te_line,sigma_te_line, &
                                        r0_te_line, phi0_te_line, z0_te_line, &
                                        r1_te_line, phi1_te_line, z1_te_line
      REAL(rprec), DIMENSION(nprof) ::  target_ti_line,sigma_ti_line, &
                                        r0_ti_line, phi0_ti_line, z0_ti_line, &
                                        r1_ti_line, phi1_ti_line, z1_ti_line
      REAL(rprec), DIMENSION(nprof) ::  target_xics,sigma_xics, &
                                        target_xics_bright,sigma_xics_bright, &
                                        r0_xics, phi0_xics, z0_xics, &
                                        r1_xics, phi1_xics, z1_xics
      REAL(rprec), DIMENSION(nprof) ::  target_faraday,sigma_faraday, &
                                        r0_faraday, phi0_faraday, z0_faraday, &
                                        r1_faraday, phi1_faraday, z1_faraday
      REAL(rprec), DIMENSION(nprof) ::  target_sxr,sigma_sxr, &
                                        r0_sxr, phi0_sxr, z0_sxr, &
                                        r1_sxr, phi1_sxr, z1_sxr
      REAL(rprec), DIMENSION(nprof) ::  target_ti, sigma_ti, &
                                        r_ti, z_ti, phi_ti, s_ti   
      REAL(rprec), DIMENSION(nprof) ::  target_vphi, sigma_vphi, &
                                        r_vphi, z_vphi, phi_vphi, s_vphi   
      REAL(rprec), DIMENSION(nprof) ::  target_iota, sigma_iota, &
                                        r_iota, z_iota, phi_iota, s_iota   
      REAL(rprec), DIMENSION(nprof) ::  target_vaciota, sigma_vaciota, &
                                        r_vaciota, z_vaciota, phi_vaciota, s_vaciota   
      REAL(rprec), DIMENSION(nprof) ::  target_mse, sigma_mse, &
                                        r_mse, z_mse, phi_mse, s_mse,&
                                        a1_mse, a2_mse, a3_mse, a4_mse,&
                                        a5_mse, a6_mse, a7_mse, vac_mse
      LOGICAL,     DIMENSION(nprof) ::  lmse_extcur
      REAL(rprec), DIMENSION(nprobes)  ::  target_bprobe, sigma_bprobe       ! Note this number is hardcoded in chisq_brobes SAL 2/10/14
      REAL(rprec), DIMENSION(nprof) ::  target_segrog, sigma_segrog, &
                                        target_fluxloop, sigma_fluxloop
      CHARACTER(256)                ::  magdiag_coil
      REAL(rprec), DIMENSION(nprof) ::  target_extcur, sigma_extcur 
      CHARACTER(256)                ::  vessel_string
      REAL(rprec)                   ::  target_vessel, sigma_vessel
      REAL(rprec), DIMENSION(nprof) ::  balloon_theta, balloon_zeta
      REAL(rprec), DIMENSION(nsd)   ::  target_bmin, sigma_bmin
      REAL(rprec), DIMENSION(nsd)   ::  target_bmax, sigma_bmax
      REAL(rprec), DIMENSION(nsd)   ::  target_jcurv, sigma_jcurv
      REAL(rprec), DIMENSION(nsd)   ::  target_jdotb, sigma_jdotb
      REAL(rprec), DIMENSION(nsd)   ::  target_balloon, sigma_balloon
      REAL(rprec), DIMENSION(nsd)   ::  target_bootstrap, sigma_bootstrap
      REAL(rprec), DIMENSION(nsd)   ::  target_neo, sigma_neo
      REAL(rprec), DIMENSION(nsd)   ::  target_Jstar, sigma_Jstar
      REAL(rprec), DIMENSION(nsd)   ::  target_magwell, sigma_magwell
      REAL(rprec), DIMENSION(nsd)   ::  target_helicity, sigma_helicity
      REAL(rprec), DIMENSION(nsd)   ::  target_helicity_old, sigma_helicity_old
      COMPLEX                       ::  helicity
      REAL(rprec), DIMENSION(nsd)   ::  target_resjac, sigma_resjac, &
                                        xm_resjac, xn_resjac
      LOGICAL                       ::  lglobal_txport
      INTEGER                       ::  nz_txport, nalpha_txport
      REAL(rprec)                   ::  alpha_start_txport,alpha_end_txport
      REAL(rprec), DIMENSION(nsd)   ::  target_txport, sigma_txport, &
                                        s_txport
      CHARACTER(256)                ::  txport_proxy
      REAL(rprec), DIMENSION(nsd)   ::  target_DKES, sigma_DKES, nu_DKES
      REAL(rprec), DIMENSION(nu_max,nv_max) ::  target_separatrix, sigma_separatrix, &
                                                r_separatrix, z_separatrix, phi_separatrix
      REAL(rprec), DIMENSION(nu_max,nv_max) ::  target_limiter, sigma_limiter, &
                                                r_limiter, z_limiter, phi_limiter

      INTEGER                            :: nu_orbit, nv_orbit, np_orbit
      REAL(rprec)                        :: mass_orbit, Z_orbit
      REAL(rprec), DIMENSION(nsd)        ::  target_orbit, sigma_orbit
      REAL(rprec), DIMENSION(npart_max)  :: vll_orbit, mu_orbit, vperp_orbit
      REAL(rprec), DIMENSION(nsys) ::  target_kink, sigma_kink
      INTEGER, DIMENSION(nsys) :: mlmns_kink, lssl_kink, lssd_kink,nj_kink,nk_kink
      INTEGER     ::  mlmnb_kink, ivac_kink, mmaxdf_kink, nmaxdf_kink
      REAL(rprec), DIMENSION(nsys,nprof) :: target_ece, sigma_ece,&
                                            freq_ece
      INTEGER                            :: nra_ece, nphi_ece
      REAL(rprec), DIMENSION(nsys,3)     :: antennaposition_ece, targetposition_ece,rbeam_ece,rfocus_ece
      CHARACTER(256)                     :: vessel_ece,mirror_ece,targettype_ece,antennatype_ece
      
      INTEGER     ::  numws
      REAL(rprec) ::  target_coil_bnorm, sigma_coil_bnorm
      INTEGER     ::  nu_bnorm,nv_bnorm
<<<<<<< HEAD

      REAL(rprec) ::  target_regcoil_winding_surface_separation
      REAL(rprec) ::  sigma_regcoil_winding_surface_separation
      REAL(rprec) ::  target_regcoil_bnorm, sigma_regcoil_bnorm
      REAL(rprec) ::  target_regcoil_chi2_b, sigma_regcoil_chi2_b
      REAL(rprec) ::  target_regcoil_current_density, sigma_regcoil_current_density
                                        
=======
      REAL(rprec), DIMENSION(nigroup)    :: target_coillen, sigma_coillen
      INTEGER     :: npts_curv, npts_csep, npts_cself
      REAL(rprec), DIMENSION(nigroup)    :: target_coilcrv,  sigma_coilcrv
      REAL(rprec), DIMENSION(nigroup)    :: target_coilself, sigma_coilself
      REAL(rprec)                        :: target_coilsep,  sigma_coilsep

>>>>>>> 7ae8f07e
      INTEGER, PARAMETER :: jtarget_aspect     = 100
      INTEGER, PARAMETER :: jtarget_rbtor      = 1001
      INTEGER, PARAMETER :: jtarget_r0         = 1002
      INTEGER, PARAMETER :: jtarget_z0         = 1003
      INTEGER, PARAMETER :: jtarget_curvature  = 1004
      INTEGER, PARAMETER :: jtarget_kappa      = 1005
      INTEGER, PARAMETER :: jtarget_kappa_box  = 10051
      INTEGER, PARAMETER :: jtarget_kappa_avg  = 10052
      INTEGER, PARAMETER :: jtarget_beta       = 101
      INTEGER, PARAMETER :: jtarget_betapol    = 1011
      INTEGER, PARAMETER :: jtarget_betator    = 1012
      INTEGER, PARAMETER :: jtarget_curtor     = 102
      INTEGER, PARAMETER :: jtarget_curtor_max = 1021
      INTEGER, PARAMETER :: jtarget_phiedge    = 103
      INTEGER, PARAMETER :: jtarget_volume     = 104
      INTEGER, PARAMETER :: jtarget_wp         = 105
      INTEGER, PARAMETER :: jtarget_magwell    = 1051
      INTEGER, PARAMETER :: jtarget_aspect_max = 106
      INTEGER, PARAMETER :: jtarget_gradp_max  = 107
      INTEGER, PARAMETER :: jtarget_pmin       = 108
      INTEGER, PARAMETER :: jtarget_extcur     = 109
      INTEGER, PARAMETER :: jtarget_vessel     = 110
      INTEGER, PARAMETER :: jtarget_separatrix = 111
      INTEGER, PARAMETER :: jtarget_limiter    = 112
      INTEGER, PARAMETER :: jtarget_ne         = 200
      INTEGER, PARAMETER :: jtarget_line_ne    = 2001
      INTEGER, PARAMETER :: jtarget_te         = 201
      INTEGER, PARAMETER :: jtarget_line_te    = 2011
      INTEGER, PARAMETER :: jtarget_ti         = 202
      INTEGER, PARAMETER :: jtarget_line_ti    = 2021
      INTEGER, PARAMETER :: jtarget_xics       = 2022
      INTEGER, PARAMETER :: jtarget_xics_bright= 2023
      INTEGER, PARAMETER :: jtarget_press      = 203
      INTEGER, PARAMETER :: jtarget_vphi       = 204
      INTEGER, PARAMETER :: jtarget_iota       = 300  
      INTEGER, PARAMETER :: jtarget_iprime     = 301
      INTEGER, PARAMETER :: jtarget_vaciota    = 302  
      INTEGER, PARAMETER :: jtarget_mse        = 401
      INTEGER, PARAMETER :: jtarget_faraday    = 402
      INTEGER, PARAMETER :: jtarget_sxr        = 403
      INTEGER, PARAMETER :: jtarget_ece        = 404
      INTEGER, PARAMETER :: jtarget_bprobe     = 501
      INTEGER, PARAMETER :: jtarget_segrog     = 502
      INTEGER, PARAMETER :: jtarget_fluxloop   = 503
      INTEGER, PARAMETER :: jtarget_balloon    = 601
      INTEGER, PARAMETER :: jtarget_kink       = 6011
      INTEGER, PARAMETER :: jtarget_bootstrap  = 602
      INTEGER, PARAMETER :: jtarget_neo        = 603
      INTEGER, PARAMETER :: jtarget_Jstar      = 604
      INTEGER, PARAMETER :: jtarget_helicity   = 605
      INTEGER, PARAMETER :: jtarget_resjac     = 606
      INTEGER, PARAMETER :: jtarget_txport     = 607
      INTEGER, PARAMETER :: jtarget_dkes       = 608
      INTEGER, PARAMETER :: jtarget_jdotb      = 609
      INTEGER, PARAMETER :: jtarget_jcurv      = 6091
      INTEGER, PARAMETER :: jtarget_bmin       = 610
      INTEGER, PARAMETER :: jtarget_bmax       = 611
      INTEGER, PARAMETER :: jtarget_orbit      = 612
      INTEGER, PARAMETER :: jtarget_coil_bnorm = 613
<<<<<<< HEAD
      INTEGER, PARAMETER :: jtarget_regcoil_bnorm = 5150
      INTEGER, PARAMETER :: jtarget_regcoil_chi2_b = 5151
      INTEGER, PARAMETER :: jtarget_regcoil_current_density = 5152
      
      
=======
      INTEGER, PARAMETER :: jtarget_coillen    = 614
      INTEGER, PARAMETER :: jtarget_coilcrv    = 615
      INTEGER, PARAMETER :: jtarget_coilsep    = 616
      INTEGER, PARAMETER :: jtarget_coilself   = 617


>>>>>>> 7ae8f07e
      CONTAINS
      
      SUBROUTINE write_targets(iunit,var_num)
      INTEGER, INTENT(in) :: iunit, var_num
      CHARACTER*(*), PARAMETER ::  out_format = '(5X,A)'
      CHARACTER*(*), PARAMETER ::  out_format_1D = '(5X,A,I3.3,A)'
      CHARACTER*(*), PARAMETER ::  out_format_2D = '(5X,A,I3.3,A,I3.3,A)'
      SELECT CASE(var_num)
         CASE(jtarget_aspect)
            WRITE(iunit, out_format) 'Aspect Ratio'
         CASE(jtarget_aspect_max)
            WRITE(iunit, out_format) 'Max Aspect Ratio (upper limit)'
         CASE(jtarget_beta)
            WRITE(iunit, out_format) 'Plasma Beta'
         CASE(jtarget_betapol)
            WRITE(iunit, out_format) 'Plasma Beta (Poloidal)'
         CASE(jtarget_betator)
            WRITE(iunit, out_format) 'Plasma Beta (Toroidal)'
         CASE(jtarget_curvature)
            WRITE(iunit, out_format) 'Boundary Curvature (kertosis)'
         CASE(jtarget_kappa)
            WRITE(iunit, out_format) 'Boundary Elongation'
         CASE(jtarget_kappa_box)
            WRITE(iunit, out_format) 'Boundary Elongation (Box)'
         CASE(jtarget_kappa_avg)
            WRITE(iunit, out_format) 'Boundary Elongation (Avg.)'
         CASE(jtarget_curtor)
            WRITE(iunit, out_format) 'Net Toroidal Current'
         CASE(jtarget_curtor_max)
            WRITE(iunit, out_format) 'Net Toroidal Current (max)'
         CASE(jtarget_phiedge)
            WRITE(iunit, out_format) 'Total Enclosed Toroidal Flux'
         CASE(jtarget_volume)
            WRITE(iunit, out_format) 'Plasma Volume'
         CASE(jtarget_wp)
            WRITE(iunit, out_format) 'Plasma Stored Energy'
         CASE(jtarget_magwell)
            WRITE(iunit, out_format) 'Magnetic Well'
         CASE(jtarget_gradp_max)
            WRITE(iunit, out_format) 'Max Pressure Gradient (upper limit)'
         CASE(jtarget_pmin)
            WRITE(iunit, out_format) 'Min Pressure'
         CASE(jtarget_rbtor)
            WRITE(iunit, out_format) 'R*Btor'
         CASE(jtarget_r0)
            WRITE(iunit, out_format) 'R0 (phi=0)'
         CASE(jtarget_z0)
            WRITE(iunit, out_format) 'Z0 (phi=0)'
         CASE(jtarget_extcur)
            WRITE(iunit, out_format) 'External currents'
         CASE(jtarget_press)
            WRITE(iunit, out_format) 'Plasma Pressure'
         CASE(jtarget_ne)
            WRITE(iunit, out_format) 'Electron Density'
         CASE(jtarget_line_ne)
            WRITE(iunit, out_format) 'Line Integrated Electron Density'
         CASE(jtarget_line_te)
            WRITE(iunit, out_format) 'Line Integrated Electron Temperature'
         CASE(jtarget_line_ti)
            WRITE(iunit, out_format) 'Line Integrated Ion Temperature'
         CASE(jtarget_xics)
            WRITE(iunit, out_format) 'XICS Signal'
         CASE(jtarget_xics_bright)
            WRITE(iunit, out_format) 'XICS Brightness'
         CASE(jtarget_te)
            WRITE(iunit, out_format) 'Electron Temperature'
         CASE(jtarget_ti)
            WRITE(iunit, out_format) 'Ion Temperature'
         CASE(jtarget_vphi)
            WRITE(iunit, out_format) 'Toroidal Rotation'
         CASE(jtarget_iota)
            WRITE(iunit, out_format) 'Rotational Transform'
         CASE(jtarget_vaciota)
            WRITE(iunit, out_format) 'Vacuum Rotational Transform'
         CASE(jtarget_iprime)
            WRITE(iunit, out_format) 'Current Profile (I'')'
         CASE(jtarget_mse)
            WRITE(iunit, out_format) 'Motional Stark Effect Diagnostic'
         CASE(jtarget_faraday)
            WRITE(iunit, out_format) 'Faraday Rotation'
         CASE(jtarget_sxr)
            WRITE(iunit, out_format) 'Soft X-Ray'
         CASE(jtarget_ece)
            WRITE(iunit, out_format) 'ECE Reflectometry Diagnostic'
         CASE(jtarget_bprobe)
            WRITE(iunit, out_format) 'Magnetic Field Probe'
         CASE(jtarget_fluxloop)
            WRITE(iunit, out_format) 'Fluxloop'
         CASE(jtarget_segrog)
            WRITE(iunit, out_format) 'Rogowski Coil'
         CASE(jtarget_balloon)
            WRITE(iunit, out_format) 'Ballooning Stability'
         CASE(jtarget_kink)
            WRITE(iunit, out_format) 'Kink Stability'
         CASE(jtarget_bootstrap)
            WRITE(iunit, out_format) 'Bootstrap Current'
         CASE(jtarget_neo)
            WRITE(iunit, out_format) 'Neoclassical Transport'
         CASE(jtarget_Jstar)
            WRITE(iunit, out_format) 'Trapped Particle J*'
         CASE(jtarget_helicity)
            WRITE(iunit, out_format) 'Boozer Spectrum Helicity'
         CASE(jtarget_txport)
            WRITE(iunit, out_format) 'Turbulent Transport'
         CASE(jtarget_orbit)
            WRITE(iunit, out_format) 'Particle Orbits (BEAMS3D)'
         CASE(jtarget_dkes)
            WRITE(iunit, out_format) 'Drift-Kinetics (DKES)'
         CASE(jtarget_jdotb)
            WRITE(iunit, out_format) '<J.B>'
         CASE(jtarget_jcurv)
            WRITE(iunit, out_format) 'Toroidal Curent'
         CASE(jtarget_bmin)
            WRITE(iunit, out_format) '|B| Minimum'
         CASE(jtarget_bmax)
            WRITE(iunit, out_format) '|B| Maximum'
         CASE(jtarget_resjac)
            WRITE(iunit, out_format) 'Boozer Resonant Modes'
         CASE(jtarget_separatrix)
            WRITE(iunit, out_format) 'Separatrix'
         CASE(jtarget_limiter)
            WRITE(iunit, out_format) 'Limiter'
         CASE(jtarget_coil_bnorm)
            WRITE(iunit, out_format) 'COILOPT++ Normal Field'
<<<<<<< HEAD
         CASE(jtarget_regcoil_bnorm)
            WRITE(iunit, out_format) 'REGCOIL Normal Field (or something useful)'
         CASE(jtarget_regcoil_chi2_b)
            WRITE(iunit, out_format) 'REGCOIL Chi^2 B'
         CASE(jtarget_regcoil_current_density)
            WRITE(iunit, out_format) 'REGCOIL Current Density on Winding Surface'
=======
         CASE(jtarget_coillen)
            WRITE(iunit, out_format) 'Coil Lengths'
         CASE(jtarget_coilcrv)
            WRITE(iunit, out_format) 'Maximum Coil Curvature'
         CASE(jtarget_coilsep)
            WRITE(iunit, out_format) 'Minimum Coil Separation'
         CASE(jtarget_coilself)
            WRITE(iunit, out_format) 'Number of Coil Self-intersections'
>>>>>>> 7ae8f07e
      END SELECT
      END SUBROUTINE write_targets
      
      
      
      END MODULE stellopt_targets<|MERGE_RESOLUTION|>--- conflicted
+++ resolved
@@ -171,22 +171,17 @@
       INTEGER     ::  numws
       REAL(rprec) ::  target_coil_bnorm, sigma_coil_bnorm
       INTEGER     ::  nu_bnorm,nv_bnorm
-<<<<<<< HEAD
-
       REAL(rprec) ::  target_regcoil_winding_surface_separation
       REAL(rprec) ::  sigma_regcoil_winding_surface_separation
       REAL(rprec) ::  target_regcoil_bnorm, sigma_regcoil_bnorm
       REAL(rprec) ::  target_regcoil_chi2_b, sigma_regcoil_chi2_b
       REAL(rprec) ::  target_regcoil_current_density, sigma_regcoil_current_density
-                                        
-=======
       REAL(rprec), DIMENSION(nigroup)    :: target_coillen, sigma_coillen
       INTEGER     :: npts_curv, npts_csep, npts_cself
       REAL(rprec), DIMENSION(nigroup)    :: target_coilcrv,  sigma_coilcrv
       REAL(rprec), DIMENSION(nigroup)    :: target_coilself, sigma_coilself
       REAL(rprec)                        :: target_coilsep,  sigma_coilsep
 
->>>>>>> 7ae8f07e
       INTEGER, PARAMETER :: jtarget_aspect     = 100
       INTEGER, PARAMETER :: jtarget_rbtor      = 1001
       INTEGER, PARAMETER :: jtarget_r0         = 1002
@@ -246,20 +241,15 @@
       INTEGER, PARAMETER :: jtarget_bmax       = 611
       INTEGER, PARAMETER :: jtarget_orbit      = 612
       INTEGER, PARAMETER :: jtarget_coil_bnorm = 613
-<<<<<<< HEAD
-      INTEGER, PARAMETER :: jtarget_regcoil_bnorm = 5150
-      INTEGER, PARAMETER :: jtarget_regcoil_chi2_b = 5151
-      INTEGER, PARAMETER :: jtarget_regcoil_current_density = 5152
-      
-      
-=======
       INTEGER, PARAMETER :: jtarget_coillen    = 614
       INTEGER, PARAMETER :: jtarget_coilcrv    = 615
       INTEGER, PARAMETER :: jtarget_coilsep    = 616
       INTEGER, PARAMETER :: jtarget_coilself   = 617
+      INTEGER, PARAMETER :: jtarget_regcoil_bnorm = 5150
+      INTEGER, PARAMETER :: jtarget_regcoil_chi2_b = 5151
+      INTEGER, PARAMETER :: jtarget_regcoil_current_density = 5152
+      
 
-
->>>>>>> 7ae8f07e
       CONTAINS
       
       SUBROUTINE write_targets(iunit,var_num)
@@ -384,14 +374,12 @@
             WRITE(iunit, out_format) 'Limiter'
          CASE(jtarget_coil_bnorm)
             WRITE(iunit, out_format) 'COILOPT++ Normal Field'
-<<<<<<< HEAD
          CASE(jtarget_regcoil_bnorm)
             WRITE(iunit, out_format) 'REGCOIL Normal Field (or something useful)'
          CASE(jtarget_regcoil_chi2_b)
             WRITE(iunit, out_format) 'REGCOIL Chi^2 B'
          CASE(jtarget_regcoil_current_density)
             WRITE(iunit, out_format) 'REGCOIL Current Density on Winding Surface'
-=======
          CASE(jtarget_coillen)
             WRITE(iunit, out_format) 'Coil Lengths'
          CASE(jtarget_coilcrv)
@@ -400,7 +388,6 @@
             WRITE(iunit, out_format) 'Minimum Coil Separation'
          CASE(jtarget_coilself)
             WRITE(iunit, out_format) 'Number of Coil Self-intersections'
->>>>>>> 7ae8f07e
       END SELECT
       END SUBROUTINE write_targets
       
