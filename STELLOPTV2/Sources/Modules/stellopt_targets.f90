--- conflicted
+++ resolved
@@ -9,11 +9,7 @@
 !     Libraries
 !-----------------------------------------------------------------------
       USE stel_kinds, ONLY: rprec
-<<<<<<< HEAD
-      USE stellopt_vars, ONLY: ntor_rcws, mpol_rcws, mnprod_ps
-=======
-      USE stellopt_vars, ONLY: ntor_rcws, mpol_rcws, rosenbrock_dim
->>>>>>> defb080e
+      USE stellopt_vars, ONLY: ntor_rcws, mpol_rcws, mnprod_ps, rosenbrock_dim
       USE vparams, ONLY: nsd
       USE vsvd0, ONLY : nigroup
 
