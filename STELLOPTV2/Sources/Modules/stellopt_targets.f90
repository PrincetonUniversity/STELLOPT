--- conflicted
+++ resolved
@@ -190,7 +190,6 @@
       REAL(rprec), DIMENSION(nigroup)    :: target_coilcrv,  sigma_coilcrv
       REAL(rprec), DIMENSION(nigroup)    :: target_coilself, sigma_coilself
       REAL(rprec)                        :: target_coilsep,  sigma_coilsep
-      REAL(rprec) :: target_ptsm3d, sigma_ptsm3d
 
       INTEGER, PARAMETER :: jtarget_aspect     = 100
       INTEGER, PARAMETER :: jtarget_rbtor      = 1001
@@ -251,7 +250,6 @@
       INTEGER, PARAMETER :: jtarget_helicity   = 605
       INTEGER, PARAMETER :: jtarget_resjac     = 606
       INTEGER, PARAMETER :: jtarget_txport     = 607
-      INTEGER, PARAMETER :: jtarget_ptsm3d     = 6072
       INTEGER, PARAMETER :: jtarget_dkes       = 608
       INTEGER, PARAMETER :: jtarget_jdotb      = 609
       INTEGER, PARAMETER :: jtarget_jcurv      = 6091
@@ -265,11 +263,8 @@
       INTEGER, PARAMETER :: jtarget_coilself   = 617
       INTEGER, PARAMETER :: jtarget_x          = 900
       INTEGER, PARAMETER :: jtarget_y          = 901
-<<<<<<< HEAD
-=======
       INTEGER, PARAMETER :: jtarget_Rosenbrock_F   = 902
       
->>>>>>> c003baa9
 
       CONTAINS
       
@@ -337,7 +332,6 @@
             WRITE(iunit, out_format) 'Line Integrated Electron Density'
          CASE(jtarget_line_te)
             WRITE(iunit, out_format) 'Line Integrated Electron Temperature'
-
          CASE(jtarget_line_ti)
             WRITE(iunit, out_format) 'Line Integrated Ion Temperature'
          CASE(jtarget_xics)
@@ -388,8 +382,6 @@
             WRITE(iunit, out_format) 'Boozer Spectrum Helicity'
          CASE(jtarget_txport)
             WRITE(iunit, out_format) 'Turbulent Transport'
-         CASE(jtarget_ptsm3d)
-            WRITE(iunit, out_format) '3D turbulence saturation model'
          CASE(jtarget_orbit)
             WRITE(iunit, out_format) 'Particle Orbits (BEAMS3D)'
          CASE(jtarget_dkes)
