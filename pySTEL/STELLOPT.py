--- conflicted
+++ resolved
@@ -11,13 +11,8 @@
 from PyQt4.QtGui import QIcon, QTableWidget, QTableWidgetItem
 from libstell.libstell import safe_open, read_indata_namelist, pmass, pcurr, piota, \
                               set_module_var, safe_close, cfunct, sfunct, isotoro, \
-<<<<<<< HEAD
                               write_indata_namelist, read_stellopt
-from libstell.stellopt import read_stellopt_namelist
-=======
-                              write_indata_namelist
 from libstell.stellopt import read_stellopt_namelist, write_stellopt_namelist
->>>>>>> d4d3331a
 from matplotlib.backends.backend_qt4agg import FigureCanvasQTAgg as FigureCanvas
 from matplotlib.figure import Figure
 from mpl_toolkits import mplot3d
