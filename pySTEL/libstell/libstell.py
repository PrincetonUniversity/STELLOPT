# LIBSTELL Module
"""

<<<<<<< HEAD
"""
# ===================================================================== #
# ===================================================================== #
=======
s1 = ""
s2 = "mp"
s3 = "_"
>>>>>>> 05e013b6

#This section is to improve compatability between bython 2.7 and python 3x
from __future__ import absolute_import, division, print_function #, unicode_literals
__metaclass__ = type

import utils as _ut

# ========================================================================== #
# ========================================================================== #

# global string variables used for accessing methods in libstell
s1 = ""
s2 = "mp"
s3 = "_"

# ========================================================================== #
# ========================================================================== #


def setup_libstell(branch=None, path=None, verbose=False):
    """
     Allowing interfacing with this library through difference git branches,
     without messing with environment variables, and allow local user paths
     to pre-compiled libraries
    """
    # ====================================================================== #
    import os as _os
    import sys
    global libstell_branch
    global libstell_path
    global qtCreatorPath
    global use_stellopt
    # ====================================================================== #

    if branch is not None:
        libstell_branch = branch
    if path is not None:
        libstell_path = path
        qtCreatorPath = path
        if verbose and not _os.path.exists(libstell_path):
            print('Error in libstell_path setup:  path does not exist')
        # end if
    # end if

    if 'use_stellopt' not in globals():
        use_stellopt = True
    if 'libstell_branch' not in globals():
        # Default to the release branch of the STELLOPT library
        libstell_branch = 'Release'
    if 'libstell_path' not in globals():
        if use_stellopt:
            if verbose:
                print('Attempting to use the STELLOPT library')
            # end if
            try:
                # Default to the stellopt environment variable
                if 'qtCreatorPath' not in globals():
                    qtCreatorPath = _os.environ["STELLOPT_PATH"]
                # end if
                libstell_path = _os.path.join(qtCreatorPath, 'LIBSTELL', libstell_branch)
            except KeyError:
                if verbose:
                    print('Please set environment variable STELLOPT_PATH or specify the libstell path')
                # end if
                sys.exit()
            # end try
        else:
            # library location in same spot as this module
            libstell_path = _os.path.dirname(__file__)
            if verbose:
                print('Attempting to set a local library: %s'%(libstell_path,))
            # end if

            if 'qtCreatorPath' not in globals():
                qtCreatorPath = libstell_path
            # end if
        # end if
    # end if

    if verbose:
        print('Set libstell library path to: %s'%(libstell_path,))
        print('Set qtCreatorPath for the VMECplot GUI to: %s'%(qtCreatorPath,))
    # end if
# end def


def load_libstell():
    import os as _os
    import sys
    import platform
    import ctypes as ct
#    import numpy.ctypeslib as npct

    global libstell_path
    global qtCreatorPath
    if 'libstell_path' not in globals():
        setup_libstell()
    # end if

    # ====================================================================== #

    os = platform.system()
    is_64bits = sys.maxsize > 2**32

    if is_64bits:   # 64-bit architecture
        # ls_handle = ct.c_longlong
        if os=='Windows':
            libstell =  ct.cdll.LoadLibrary( _os.path.join( libstell_path,"libstell64.dll"))
#            libstell = npct.load_library( _os.path.join( libstell_path,"libstell64.dll"),".")
        elif os=='Linux':
            libstell =  ct.cdll.LoadLibrary( _os.path.join( libstell_path,"libstell64.so"))
#            libstell = npct.load_library( _os.path.join( libstell_path,"libstell64.so"),".")
    else:
        # ls_handle = ct.c_long
        if os=='Windows':
            libstell =  ct.cdll.LoadLibrary( _os.path.join( libstell_path,"libstell.dll"))
#            libstell = npct.load_library( _os.path.join( libstell_path,"libstell.dll"),".")
        elif os=='Linux':
            libstell =  ct.cdll.LoadLibrary( _os.path.join( libstell_path,"libstell.so"))
#            libstell = npct.load_library( _os.path.join( libstell_path,"libstell.so"),".")
        # end if
    # end if

    # ====================================================================== #

    return libstell, libstell_path
# end def load_libstell

# ========================================================================== #


def read_vmec(file, branch=None):
    # Load Libraries
    import ctypes as ct
    import numpy.ctypeslib as npct
#    import numpy as np
    libstell, qtCreatorPath = load_libstell()

    # Read File
    read_wout = getattr(libstell,s1+'read_wout_mod_'+s2+'_readw_and_open'+s3)
    read_wout.argtypes=[ct.c_char_p, ct.POINTER(ct.c_int), ct.POINTER(ct.c_int), ct.c_long]
    read_wout.restype=None
    ierr = ct.c_int(0)
    iopen = ct.c_int(0)
    read_wout(file.encode('UTF-8'), ct.byref(ierr), ct.byref(iopen), len(file))
    # Setup Arrays
    vmec_data={}
    # Check
    if not (ierr.value == 0):
        return vmec_data
    # Logical
    varlist=['lasym','lthreed','lwout_opened']
    for temp in varlist:
        vmec_data[temp]=ct.c_bool.in_dll(libstell,s1+'read_wout_mod_'+s2+'_'+temp+s3).value
    # Integers
    varlist=['ns','nfp','mpol','ntor','mnmax','mnmax_nyq','iasym','ierr_vmec']
    for temp in varlist:
        vmec_data[temp]=ct.c_int.in_dll(libstell,s1+'read_wout_mod_'+s2+'_'+temp+s3).value
    # Doubles
    varlist=['wb','wp','gamma','pfac','rmax_surf','rmin_surf','zmax_surf',\
             'aspect','betatot','betapol','betator','betaxis','b0','version_',\
             'ionlarmor','volavgb','fsql','fsqr','fsqz','ftolv','aminor','rmajor',\
             'volume','rbtor','rbtor0','itor','machsq']
    for temp in varlist:
        vmec_data[temp]=ct.c_double.in_dll(libstell,s1+'read_wout_mod_'+s2+'_'+temp+s3).value
    # REAL Arrays (ns)
    varlist = ['iotas','iotaf','presf','phipf','chipf','chi','phi','mass',\
               'pres','beta_vol','phip','buco','bvco','vp','overr','jcuru',\
               'jcurv','specw','jdotb','dmerc','dwell','dcurr','dgeod','equif']
    arr_size = vmec_data['ns']
    ftemp = ct.POINTER(ct.c_double)
    for temp in varlist:
        vmec_data[temp]=npct.as_array(ftemp.in_dll(libstell,s1+'read_wout_mod_'+s2+'_'+temp+s3),(arr_size,1))
    # REAL Arrays (mnmax)
    ftemp = ct.POINTER(ct.c_double)
    vmec_data['xm']=npct.as_array(ftemp.in_dll(libstell,s1+'read_wout_mod_'+s2+'_xm'+s3),(vmec_data['mnmax'],1))
    vmec_data['xn']=npct.as_array(ftemp.in_dll(libstell,s1+'read_wout_mod_'+s2+'_xn'+s3),(vmec_data['mnmax'],1))
    vmec_data['xm_nyq']=npct.as_array(ftemp.in_dll(libstell,s1+'read_wout_mod_'+s2+'_xm_nyq'+s3),(vmec_data['mnmax_nyq'],1))
    vmec_data['xn_nyq']=npct.as_array(ftemp.in_dll(libstell,s1+'read_wout_mod_'+s2+'_xn_nyq'+s3),(vmec_data['mnmax_nyq'],1))

    ## Array values 1D
    ftemp=ct.POINTER(ct.c_double)  # analysis:ignore  
    ns = vmec_data['ns']
    mnmax = vmec_data['mnmax']
    mnmax_nyq = vmec_data['mnmax_nyq']

    ## 2D Arrays
    mn2d_size = (ns, mnmax)
    mn2d_nyq_size = (ns, mnmax_nyq)
    fmn=ct.POINTER(ct.c_double)
    for key in ['rmnc','zmns','lmns']:
        vmec_data[key]=npct.as_array(fmn.in_dll(libstell, '%sread_wout_mod_%s_%s%s'%(s1,s2,key,s3)), mn2d_size) #ns,mnmax format
    for key in ['bmnc','gmnc','bsupumnc', 'bsupvmnc', 'bsubsmns', 'bsubumnc', 'bsubvmnc', 'currumnc', 'currvmnc']:
        vmec_data[key]=npct.as_array(fmn.in_dll(libstell, '%sread_wout_mod_%s_%s%s'%(s1,s2,key,s3)), mn2d_nyq_size) #ns,mnmax format
    if vmec_data['iasym']:
        for key in ['rmns','zmnc','lmnc']:
            vmec_data[key]=npct.as_array(fmn.in_dll(libstell, '%sread_wout_mod_%s_%s%s'%(s1,s2,key,s3)), mn2d_size) #ns,mnmax format
        for key in ['bmns','gmns','bsupumns', 'bsupvmns', 'bsubsmnc', 'bsubumns', 'bsubvmns', 'currumns', 'currvmns']:
            vmec_data[key]=npct.as_array(fmn.in_dll(libstell, '%sread_wout_mod_%s_%s%s'%(s1,s2,key,s3)), mn2d_nyq_size) #ns,mnmax format
        # end for
    # end if
    
#    vmec_data['rmnc']=npct.as_array(fmn.in_dll(libstell,s1+'read_wout_mod_'+s2+'_rmnc'+s3),mn2d_size) #ns,mnmax format
#    vmec_data['zmns']=npct.as_array(fmn.in_dll(libstell,s1+'read_wout_mod_'+s2+'_zmns'+s3),mn2d_size) #ns,mnmax format
#    vmec_data['lmns']=npct.as_array(fmn.in_dll(libstell,s1+'read_wout_mod_'+s2+'_lmns'+s3),mn2d_size) #ns,mnmax format
#    vmec_data['bmnc']=npct.as_array(fmn.in_dll(libstell,s1+'read_wout_mod_'+s2+'_bmnc'+s3),mn2d_nyq_size) #ns,mnmax format
#    vmec_data['gmnc']=npct.as_array(fmn.in_dll(libstell,s1+'read_wout_mod_'+s2+'_gmnc'+s3),mn2d_nyq_size) #ns,mnmax format
#    vmec_data['bsupumnc']=npct.as_array(fmn.in_dll(libstell,s1+'read_wout_mod_'+s2+'_bsupumnc'+s3),mn2d_nyq_size) #ns,mnmax format
#    vmec_data['bsupvmnc']=npct.as_array(fmn.in_dll(libstell,s1+'read_wout_mod_'+s2+'_bsupvmnc'+s3),mn2d_nyq_size) #ns,mnmax format
#    vmec_data['bsubsmns']=npct.as_array(fmn.in_dll(libstell,s1+'read_wout_mod_'+s2+'_bsubsmns'+s3),mn2d_nyq_size) #ns,mnmax format
#    vmec_data['bsubumnc']=npct.as_array(fmn.in_dll(libstell,s1+'read_wout_mod_'+s2+'_bsubumnc'+s3),mn2d_nyq_size) #ns,mnmax format
#    vmec_data['bsubvmnc']=npct.as_array(fmn.in_dll(libstell,s1+'read_wout_mod_'+s2+'_bsubvmnc'+s3),mn2d_nyq_size) #ns,mnmax format
#    vmec_data['currumnc']=npct.as_array(fmn.in_dll(libstell,s1+'read_wout_mod_'+s2+'_currumnc'+s3),mn2d_nyq_size) #ns,mnmax format
#    vmec_data['currvmnc']=npct.as_array(fmn.in_dll(libstell,s1+'read_wout_mod_'+s2+'_currvmnc'+s3),mn2d_nyq_size) #ns,mnmax format
#    if vmec_data['iasym']:
#        vmec_data['rmns']=npct.as_array(fmn.in_dll(libstell,s1+'read_wout_mod_'+s2+'_rmns'+s3),mn2d_size) #ns,mnmax format
#        vmec_data['zmnc']=npct.as_array(fmn.in_dll(libstell,s1+'read_wout_mod_'+s2+'_zmnc'+s3),mn2d_size) #ns,mnmax format
#        vmec_data['lmnc']=npct.as_array(fmn.in_dll(libstell,s1+'read_wout_mod_'+s2+'_lmnc'+s3),mn2d_size) #ns,mnmax format
#        vmec_data['bmns']=npct.as_array(fmn.in_dll(libstell,s1+'read_wout_mod_'+s2+'_bmns'+s3),mn2d_nyq_size) #ns,mnmax format
#        vmec_data['gmns']=npct.as_array(fmn.in_dll(libstell,s1+'read_wout_mod_'+s2+'_gmns'+s3),mn2d_nyq_size) #ns,mnmax format
#        vmec_data['bsupumns']=npct.as_array(fmn.in_dll(libstell,s1+'read_wout_mod_'+s2+'_bsupumns'+s3),mn2d_nyq_size) #ns,mnmax format
#        vmec_data['bsupvmns']=npct.as_array(fmn.in_dll(libstell,s1+'read_wout_mod_'+s2+'_bsupvmns'+s3),mn2d_nyq_size) #ns,mnmax format
#        vmec_data['bsubsmnc']=npct.as_array(fmn.in_dll(libstell,s1+'read_wout_mod_'+s2+'_bsubsmnc'+s3),mn2d_nyq_size) #ns,mnmax format
#        vmec_data['bsubumns']=npct.as_array(fmn.in_dll(libstell,s1+'read_wout_mod_'+s2+'_bsubumns'+s3),mn2d_nyq_size) #ns,mnmax format
#        vmec_data['bsubvmns']=npct.as_array(fmn.in_dll(libstell,s1+'read_wout_mod_'+s2+'_bsubvmns'+s3),mn2d_nyq_size) #ns,mnmax format
#        vmec_data['currumns']=npct.as_array(fmn.in_dll(libstell,s1+'read_wout_mod_'+s2+'_currumns'+s3),mn2d_nyq_size) #ns,mnmax format
#        vmec_data['currvmns']=npct.as_array(fmn.in_dll(libstell,s1+'read_wout_mod_'+s2+'_currvmns'+s3),mn2d_nyq_size) #ns,mnmax format

    # Free memory (don't do this as python accesses this memory)
    #read_wout_dealloc = getattr(libstell,s1+'read_wout_mod_'+s2+'_read_wout_deallocate'+s3)
    #read_wout_dealloc()

    # Correct Arrays (mn-nv) to (mn+nv)
    vmec_data['xn'] = -vmec_data['xn']
    # Put on full grid
    vmec_data['buco'] = h2f(vmec_data['buco'],ns)
    vmec_data['bvco'] = h2f(vmec_data['bvco'],ns)
    vmec_data['vp'] = h2f(vmec_data['vp'],ns)
    vmec_data['overr'] = h2f(vmec_data['overr'],ns)
    vmec_data['specw'] = h2f(vmec_data['specw'],ns)
    # Put matrix quantities on full grid
    for key in ['bmnc','gmnc','lmns','bsupumnc','bsupvmnc','bsubsmns','bsubumnc','bsubvmnc']:
        vmec_data[key][0,:] = 1.5 * vmec_data[key][1,:] - 0.5 * vmec_data[key][2,:]
        vmec_data[key][1:ns-2,:] = 0.5 * (vmec_data[key][1:ns-2,:] + vmec_data[key][2:ns-1,:])
        vmec_data[key][ns-1,:] = 2.0 * vmec_data[key][ns-2,:] - vmec_data[key][ns-3,:]
    if vmec_data['iasym']:
        for key in ['bmns','gmns','lmnc','bsupumns','bsupvmns','bsubsmnc','bsubumns','bsubvmns']:
            vmec_data[key][0,:] = 1.5 * vmec_data[key][1,:] - 0.5 * vmec_data[key][2,:]
            vmec_data[key][1:ns-2,:] = 0.5 * (vmec_data[key][1:ns-2,:] + vmec_data[key][2:ns-1,:])
            vmec_data[key][ns-1,:] = 2.0 * vmec_data[key][ns-2,:] - vmec_data[key][ns-3,:]
    # Return the data dictionary
    return vmec_data

# ========================================================================= #

def h2f(var, ns):
#    import numpy as np
#    temp = np.zeros((ns,1))
#    temp[0] = 1.5 * var[0] - 0.5 * var[1]
#    temp[1:ns-1] = 0.5* (var[0:ns-2] + var[1:ns-1])
#    temp[ns-1] = 1.5 * var[ns-2] - 0.5 * var[ns-3]
#    return temp
    return _ut.h2f(var, ns)

def cfunct(theta, zeta, fmnc, xm, xn):
#    import numpy as np
#    f=0
#    (ns,mn)=fmnc.shape
#    lt = len(theta)
#    lz = len(zeta)
#    mt=np.matmul(xm,theta.T)
#    nz=np.matmul(xn,zeta.T)
#    cosmt=np.cos(mt)
#    sinmt=np.sin(mt)
#    cosnz=np.cos(nz)
#    sinnz=np.sin(nz)
#    f = np.zeros((ns,lt,lz))
#    fmn = np.ndarray((mn,lt))
#    for k in range(ns):
#        fmn = np.broadcast_to(fmnc[k,:],(lt,mn)).T
#        fmncosmt=(fmn*cosmt).T
#        fmnsinmt=(fmn*sinmt).T
#        f[k,:,:]=np.matmul(fmncosmt, cosnz)-np.matmul(fmnsinmt, sinnz)
#    return f
    return _ut.cfunct(theta, zeta, fmnc, xm, xn)

def sfunct(theta, zeta, fmnc, xm, xn):
#    import numpy as np
#    f=0
#    (ns,mn)=fmnc.shape
#    lt = len(theta)
#    lz = len(zeta)
#    mt=np.matmul(xm,theta.T)
#    nz=np.matmul(xn,zeta.T)
#    cosmt=np.cos(mt)
#    sinmt=np.sin(mt)
#    cosnz=np.cos(nz)
#    sinnz=np.sin(nz)
#    f = np.zeros((ns,lt,lz))
#    fmn = np.ndarray((mn,lt))
#    for k in range(ns):
#        fmn = np.broadcast_to(fmnc[k,:],(lt,mn)).T
#        f[k,:,:]=np.matmul((fmn*sinmt).T,cosnz)+np.matmul((fmn*cosmt).T,sinnz)
#    return f
    return _ut.sfunct(theta, zeta, fmnc, xm, xn)

def calc_jll(vmec_data, theta, zeta ):
#    # CALC_JLL(vmec_data,theta,zeta) Calculates the parallel current density.
#    # This funciton takes a VMEC data structure (as read by read_vmec) and
#    # theta/zeta arrays as input and outputs the parallel current density.
#
#    # Example usage (Matlab)
#    #      theta=0:2*pi/359:2*pi;
#    #      zeta=0:2*pi/63:2*pi;
#    #      data=read_vmec('wout.test');        % Reads VMEC wout file
#    #      jll=calc_jll(vmec_data,theta,zeta); % Calculate the current
#    #
#    # Example usage (Python)
#    #      theta=np.linspace(0, 2*np.pi, 360)
#    #      zeta=np.linspace(0, 2*np.pi, 64)
#    #      vmec_data=read_vmec('wout.nc')
#    #      jll=calc_jll(vmec_data, theta, zeta)
#
#
#    # Maintained by: Samuel Lazerson (lazerson@pppl.gov)
#    # Version:       1.00
#
#    b =cfunct(theta,zeta,vmec_data['bmnc'],    vmec_data['xm_nyq'],vmec_data['xn_nyq'])
#    g =cfunct(theta,zeta,vmec_data['gmnc'],    vmec_data['xm_nyq'],vmec_data['xn_nyq'])
#    bu=cfunct(theta,zeta,vmec_data['bsubumnc'],vmec_data['xm_nyq'],vmec_data['xn_nyq'])
#    bv=cfunct(theta,zeta,vmec_data['bsubvmnc'],vmec_data['xm_nyq'],vmec_data['xn_nyq'])
#    ju=cfunct(theta,zeta,vmec_data['currumnc'],vmec_data['xm_nyq'],vmec_data['xn_nyq'])
#    jv=cfunct(theta,zeta,vmec_data['currvmnc'],vmec_data['xm_nyq'],vmec_data['xn_nyq'])
#
#    if (vmec_data['iasym']):
#        b =b +sfunct(theta,zeta,vmec_data['bmns'],    vmec_data['xm_nyq'],vmec_data['xn_nyq'])
#        g =g +sfunct(theta,zeta,vmec_data['gmns'],    vmec_data['xm_nyq'],vmec_data['xn_nyq'])
#        bu=bu+sfunct(theta,zeta,vmec_data['bsubumns'],vmec_data['xm_nyq'],vmec_data['xn_nyq'])
#        bv=bv+sfunct(theta,zeta,vmec_data['bsubvmns'],vmec_data['xm_nyq'],vmec_data['xn_nyq'])
#        ju=ju+sfunct(theta,zeta,vmec_data['currumns'],vmec_data['xm_nyq'],vmec_data['xn_nyq'])
#        jv=jv+sfunct(theta,zeta,vmec_data['currvmns'],vmec_data['xm_nyq'],vmec_data['xn_nyq'])
#
#
#    jll = (bu*ju+bv*jv)/(g*b)
#    return jll
    return _ut.calc_jll(vmec_data, theta, zeta, use_nyq=True)

# ========================================================================= #
# ========================================================================= #


def torocont(r,z,val,s):
#    import numpy as np
    import matplotlib.pyplot as pyplot
    h=pyplot.axes(xlabel='R [m]',ylabel='Z [m]',aspect='equal')
    pyplot.pcolormesh(r[:,:,s],z[:,:,s],val[:,:,s],cmap='jet',shading='gouraud',axes=h)
    pyplot.show()
    return h

def toroslice(r,zeta,z,s):
    import numpy as np
    import matplotlib.pyplot as pyplot
    h=pyplot.axes(xlabel='R [m]',ylabel='Z [m]',aspect='equal')
    if (s[0] == 0):
        pyplot.plot(r[0,0,zeta],z[0,0,zeta],'+',color='black',axes=h)
        pyplot.plot(np.transpose(r[s[1:],:,zeta]),np.transpose(z[s[1:],:,zeta]),color='black',axes=h)
    else:
        for i in range(0,):
            pyplot.plot(np.transpose(r[s,:,zeta]),np.transpose(z[s,:,zeta]),color='black',axes=h)
    pyplot.show()
    return h

def isotoro(r,z,zeta,svals,*args,**kwargs):
    import numpy as np
    import matplotlib.pyplot as pyplot
#    import mpl_toolkits.mplot3d as mplot3d
    import math as math
    import matplotlib.tri as mtri
    #from mayavi import mlab
    nr = np.size(svals)
    if (nr == 1):
        s= [svals]
        nr = 1
    else:
        s=svals
    nt = np.size(r,1)
    nz = np.size(r,2)
    vertex = np.zeros((nt*nz,3,nr))
    for k in range(0,nr):
        ivertex = 0
        # ifaces = 0
        for j in range(0,nz):
            for i in range(0,nt):
                vertex[ivertex,0,k]=r[s[k],i,j]*math.cos(zeta[j])
                vertex[ivertex,1,k]=r[s[k],i,j]*math.sin(zeta[j])
                vertex[ivertex,2,k]=z[s[k],i,j]
                ivertex = ivertex + 1
    u = np.linspace(0, 1, endpoint=True, num=nt)
    v = np.linspace(0, 1, endpoint=True, num=nz)
    u, v = np.meshgrid(u, v)
    u, v = u.flatten(), v.flatten()
    tri = mtri.Triangulation(u, v)
    test=len(kwargs)
    fig=kwargs.pop('fig',pyplot.figure())
    h=kwargs.pop('axes',fig.add_subplot(111,projection='3d'))
    for k in range(0,nr):
        if (len(args)==0):
            tsurf=h.plot_trisurf(vertex[:,0,k],vertex[:,1,k],vertex[:,2,k], triangles=tri.triangles,color='red',shade='yes',linewidths=0.0)
            #tsurf=mlab.triangular_mesh(vertex[:,0,k],vertex[:,1,k],vertex[:,2,k], tri.triangless)
        else:
            # Matplotlib way (SLOW)
            vals = args[0][s[k],:,:].T.flatten()
            colors = np.mean(vals[tri.triangles], axis=1)
            tsurf=h.plot_trisurf(vertex[:,0,k],vertex[:,1,k],vertex[:,2,k], triangles=tri.triangles,cmap='jet',shade='yes',linewidths=0.0)
            tsurf.set_array(colors)
            tsurf.autoscale()
            #MAYAVI Way (need to figure out how to embed)
            #h    = mlab.figure()
            #vals = args[0][s[k],:,:].T.flatten()
            #tsurf=mlab.triangular_mesh(vertex[:,0,k],vertex[:,1,k],vertex[:,2,k], tri.triangles, scalars=vals, colormap='jet',figure=h)
            #print(type(tsurf))
    if (test==0):
        pyplot.show()
    return h

# ========================================================================= #
# ========================================================================= #

def safe_close(iunit):
    import ctypes as ct
    # Load Libraries
    libstell, qtCreatorPath = load_libstell()

    # Handle interface
    safe_close_h = getattr(libstell,s1+'safe_open_mod_'+s2+'_safe_close'+s3)
    safe_close_h.restype=None
    iunit_temp = ct.c_int(iunit)
    safe_close_h(ct.byref(iunit_temp))
    return

def safe_open(iunit,istat,filename,filestat,fileform,record_in,access_in,delim_in):

    # Load Libraries
    import ctypes as ct
    libstell, qtCreatorPath = load_libstell()

    # Handle interface
    safe_open_h = getattr(libstell,s1+'safe_open_mod_'+s2+'_safe_open'+s3)
    # SUBROUTINE safe_open(int iunit, int istat, char filename, char filestat, char fileform, int record_in, char access_in, char delim_in)
    safe_open_h.argtypes= [ ct.POINTER(ct.c_int), ct.POINTER(ct.c_int), ct.c_char_p, ct.c_char_p, ct.c_char_p, \
        ct.POINTER(ct.c_int), ct.c_char_p, ct.c_char_p, \
        ct.c_long, ct.c_long, ct.c_long, ct.c_long, ct.c_long]
    safe_open_h.restype=None
    iunit_temp = ct.c_int(iunit)
    istat_temp = ct.c_int(istat)
    record_in_temp = ct.c_int(record_in)
    opt1 = ct.c_bool(True)  # analysis:ignore
    opt2 = ct.c_bool(True)  # analysis:ignore
    opt3 = ct.c_bool(True)  # analysis:ignore
    safe_open_h(ct.byref(iunit_temp),ct.byref(istat_temp), \
        filename.encode('UTF-8'),filestat.encode('UTF-8'),fileform.encode('UTF-8'),\
        ct.byref(record_in_temp),access_in.encode('UTF-8'),delim_in.encode('UTF-8'), \
        len(filename),len(filestat),len(fileform),len(access_in),len(delim_in))
    istat = istat_temp
    iunit = iunit_temp
    istat = istat_temp
    return istat

def read_indata_namelist(iunit,istat):
    # Load Libraries
    import ctypes as ct
    import numpy.ctypeslib as npct
    libstell, _ = load_libstell()

    # Handle interface
    read_indata_namelist = getattr(libstell,s1+'vmec_input_'+s2+'_read_indata_namelist'+s3)
    #SUBROUTINE read_indata_namelist (iunit, istat)
    read_indata_namelist.argtypes = [ct.POINTER(ct.c_int),ct.POINTER(ct.c_int)]
    read_indata_namelist.restype=None
    iunit_temp = ct.c_int(iunit)
    istat_temp = ct.c_int(istat)
    read_indata_namelist(ct.byref(iunit_temp),ct.byref(istat_temp))
    istat = istat_temp
    iunit = iunit_temp
    # Setup Arrays
    indata_namelist={}
    # Logicals
    varlist=['lpofr','lmac','lfreeb','lrecon','loldout','ledge_dump','lasym','lforbal','lrfp',\
             'lmovie','lmove_axis','lwouttxt','ldiagno','lmoreiter','lfull3d1out','l_v3fit',\
             'lspectrum_dump','loptim','lgiveup','lbsubs','lgiveup']
    for temp in varlist:
        indata_namelist[temp]=ct.c_bool.in_dll(libstell,s1+'vmec_input_'+s2+'_'+temp+s3).value
    # Integers
    varlist=['nfp','ncurr','nsin','niter','nstep','nvacskip','mpol','ntor','ntheta','nzeta', \
             'mfilter_fbdy','nfilter_fbdy','max_main_iterations','omp_num_threads',\
             'imse','isnodes','itse','ipnodes','iopt_raxis','imatch_phiedge','nflxs']
    for temp in varlist:
        indata_namelist[temp]=ct.c_int.in_dll(libstell,s1+'vmec_input_'+s2+'_'+temp+s3).value
    # Reals
    varlist=['time_slice','curtor','delt','ftol','tcon0','gamma','phiedge','phidiam',\
             'sigma_current','sigma_delphid','tensi','tensp','tensi2','fpolyi','presfac',\
             'mseangle_offset','pres_offset','mseangle_offsetm','spres_ped','bloat',\
             'pres_scale','prec2d_threshold','bcrit','fgiveup']
    for temp in varlist:
        indata_namelist[temp]=ct.c_double.in_dll(libstell,s1+'vmec_input_'+s2+'_'+temp+s3).value
    # Get integers defined elsewhere (Hardcode for now, not sure how to get them)
    #indata_namelist['nbsetsp']=ct.c_int.in_dll(libstell,s1+'vsvd0_'+s2+'_nbsetsp').value
    # Integer Arrays (100)
    varlist = ['ns_array','niter_array']
    arr_size=100
    ftemp = ct.c_int*arr_size
    for temp in varlist:
        indata_namelist[temp]=npct.as_array(ftemp.in_dll(libstell,s1+'vmec_input_'+s2+'_'+temp+s3),(arr_size,1))
    # Note that we skip some arrays related to recon stuff because we don't need them and we
    # need to figure out how to pull stuff from other modules see the above issue.
    # Real 2D Arrays (ntord=101,mpol1d=100)
    varlist = ['rbs','zbc','rbc','zbs']
    arr_size1=2*101+1
    arr_size2=100+1
    ftemp = ct.c_double*arr_size1*arr_size2
    for temp in varlist:
        indata_namelist[temp]=npct.as_array(ftemp.in_dll(libstell,s1+'vmec_input_'+s2+'_'+temp+s3),(arr_size1,arr_size2))
    # REAL Arrays (21)
    varlist = ['am','ai','ac','ah','at']
    arr_size=21
    ftemp = ct.c_double*arr_size
    for temp in varlist:
        indata_namelist[temp]=npct.as_array(ftemp.in_dll(libstell,s1+'vmec_input_'+s2+'_'+temp+s3),(arr_size,1))
    # REAL Arrays (20)
    varlist = ['aphi']
    arr_size=20
    ftemp = ct.c_double*arr_size
    for temp in varlist:
        indata_namelist[temp]=npct.as_array(ftemp.in_dll(libstell,s1+'vmec_input_'+s2+'_'+temp+s3),(arr_size,1))
    # REAL Arrays (ndatafmax=101)
    varlist = ['am_aux_s','am_aux_f','ac_aux_s','ac_aux_f','ai_aux_s','ai_aux_f',\
               'ah_aux_s','ah_aux_f','at_aux_s','at_aux_f']
    arr_size=101
    ftemp = ct.c_double*arr_size
    for temp in varlist:
        indata_namelist[temp]=npct.as_array(ftemp.in_dll(libstell,s1+'vmec_input_'+s2+'_'+temp+s3),(arr_size,1))
    # REAL Arrays (ntord+1=102)
    varlist = ['raxis','zaxis','raxis_cc','raxis_cs','zaxis_cc','zaxis_cs']
    arr_size=102
    ftemp = ct.c_double*arr_size
    for temp in varlist:
        indata_namelist[temp]=npct.as_array(ftemp.in_dll(libstell,s1+'vmec_input_'+s2+'_'+temp+s3),(arr_size,1))
    # REAL Arrays (100)
    varlist = ['ftol_array']
    arr_size=100
    ftemp = ct.c_double*arr_size
    for temp in varlist:
        indata_namelist[temp]=npct.as_array(ftemp.in_dll(libstell,s1+'vmec_input_'+s2+'_'+temp+s3),(arr_size,1))
    # REAL Arrays (nigroup=300)
    varlist = ['extcur']
    arr_size=300
    ftemp = ct.c_double*arr_size
    for temp in varlist:
        indata_namelist[temp]=npct.as_array(ftemp.in_dll(libstell,s1+'vmec_input_'+s2+'_'+temp+s3),(arr_size,1))
    # Charater arrays
    varlist = ['pcurr_type','piota_type','pmass_type','pt_type','ph_type']
    arr_size=20
    ftemp = ct.c_char*arr_size
    for temp in varlist:
        indata_namelist[temp]=ftemp.in_dll(libstell,s1+'vmec_input_'+s2+'_'+temp+s3).value.decode('UTF-8')
    ftemp = ct.c_char*200
    indata_namelist['mgrid_file']=ftemp.in_dll(libstell,s1+'vmec_input_'+s2+'_mgrid_file'+s3).value.decode('UTF-8')
    ftemp = ct.c_char*200
    indata_namelist['trip3d_file']=ftemp.in_dll(libstell,s1+'vmec_input_'+s2+'_trip3d_file'+s3).value.decode('UTF-8')
    ftemp = ct.c_char*10
    indata_namelist['precon_type']=ftemp.in_dll(libstell,s1+'vmec_input_'+s2+'_precon_type'+s3).value.decode('UTF-8')
    ftemp = ct.c_char*120
    indata_namelist['arg1']=ftemp.in_dll(libstell,s1+'vmec_input_'+s2+'_arg1'+s3).value.decode('UTF-8')
    ftemp = ct.c_char*100
    indata_namelist['input_extension']=ftemp.in_dll(libstell,s1+'vmec_input_'+s2+'_input_extension'+s3).value.decode('UTF-8')
    return indata_namelist

def set_module_var(module,var,val):
    # Load Libraries
    import numpy as np
    import ctypes as ct
    libstell, qtCreatorPath = load_libstell()

    if type(val) == bool:
        f = ct.c_bool
    elif type(val) == int:
        f = ct.c_int
    elif type(val) == float:
        f = ct.c_double
    elif type(val) == str:
        n = len(val)
        f = ct.c_char*n
    elif type(val) == np.ndarray:
        if type(val[0]) == bool:
            tt = ct.c_bool
        elif type(val[0]) == np.int32:
            tt = ct.c_int
        elif type(val[0]) == np.float64:
            tt = ct.c_double
        else:
            print('   Unrecognized type:',type(val[0]))
            return
        n = val.ndim
        f = tt*val.size
        #print(n,val.size)
    else:
        print('   Unrecognized type:',type(val))
        return
    temp=f.in_dll(libstell,s1+''+module+'_'+s2+'_'+var)
    if type(val) == np.ndarray:
        if n==1:
            for i,col in enumerate(val):
                temp[i] = val[i]
    elif type(val) == str:
        temp.value = val.encode('UTF-8')
    else:
        temp.value = val
    return

def write_indata_namelist(iunit,istat):
    # Load Libraries
    import ctypes as ct
    libstell, qtCreatorPath = load_libstell()

    # Handle interface
    write_indata_namelist = getattr(libstell,s1+'vmec_input_'+s2+'_write_indata_namelist'+s3)
    #SUBROUTINE read_indata_namelist (iunit, istat)
    write_indata_namelist.argtypes = [ct.POINTER(ct.c_int),ct.POINTER(ct.c_int)]
    write_indata_namelist.restype=None
    iunit_temp = ct.c_int(iunit)
    istat_temp = ct.c_int(istat)
    write_indata_namelist(ct.byref(iunit_temp),ct.byref(istat_temp))
    #istat = istat_temp
    #iunit = iunit_temp
    return

def pcurr(xx):
    # Load Libraries
    import ctypes as ct
    libstell, qtCreatorPath = load_libstell()

    pcurr_func = getattr(libstell,'pcurr_')
    #SUBROUTINE pcurr (xx)
    pcurr_func.argtypes = [ct.POINTER(ct.c_double)]
    pcurr_func.restype=ct.c_double
    xx_temp = ct.c_double(xx)
    val = pcurr_func(ct.byref(xx_temp))
    return val;

def pmass(xx):
    # Load Libraries
    import ctypes as ct
    libstell, qtCreatorPath = load_libstell()

    pmass_func = getattr(libstell,'pmass_')
    #SUBROUTINE piota (xx)
    pmass_func.argtypes = [ct.POINTER(ct.c_double)]
    pmass_func.restype=ct.c_double
    xx_temp = ct.c_double(xx)
    val = pmass_func(ct.byref(xx_temp))
    return val;

def piota(xx):
    # Load Libraries
    import ctypes as ct
    libstell, qtCreatorPath = load_libstell()

    piota_func = getattr(libstell,'piota_')
    #SUBROUTINE piota (xx)
    piota_func.argtypes = [ct.POINTER(ct.c_double)]
    piota_func.restype=ct.c_double
    xx_temp = ct.c_double(xx)
    val = piota_func(ct.byref(xx_temp))
    return val;



# ========================================================================== #
# ========================================================================== #







<|MERGE_RESOLUTION|>--- conflicted
+++ resolved
@@ -1,15 +1,9 @@
 # LIBSTELL Module
 """
 
-<<<<<<< HEAD
 """
 # ===================================================================== #
 # ===================================================================== #
-=======
-s1 = ""
-s2 = "mp"
-s3 = "_"
->>>>>>> 05e013b6
 
 #This section is to improve compatability between bython 2.7 and python 3x
 from __future__ import absolute_import, division, print_function #, unicode_literals
@@ -191,7 +185,7 @@
     vmec_data['xn_nyq']=npct.as_array(ftemp.in_dll(libstell,s1+'read_wout_mod_'+s2+'_xn_nyq'+s3),(vmec_data['mnmax_nyq'],1))
 
     ## Array values 1D
-    ftemp=ct.POINTER(ct.c_double)  # analysis:ignore  
+    ftemp=ct.POINTER(ct.c_double)  # analysis:ignore
     ns = vmec_data['ns']
     mnmax = vmec_data['mnmax']
     mnmax_nyq = vmec_data['mnmax_nyq']
@@ -211,7 +205,7 @@
             vmec_data[key]=npct.as_array(fmn.in_dll(libstell, '%sread_wout_mod_%s_%s%s'%(s1,s2,key,s3)), mn2d_nyq_size) #ns,mnmax format
         # end for
     # end if
-    
+
 #    vmec_data['rmnc']=npct.as_array(fmn.in_dll(libstell,s1+'read_wout_mod_'+s2+'_rmnc'+s3),mn2d_size) #ns,mnmax format
 #    vmec_data['zmns']=npct.as_array(fmn.in_dll(libstell,s1+'read_wout_mod_'+s2+'_zmns'+s3),mn2d_size) #ns,mnmax format
 #    vmec_data['lmns']=npct.as_array(fmn.in_dll(libstell,s1+'read_wout_mod_'+s2+'_lmns'+s3),mn2d_size) #ns,mnmax format
